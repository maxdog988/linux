--- conflicted
+++ resolved
@@ -3035,11 +3035,7 @@
 	flush_icache_page(vma, page);
 	if (pte_swp_soft_dirty(vmf->orig_pte))
 		pte = pte_mksoft_dirty(pte);
-<<<<<<< HEAD
-	set_pte_at(vma->vm_mm, vmf->address, vmf->pte, pte);
 	arch_do_swap_page(vma->vm_mm, vma, vmf->address, pte, vmf->orig_pte);
-=======
->>>>>>> e826f594
 	vmf->orig_pte = pte;
 
 	/* ksm created a completely new copy */
