/*
 * kexec: kexec_file_load system call
 *
 * Copyright (C) 2014 Red Hat Inc.
 * Authors:
 *      Vivek Goyal <vgoyal@redhat.com>
 *
 * This source code is licensed under the GNU General Public License,
 * Version 2.  See the file COPYING for more details.
 */

#define pr_fmt(fmt) KBUILD_MODNAME ": " fmt

#include <linux/capability.h>
#include <linux/mm.h>
#include <linux/file.h>
#include <linux/slab.h>
#include <linux/kexec.h>
#include <linux/mutex.h>
#include <linux/list.h>
#include <linux/fs.h>
#include <linux/ima.h>
#include <crypto/hash.h>
#include <crypto/sha.h>
#include <linux/elf.h>
#include <linux/elfcore.h>
#include <linux/kernel.h>
#include <linux/kexec.h>
#include <linux/slab.h>
#include <linux/syscalls.h>
#include <linux/vmalloc.h>
#include "kexec_internal.h"

static int kexec_calculate_store_digests(struct kimage *image);

/*
 * Currently this is the only default function that is exported as some
 * architectures need it to do additional handlings.
 * In the future, other default functions may be exported too if required.
 */
int kexec_image_probe_default(struct kimage *image, void *buf,
			      unsigned long buf_len)
{
	const struct kexec_file_ops * const *fops;
	int ret = -ENOEXEC;

	for (fops = &kexec_file_loaders[0]; *fops && (*fops)->probe; ++fops) {
		ret = (*fops)->probe(buf, buf_len);
		if (!ret) {
			image->fops = *fops;
			return ret;
		}
	}

	return ret;
}

/* Architectures can provide this probe function */
int __weak arch_kexec_kernel_image_probe(struct kimage *image, void *buf,
					 unsigned long buf_len)
{
	return kexec_image_probe_default(image, buf, buf_len);
}

static void *kexec_image_load_default(struct kimage *image)
{
	if (!image->fops || !image->fops->load)
		return ERR_PTR(-ENOEXEC);

	return image->fops->load(image, image->kernel_buf,
				 image->kernel_buf_len, image->initrd_buf,
				 image->initrd_buf_len, image->cmdline_buf,
				 image->cmdline_buf_len);
}

void * __weak arch_kexec_kernel_image_load(struct kimage *image)
{
	return kexec_image_load_default(image);
}

static int kexec_image_post_load_cleanup_default(struct kimage *image)
{
	if (!image->fops || !image->fops->cleanup)
		return 0;

	return image->fops->cleanup(image->image_loader_data);
}

int __weak arch_kimage_file_post_load_cleanup(struct kimage *image)
{
	return kexec_image_post_load_cleanup_default(image);
}

<<<<<<< HEAD
#ifdef CONFIG_KEXEC_VERIFY_SIG
static int kexec_image_verify_sig_default(struct kimage *image, void *buf,
					  unsigned long buf_len)
{
	if (!image->fops || !image->fops->verify_sig) {
		pr_debug("kernel loader does not support signature verification.\n");
		return -EKEYREJECTED;
	}

	return image->fops->verify_sig(buf, buf_len);
}

=======
#ifdef CONFIG_KEXEC_SIG
>>>>>>> 89bcd5b0
int __weak arch_kexec_kernel_verify_sig(struct kimage *image, void *buf,
					unsigned long buf_len)
{
	return kexec_image_verify_sig_default(image, buf, buf_len);
}
#endif

/*
 * arch_kexec_apply_relocations_add - apply relocations of type RELA
 * @pi:		Purgatory to be relocated.
 * @section:	Section relocations applying to.
 * @relsec:	Section containing RELAs.
 * @symtab:	Corresponding symtab.
 *
 * Return: 0 on success, negative errno on error.
 */
int __weak
arch_kexec_apply_relocations_add(struct purgatory_info *pi, Elf_Shdr *section,
				 const Elf_Shdr *relsec, const Elf_Shdr *symtab)
{
	pr_err("RELA relocation unsupported.\n");
	return -ENOEXEC;
}

/*
 * arch_kexec_apply_relocations - apply relocations of type REL
 * @pi:		Purgatory to be relocated.
 * @section:	Section relocations applying to.
 * @relsec:	Section containing RELs.
 * @symtab:	Corresponding symtab.
 *
 * Return: 0 on success, negative errno on error.
 */
int __weak
arch_kexec_apply_relocations(struct purgatory_info *pi, Elf_Shdr *section,
			     const Elf_Shdr *relsec, const Elf_Shdr *symtab)
{
	pr_err("REL relocation unsupported.\n");
	return -ENOEXEC;
}

/*
 * Free up memory used by kernel, initrd, and command line. This is temporary
 * memory allocation which is not needed any more after these buffers have
 * been loaded into separate segments and have been copied elsewhere.
 */
void kimage_file_post_load_cleanup(struct kimage *image)
{
	struct purgatory_info *pi = &image->purgatory_info;

	vfree(image->kernel_buf);
	image->kernel_buf = NULL;

	vfree(image->initrd_buf);
	image->initrd_buf = NULL;

	kfree(image->cmdline_buf);
	image->cmdline_buf = NULL;

	vfree(pi->purgatory_buf);
	pi->purgatory_buf = NULL;

	vfree(pi->sechdrs);
	pi->sechdrs = NULL;

	/* See if architecture has anything to cleanup post load */
	arch_kimage_file_post_load_cleanup(image);

	/*
	 * Above call should have called into bootloader to free up
	 * any data stored in kimage->image_loader_data. It should
	 * be ok now to free it up.
	 */
	kfree(image->image_loader_data);
	image->image_loader_data = NULL;
}

/*
 * In file mode list of segments is prepared by kernel. Copy relevant
 * data from user space, do error checking, prepare segment list
 */
static int
kimage_file_prepare_segments(struct kimage *image, int kernel_fd, int initrd_fd,
			     const char __user *cmdline_ptr,
			     unsigned long cmdline_len, unsigned flags)
{
	const char *reason;
	int ret;
	void *ldata;
	loff_t size;

	ret = kernel_read_file_from_fd(kernel_fd, &image->kernel_buf,
				       &size, INT_MAX, READING_KEXEC_IMAGE);
	if (ret)
		return ret;
	image->kernel_buf_len = size;

	/* IMA needs to pass the measurement list to the next kernel. */
	ima_add_kexec_buffer(image);

	/* Call arch image probe handlers */
	ret = arch_kexec_kernel_image_probe(image, image->kernel_buf,
					    image->kernel_buf_len);
	if (ret)
		goto out;

#ifdef CONFIG_KEXEC_SIG
	ret = arch_kexec_kernel_verify_sig(image, image->kernel_buf,
					   image->kernel_buf_len);
#else
	ret = -ENODATA;
#endif

	switch (ret) {
	case 0:
		break;

		/* Certain verification errors are non-fatal if we're not
		 * checking errors, provided we aren't mandating that there
		 * must be a valid signature.
		 */
	case -ENODATA:
		reason = "kexec of unsigned image";
		goto decide;
	case -ENOPKG:
		reason = "kexec of image with unsupported crypto";
		goto decide;
	case -ENOKEY:
		reason = "kexec of image with unavailable key";
	decide:
		if (IS_ENABLED(CONFIG_KEXEC_SIG_FORCE)) {
			pr_notice("%s rejected\n", reason);
			ret = -EKEYREJECTED;
			goto out;
		}

		ret = 0;
		if (is_ima_appraise_enabled())
			break;

		if (kernel_is_locked_down(reason)) {
			ret = -EPERM;
			goto out;
		}

		break;

		/* All other errors are fatal, including nomem, unparseable
		 * signatures and signature check failures - even if signatures
		 * aren't required.
		 */
	default:
		pr_notice("kernel signature verification failed (%d).\n", ret);
		goto out;
	}

	/* It is possible that there no initramfs is being loaded */
	if (!(flags & KEXEC_FILE_NO_INITRAMFS)) {
		ret = kernel_read_file_from_fd(initrd_fd, &image->initrd_buf,
					       &size, INT_MAX,
					       READING_KEXEC_INITRAMFS);
		if (ret)
			goto out;
		image->initrd_buf_len = size;
	}

	if (cmdline_len) {
		image->cmdline_buf = memdup_user(cmdline_ptr, cmdline_len);
		if (IS_ERR(image->cmdline_buf)) {
			ret = PTR_ERR(image->cmdline_buf);
			image->cmdline_buf = NULL;
			goto out;
		}

		image->cmdline_buf_len = cmdline_len;

		/* command line should be a string with last byte null */
		if (image->cmdline_buf[cmdline_len - 1] != '\0') {
			ret = -EINVAL;
			goto out;
		}
	}

	/* Call arch image load handlers */
	ldata = arch_kexec_kernel_image_load(image);

	if (IS_ERR(ldata)) {
		ret = PTR_ERR(ldata);
		goto out;
	}

	image->image_loader_data = ldata;
out:
	/* In case of error, free up all allocated memory in this function */
	if (ret)
		kimage_file_post_load_cleanup(image);
	return ret;
}

static int
kimage_file_alloc_init(struct kimage **rimage, int kernel_fd,
		       int initrd_fd, const char __user *cmdline_ptr,
		       unsigned long cmdline_len, unsigned long flags)
{
	int ret;
	struct kimage *image;
	bool kexec_on_panic = flags & KEXEC_FILE_ON_CRASH;

	image = do_kimage_alloc_init();
	if (!image)
		return -ENOMEM;

	image->file_mode = 1;

	if (kexec_on_panic) {
		/* Enable special crash kernel control page alloc policy. */
		image->control_page = crashk_res.start;
		image->type = KEXEC_TYPE_CRASH;
	}

	ret = kimage_file_prepare_segments(image, kernel_fd, initrd_fd,
					   cmdline_ptr, cmdline_len, flags);
	if (ret)
		goto out_free_image;

	ret = sanity_check_segment_list(image);
	if (ret)
		goto out_free_post_load_bufs;

	ret = -ENOMEM;
	image->control_code_page = kimage_alloc_control_pages(image,
					   get_order(KEXEC_CONTROL_PAGE_SIZE));
	if (!image->control_code_page) {
		pr_err("Could not allocate control_code_buffer\n");
		goto out_free_post_load_bufs;
	}

	if (!kexec_on_panic) {
		image->swap_page = kimage_alloc_control_pages(image, 0);
		if (!image->swap_page) {
			pr_err("Could not allocate swap buffer\n");
			goto out_free_control_pages;
		}
	}

	*rimage = image;
	return 0;
out_free_control_pages:
	kimage_free_page_list(&image->control_pages);
out_free_post_load_bufs:
	kimage_file_post_load_cleanup(image);
out_free_image:
	kfree(image);
	return ret;
}

SYSCALL_DEFINE5(kexec_file_load, int, kernel_fd, int, initrd_fd,
		unsigned long, cmdline_len, const char __user *, cmdline_ptr,
		unsigned long, flags)
{
	int ret = 0, i;
	struct kimage **dest_image, *image;

	/* We only trust the superuser with rebooting the system. */
	if (!capable(CAP_SYS_BOOT) || kexec_load_disabled)
		return -EPERM;

	/* Make sure we have a legal set of flags */
	if (flags != (flags & KEXEC_FILE_FLAGS))
		return -EINVAL;

	image = NULL;

	if (!mutex_trylock(&kexec_mutex))
		return -EBUSY;

	dest_image = &kexec_image;
	if (flags & KEXEC_FILE_ON_CRASH) {
		dest_image = &kexec_crash_image;
		if (kexec_crash_image)
			arch_kexec_unprotect_crashkres();
	}

	if (flags & KEXEC_FILE_UNLOAD)
		goto exchange;

	/*
	 * In case of crash, new kernel gets loaded in reserved region. It is
	 * same memory where old crash kernel might be loaded. Free any
	 * current crash dump kernel before we corrupt it.
	 */
	if (flags & KEXEC_FILE_ON_CRASH)
		kimage_free(xchg(&kexec_crash_image, NULL));

	ret = kimage_file_alloc_init(&image, kernel_fd, initrd_fd, cmdline_ptr,
				     cmdline_len, flags);
	if (ret)
		goto out;

	ret = machine_kexec_prepare(image);
	if (ret)
		goto out;

	/*
	 * Some architecture(like S390) may touch the crash memory before
	 * machine_kexec_prepare(), we must copy vmcoreinfo data after it.
	 */
	ret = kimage_crash_copy_vmcoreinfo(image);
	if (ret)
		goto out;

	ret = kexec_calculate_store_digests(image);
	if (ret)
		goto out;

	for (i = 0; i < image->nr_segments; i++) {
		struct kexec_segment *ksegment;

		ksegment = &image->segment[i];
		pr_debug("Loading segment %d: buf=0x%p bufsz=0x%zx mem=0x%lx memsz=0x%zx\n",
			 i, ksegment->buf, ksegment->bufsz, ksegment->mem,
			 ksegment->memsz);

		ret = kimage_load_segment(image, &image->segment[i]);
		if (ret)
			goto out;
	}

	kimage_terminate(image);

	/*
	 * Free up any temporary buffers allocated which are not needed
	 * after image has been loaded
	 */
	kimage_file_post_load_cleanup(image);
exchange:
	image = xchg(dest_image, image);
out:
	if ((flags & KEXEC_FILE_ON_CRASH) && kexec_crash_image)
		arch_kexec_protect_crashkres();

	mutex_unlock(&kexec_mutex);
	kimage_free(image);
	return ret;
}

static int locate_mem_hole_top_down(unsigned long start, unsigned long end,
				    struct kexec_buf *kbuf)
{
	struct kimage *image = kbuf->image;
	unsigned long temp_start, temp_end;

	temp_end = min(end, kbuf->buf_max);
	temp_start = temp_end - kbuf->memsz;

	do {
		/* align down start */
		temp_start = temp_start & (~(kbuf->buf_align - 1));

		if (temp_start < start || temp_start < kbuf->buf_min)
			return 0;

		temp_end = temp_start + kbuf->memsz - 1;

		/*
		 * Make sure this does not conflict with any of existing
		 * segments
		 */
		if (kimage_is_destination_range(image, temp_start, temp_end)) {
			temp_start = temp_start - PAGE_SIZE;
			continue;
		}

		/* We found a suitable memory range */
		break;
	} while (1);

	/* If we are here, we found a suitable memory range */
	kbuf->mem = temp_start;

	/* Success, stop navigating through remaining System RAM ranges */
	return 1;
}

static int locate_mem_hole_bottom_up(unsigned long start, unsigned long end,
				     struct kexec_buf *kbuf)
{
	struct kimage *image = kbuf->image;
	unsigned long temp_start, temp_end;

	temp_start = max(start, kbuf->buf_min);

	do {
		temp_start = ALIGN(temp_start, kbuf->buf_align);
		temp_end = temp_start + kbuf->memsz - 1;

		if (temp_end > end || temp_end > kbuf->buf_max)
			return 0;
		/*
		 * Make sure this does not conflict with any of existing
		 * segments
		 */
		if (kimage_is_destination_range(image, temp_start, temp_end)) {
			temp_start = temp_start + PAGE_SIZE;
			continue;
		}

		/* We found a suitable memory range */
		break;
	} while (1);

	/* If we are here, we found a suitable memory range */
	kbuf->mem = temp_start;

	/* Success, stop navigating through remaining System RAM ranges */
	return 1;
}

static int locate_mem_hole_callback(struct resource *res, void *arg)
{
	struct kexec_buf *kbuf = (struct kexec_buf *)arg;
	u64 start = res->start, end = res->end;
	unsigned long sz = end - start + 1;

	/* Returning 0 will take to next memory range */
	if (sz < kbuf->memsz)
		return 0;

	if (end < kbuf->buf_min || start > kbuf->buf_max)
		return 0;

	/*
	 * Allocate memory top down with-in ram range. Otherwise bottom up
	 * allocation.
	 */
	if (kbuf->top_down)
		return locate_mem_hole_top_down(start, end, kbuf);
	return locate_mem_hole_bottom_up(start, end, kbuf);
}

/**
 * arch_kexec_walk_mem - call func(data) on free memory regions
 * @kbuf:	Context info for the search. Also passed to @func.
 * @func:	Function to call for each memory region.
 *
 * Return: The memory walk will stop when func returns a non-zero value
 * and that value will be returned. If all free regions are visited without
 * func returning non-zero, then zero will be returned.
 */
int __weak arch_kexec_walk_mem(struct kexec_buf *kbuf,
			       int (*func)(struct resource *, void *))
{
	if (kbuf->image->type == KEXEC_TYPE_CRASH)
		return walk_iomem_res_desc(crashk_res.desc,
					   IORESOURCE_SYSTEM_RAM | IORESOURCE_BUSY,
					   crashk_res.start, crashk_res.end,
					   kbuf, func);
	else
		return walk_system_ram_res(0, ULONG_MAX, kbuf, func);
}

/**
 * kexec_locate_mem_hole - find free memory for the purgatory or the next kernel
 * @kbuf:	Parameters for the memory search.
 *
 * On success, kbuf->mem will have the start address of the memory region found.
 *
 * Return: 0 on success, negative errno on error.
 */
int kexec_locate_mem_hole(struct kexec_buf *kbuf)
{
	int ret;

	ret = arch_kexec_walk_mem(kbuf, locate_mem_hole_callback);

	return ret == 1 ? 0 : -EADDRNOTAVAIL;
}

/**
 * kexec_add_buffer - place a buffer in a kexec segment
 * @kbuf:	Buffer contents and memory parameters.
 *
 * This function assumes that kexec_mutex is held.
 * On successful return, @kbuf->mem will have the physical address of
 * the buffer in memory.
 *
 * Return: 0 on success, negative errno on error.
 */
int kexec_add_buffer(struct kexec_buf *kbuf)
{

	struct kexec_segment *ksegment;
	int ret;

	/* Currently adding segment this way is allowed only in file mode */
	if (!kbuf->image->file_mode)
		return -EINVAL;

	if (kbuf->image->nr_segments >= KEXEC_SEGMENT_MAX)
		return -EINVAL;

	/*
	 * Make sure we are not trying to add buffer after allocating
	 * control pages. All segments need to be placed first before
	 * any control pages are allocated. As control page allocation
	 * logic goes through list of segments to make sure there are
	 * no destination overlaps.
	 */
	if (!list_empty(&kbuf->image->control_pages)) {
		WARN_ON(1);
		return -EINVAL;
	}

	/* Ensure minimum alignment needed for segments. */
	kbuf->memsz = ALIGN(kbuf->memsz, PAGE_SIZE);
	kbuf->buf_align = max(kbuf->buf_align, PAGE_SIZE);

	/* Walk the RAM ranges and allocate a suitable range for the buffer */
	ret = kexec_locate_mem_hole(kbuf);
	if (ret)
		return ret;

	/* Found a suitable memory range */
	ksegment = &kbuf->image->segment[kbuf->image->nr_segments];
	ksegment->kbuf = kbuf->buffer;
	ksegment->bufsz = kbuf->bufsz;
	ksegment->mem = kbuf->mem;
	ksegment->memsz = kbuf->memsz;
	kbuf->image->nr_segments++;
	return 0;
}

/* Calculate and store the digest of segments */
static int kexec_calculate_store_digests(struct kimage *image)
{
	struct crypto_shash *tfm;
	struct shash_desc *desc;
	int ret = 0, i, j, zero_buf_sz, sha_region_sz;
	size_t desc_size, nullsz;
	char *digest;
	void *zero_buf;
	struct kexec_sha_region *sha_regions;
	struct purgatory_info *pi = &image->purgatory_info;

	if (!IS_ENABLED(CONFIG_ARCH_HAS_KEXEC_PURGATORY))
		return 0;

	zero_buf = __va(page_to_pfn(ZERO_PAGE(0)) << PAGE_SHIFT);
	zero_buf_sz = PAGE_SIZE;

	tfm = crypto_alloc_shash("sha256", 0, 0);
	if (IS_ERR(tfm)) {
		ret = PTR_ERR(tfm);
		goto out;
	}

	desc_size = crypto_shash_descsize(tfm) + sizeof(*desc);
	desc = kzalloc(desc_size, GFP_KERNEL);
	if (!desc) {
		ret = -ENOMEM;
		goto out_free_tfm;
	}

	sha_region_sz = KEXEC_SEGMENT_MAX * sizeof(struct kexec_sha_region);
	sha_regions = vzalloc(sha_region_sz);
	if (!sha_regions)
		goto out_free_desc;

	desc->tfm   = tfm;
	desc->flags = 0;

	ret = crypto_shash_init(desc);
	if (ret < 0)
		goto out_free_sha_regions;

	digest = kzalloc(SHA256_DIGEST_SIZE, GFP_KERNEL);
	if (!digest) {
		ret = -ENOMEM;
		goto out_free_sha_regions;
	}

	for (j = i = 0; i < image->nr_segments; i++) {
		struct kexec_segment *ksegment;

		ksegment = &image->segment[i];
		/*
		 * Skip purgatory as it will be modified once we put digest
		 * info in purgatory.
		 */
		if (ksegment->kbuf == pi->purgatory_buf)
			continue;

		ret = crypto_shash_update(desc, ksegment->kbuf,
					  ksegment->bufsz);
		if (ret)
			break;

		/*
		 * Assume rest of the buffer is filled with zero and
		 * update digest accordingly.
		 */
		nullsz = ksegment->memsz - ksegment->bufsz;
		while (nullsz) {
			unsigned long bytes = nullsz;

			if (bytes > zero_buf_sz)
				bytes = zero_buf_sz;
			ret = crypto_shash_update(desc, zero_buf, bytes);
			if (ret)
				break;
			nullsz -= bytes;
		}

		if (ret)
			break;

		sha_regions[j].start = ksegment->mem;
		sha_regions[j].len = ksegment->memsz;
		j++;
	}

	if (!ret) {
		ret = crypto_shash_final(desc, digest);
		if (ret)
			goto out_free_digest;
		ret = kexec_purgatory_get_set_symbol(image, "purgatory_sha_regions",
						     sha_regions, sha_region_sz, 0);
		if (ret)
			goto out_free_digest;

		ret = kexec_purgatory_get_set_symbol(image, "purgatory_sha256_digest",
						     digest, SHA256_DIGEST_SIZE, 0);
		if (ret)
			goto out_free_digest;
	}

out_free_digest:
	kfree(digest);
out_free_sha_regions:
	vfree(sha_regions);
out_free_desc:
	kfree(desc);
out_free_tfm:
	kfree(tfm);
out:
	return ret;
}

#ifdef CONFIG_ARCH_HAS_KEXEC_PURGATORY
/*
 * kexec_purgatory_setup_kbuf - prepare buffer to load purgatory.
 * @pi:		Purgatory to be loaded.
 * @kbuf:	Buffer to setup.
 *
 * Allocates the memory needed for the buffer. Caller is responsible to free
 * the memory after use.
 *
 * Return: 0 on success, negative errno on error.
 */
static int kexec_purgatory_setup_kbuf(struct purgatory_info *pi,
				      struct kexec_buf *kbuf)
{
	const Elf_Shdr *sechdrs;
	unsigned long bss_align;
	unsigned long bss_sz;
	unsigned long align;
	int i, ret;

	sechdrs = (void *)pi->ehdr + pi->ehdr->e_shoff;
	kbuf->buf_align = bss_align = 1;
	kbuf->bufsz = bss_sz = 0;

	for (i = 0; i < pi->ehdr->e_shnum; i++) {
		if (!(sechdrs[i].sh_flags & SHF_ALLOC))
			continue;

		align = sechdrs[i].sh_addralign;
		if (sechdrs[i].sh_type != SHT_NOBITS) {
			if (kbuf->buf_align < align)
				kbuf->buf_align = align;
			kbuf->bufsz = ALIGN(kbuf->bufsz, align);
			kbuf->bufsz += sechdrs[i].sh_size;
		} else {
			if (bss_align < align)
				bss_align = align;
			bss_sz = ALIGN(bss_sz, align);
			bss_sz += sechdrs[i].sh_size;
		}
	}
	kbuf->bufsz = ALIGN(kbuf->bufsz, bss_align);
	kbuf->memsz = kbuf->bufsz + bss_sz;
	if (kbuf->buf_align < bss_align)
		kbuf->buf_align = bss_align;

	kbuf->buffer = vzalloc(kbuf->bufsz);
	if (!kbuf->buffer)
		return -ENOMEM;
	pi->purgatory_buf = kbuf->buffer;

	ret = kexec_add_buffer(kbuf);
	if (ret)
		goto out;

	return 0;
out:
	vfree(pi->purgatory_buf);
	pi->purgatory_buf = NULL;
	return ret;
}

/*
 * kexec_purgatory_setup_sechdrs - prepares the pi->sechdrs buffer.
 * @pi:		Purgatory to be loaded.
 * @kbuf:	Buffer prepared to store purgatory.
 *
 * Allocates the memory needed for the buffer. Caller is responsible to free
 * the memory after use.
 *
 * Return: 0 on success, negative errno on error.
 */
static int kexec_purgatory_setup_sechdrs(struct purgatory_info *pi,
					 struct kexec_buf *kbuf)
{
	unsigned long bss_addr;
	unsigned long offset;
	Elf_Shdr *sechdrs;
	int i;

	/*
	 * The section headers in kexec_purgatory are read-only. In order to
	 * have them modifiable make a temporary copy.
	 */
	sechdrs = vzalloc(pi->ehdr->e_shnum * sizeof(Elf_Shdr));
	if (!sechdrs)
		return -ENOMEM;
	memcpy(sechdrs, (void *)pi->ehdr + pi->ehdr->e_shoff,
	       pi->ehdr->e_shnum * sizeof(Elf_Shdr));
	pi->sechdrs = sechdrs;

	offset = 0;
	bss_addr = kbuf->mem + kbuf->bufsz;
	kbuf->image->start = pi->ehdr->e_entry;

	for (i = 0; i < pi->ehdr->e_shnum; i++) {
		unsigned long align;
		void *src, *dst;

		if (!(sechdrs[i].sh_flags & SHF_ALLOC))
			continue;

		align = sechdrs[i].sh_addralign;
		if (sechdrs[i].sh_type == SHT_NOBITS) {
			bss_addr = ALIGN(bss_addr, align);
			sechdrs[i].sh_addr = bss_addr;
			bss_addr += sechdrs[i].sh_size;
			continue;
		}

		offset = ALIGN(offset, align);
		if (sechdrs[i].sh_flags & SHF_EXECINSTR &&
		    pi->ehdr->e_entry >= sechdrs[i].sh_addr &&
		    pi->ehdr->e_entry < (sechdrs[i].sh_addr
					 + sechdrs[i].sh_size)) {
			kbuf->image->start -= sechdrs[i].sh_addr;
			kbuf->image->start += kbuf->mem + offset;
		}

		src = (void *)pi->ehdr + sechdrs[i].sh_offset;
		dst = pi->purgatory_buf + offset;
		memcpy(dst, src, sechdrs[i].sh_size);

		sechdrs[i].sh_addr = kbuf->mem + offset;
		sechdrs[i].sh_offset = offset;
		offset += sechdrs[i].sh_size;
	}

	return 0;
}

static int kexec_apply_relocations(struct kimage *image)
{
	int i, ret;
	struct purgatory_info *pi = &image->purgatory_info;
	const Elf_Shdr *sechdrs;

	sechdrs = (void *)pi->ehdr + pi->ehdr->e_shoff;

	for (i = 0; i < pi->ehdr->e_shnum; i++) {
		const Elf_Shdr *relsec;
		const Elf_Shdr *symtab;
		Elf_Shdr *section;

		relsec = sechdrs + i;

		if (relsec->sh_type != SHT_RELA &&
		    relsec->sh_type != SHT_REL)
			continue;

		/*
		 * For section of type SHT_RELA/SHT_REL,
		 * ->sh_link contains section header index of associated
		 * symbol table. And ->sh_info contains section header
		 * index of section to which relocations apply.
		 */
		if (relsec->sh_info >= pi->ehdr->e_shnum ||
		    relsec->sh_link >= pi->ehdr->e_shnum)
			return -ENOEXEC;

		section = pi->sechdrs + relsec->sh_info;
		symtab = sechdrs + relsec->sh_link;

		if (!(section->sh_flags & SHF_ALLOC))
			continue;

		/*
		 * symtab->sh_link contain section header index of associated
		 * string table.
		 */
		if (symtab->sh_link >= pi->ehdr->e_shnum)
			/* Invalid section number? */
			continue;

		/*
		 * Respective architecture needs to provide support for applying
		 * relocations of type SHT_RELA/SHT_REL.
		 */
		if (relsec->sh_type == SHT_RELA)
			ret = arch_kexec_apply_relocations_add(pi, section,
							       relsec, symtab);
		else if (relsec->sh_type == SHT_REL)
			ret = arch_kexec_apply_relocations(pi, section,
							   relsec, symtab);
		if (ret)
			return ret;
	}

	return 0;
}

/*
 * kexec_load_purgatory - Load and relocate the purgatory object.
 * @image:	Image to add the purgatory to.
 * @kbuf:	Memory parameters to use.
 *
 * Allocates the memory needed for image->purgatory_info.sechdrs and
 * image->purgatory_info.purgatory_buf/kbuf->buffer. Caller is responsible
 * to free the memory after use.
 *
 * Return: 0 on success, negative errno on error.
 */
int kexec_load_purgatory(struct kimage *image, struct kexec_buf *kbuf)
{
	struct purgatory_info *pi = &image->purgatory_info;
	int ret;

	if (kexec_purgatory_size <= 0)
		return -EINVAL;

	pi->ehdr = (const Elf_Ehdr *)kexec_purgatory;

	ret = kexec_purgatory_setup_kbuf(pi, kbuf);
	if (ret)
		return ret;

	ret = kexec_purgatory_setup_sechdrs(pi, kbuf);
	if (ret)
		goto out_free_kbuf;

	ret = kexec_apply_relocations(image);
	if (ret)
		goto out;

	return 0;
out:
	vfree(pi->sechdrs);
	pi->sechdrs = NULL;
out_free_kbuf:
	vfree(pi->purgatory_buf);
	pi->purgatory_buf = NULL;
	return ret;
}

/*
 * kexec_purgatory_find_symbol - find a symbol in the purgatory
 * @pi:		Purgatory to search in.
 * @name:	Name of the symbol.
 *
 * Return: pointer to symbol in read-only symtab on success, NULL on error.
 */
static const Elf_Sym *kexec_purgatory_find_symbol(struct purgatory_info *pi,
						  const char *name)
{
	const Elf_Shdr *sechdrs;
	const Elf_Ehdr *ehdr;
	const Elf_Sym *syms;
	const char *strtab;
	int i, k;

	if (!pi->ehdr)
		return NULL;

	ehdr = pi->ehdr;
	sechdrs = (void *)ehdr + ehdr->e_shoff;

	for (i = 0; i < ehdr->e_shnum; i++) {
		if (sechdrs[i].sh_type != SHT_SYMTAB)
			continue;

		if (sechdrs[i].sh_link >= ehdr->e_shnum)
			/* Invalid strtab section number */
			continue;
		strtab = (void *)ehdr + sechdrs[sechdrs[i].sh_link].sh_offset;
		syms = (void *)ehdr + sechdrs[i].sh_offset;

		/* Go through symbols for a match */
		for (k = 0; k < sechdrs[i].sh_size/sizeof(Elf_Sym); k++) {
			if (ELF_ST_BIND(syms[k].st_info) != STB_GLOBAL)
				continue;

			if (strcmp(strtab + syms[k].st_name, name) != 0)
				continue;

			if (syms[k].st_shndx == SHN_UNDEF ||
			    syms[k].st_shndx >= ehdr->e_shnum) {
				pr_debug("Symbol: %s has bad section index %d.\n",
						name, syms[k].st_shndx);
				return NULL;
			}

			/* Found the symbol we are looking for */
			return &syms[k];
		}
	}

	return NULL;
}

void *kexec_purgatory_get_symbol_addr(struct kimage *image, const char *name)
{
	struct purgatory_info *pi = &image->purgatory_info;
	const Elf_Sym *sym;
	Elf_Shdr *sechdr;

	sym = kexec_purgatory_find_symbol(pi, name);
	if (!sym)
		return ERR_PTR(-EINVAL);

	sechdr = &pi->sechdrs[sym->st_shndx];

	/*
	 * Returns the address where symbol will finally be loaded after
	 * kexec_load_segment()
	 */
	return (void *)(sechdr->sh_addr + sym->st_value);
}

/*
 * Get or set value of a symbol. If "get_value" is true, symbol value is
 * returned in buf otherwise symbol value is set based on value in buf.
 */
int kexec_purgatory_get_set_symbol(struct kimage *image, const char *name,
				   void *buf, unsigned int size, bool get_value)
{
	struct purgatory_info *pi = &image->purgatory_info;
	const Elf_Sym *sym;
	Elf_Shdr *sec;
	char *sym_buf;

	sym = kexec_purgatory_find_symbol(pi, name);
	if (!sym)
		return -EINVAL;

	if (sym->st_size != size) {
		pr_err("symbol %s size mismatch: expected %lu actual %u\n",
		       name, (unsigned long)sym->st_size, size);
		return -EINVAL;
	}

	sec = pi->sechdrs + sym->st_shndx;

	if (sec->sh_type == SHT_NOBITS) {
		pr_err("symbol %s is in a bss section. Cannot %s\n", name,
		       get_value ? "get" : "set");
		return -EINVAL;
	}

	sym_buf = (char *)pi->purgatory_buf + sec->sh_offset + sym->st_value;

	if (get_value)
		memcpy((void *)buf, sym_buf, size);
	else
		memcpy((void *)sym_buf, buf, size);

	return 0;
}
#endif /* CONFIG_ARCH_HAS_KEXEC_PURGATORY */

int crash_exclude_mem_range(struct crash_mem *mem,
			    unsigned long long mstart, unsigned long long mend)
{
	int i, j;
	unsigned long long start, end;
	struct crash_mem_range temp_range = {0, 0};

	for (i = 0; i < mem->nr_ranges; i++) {
		start = mem->ranges[i].start;
		end = mem->ranges[i].end;

		if (mstart > end || mend < start)
			continue;

		/* Truncate any area outside of range */
		if (mstart < start)
			mstart = start;
		if (mend > end)
			mend = end;

		/* Found completely overlapping range */
		if (mstart == start && mend == end) {
			mem->ranges[i].start = 0;
			mem->ranges[i].end = 0;
			if (i < mem->nr_ranges - 1) {
				/* Shift rest of the ranges to left */
				for (j = i; j < mem->nr_ranges - 1; j++) {
					mem->ranges[j].start =
						mem->ranges[j+1].start;
					mem->ranges[j].end =
							mem->ranges[j+1].end;
				}
			}
			mem->nr_ranges--;
			return 0;
		}

		if (mstart > start && mend < end) {
			/* Split original range */
			mem->ranges[i].end = mstart - 1;
			temp_range.start = mend + 1;
			temp_range.end = end;
		} else if (mstart != start)
			mem->ranges[i].end = mstart - 1;
		else
			mem->ranges[i].start = mend + 1;
		break;
	}

	/* If a split happened, add the split to array */
	if (!temp_range.end)
		return 0;

	/* Split happened */
	if (i == mem->max_nr_ranges - 1)
		return -ENOMEM;

	/* Location where new range should go */
	j = i + 1;
	if (j < mem->nr_ranges) {
		/* Move over all ranges one slot towards the end */
		for (i = mem->nr_ranges - 1; i >= j; i--)
			mem->ranges[i + 1] = mem->ranges[i];
	}

	mem->ranges[j].start = temp_range.start;
	mem->ranges[j].end = temp_range.end;
	mem->nr_ranges++;
	return 0;
}

int crash_prepare_elf64_headers(struct crash_mem *mem, int kernel_map,
			  void **addr, unsigned long *sz)
{
	Elf64_Ehdr *ehdr;
	Elf64_Phdr *phdr;
	unsigned long nr_cpus = num_possible_cpus(), nr_phdr, elf_sz;
	unsigned char *buf;
	unsigned int cpu, i;
	unsigned long long notes_addr;
	unsigned long mstart, mend;

	/* extra phdr for vmcoreinfo elf note */
	nr_phdr = nr_cpus + 1;
	nr_phdr += mem->nr_ranges;

	/*
	 * kexec-tools creates an extra PT_LOAD phdr for kernel text mapping
	 * area (for example, ffffffff80000000 - ffffffffa0000000 on x86_64).
	 * I think this is required by tools like gdb. So same physical
	 * memory will be mapped in two elf headers. One will contain kernel
	 * text virtual addresses and other will have __va(physical) addresses.
	 */

	nr_phdr++;
	elf_sz = sizeof(Elf64_Ehdr) + nr_phdr * sizeof(Elf64_Phdr);
	elf_sz = ALIGN(elf_sz, ELF_CORE_HEADER_ALIGN);

	buf = vzalloc(elf_sz);
	if (!buf)
		return -ENOMEM;

	ehdr = (Elf64_Ehdr *)buf;
	phdr = (Elf64_Phdr *)(ehdr + 1);
	memcpy(ehdr->e_ident, ELFMAG, SELFMAG);
	ehdr->e_ident[EI_CLASS] = ELFCLASS64;
	ehdr->e_ident[EI_DATA] = ELFDATA2LSB;
	ehdr->e_ident[EI_VERSION] = EV_CURRENT;
	ehdr->e_ident[EI_OSABI] = ELF_OSABI;
	memset(ehdr->e_ident + EI_PAD, 0, EI_NIDENT - EI_PAD);
	ehdr->e_type = ET_CORE;
	ehdr->e_machine = ELF_ARCH;
	ehdr->e_version = EV_CURRENT;
	ehdr->e_phoff = sizeof(Elf64_Ehdr);
	ehdr->e_ehsize = sizeof(Elf64_Ehdr);
	ehdr->e_phentsize = sizeof(Elf64_Phdr);

	/* Prepare one phdr of type PT_NOTE for each present cpu */
	for_each_present_cpu(cpu) {
		phdr->p_type = PT_NOTE;
		notes_addr = per_cpu_ptr_to_phys(per_cpu_ptr(crash_notes, cpu));
		phdr->p_offset = phdr->p_paddr = notes_addr;
		phdr->p_filesz = phdr->p_memsz = sizeof(note_buf_t);
		(ehdr->e_phnum)++;
		phdr++;
	}

	/* Prepare one PT_NOTE header for vmcoreinfo */
	phdr->p_type = PT_NOTE;
	phdr->p_offset = phdr->p_paddr = paddr_vmcoreinfo_note();
	phdr->p_filesz = phdr->p_memsz = VMCOREINFO_NOTE_SIZE;
	(ehdr->e_phnum)++;
	phdr++;

	/* Prepare PT_LOAD type program header for kernel text region */
	if (kernel_map) {
		phdr->p_type = PT_LOAD;
		phdr->p_flags = PF_R|PF_W|PF_X;
		phdr->p_vaddr = (Elf64_Addr)_text;
		phdr->p_filesz = phdr->p_memsz = _end - _text;
		phdr->p_offset = phdr->p_paddr = __pa_symbol(_text);
		ehdr->e_phnum++;
		phdr++;
	}

	/* Go through all the ranges in mem->ranges[] and prepare phdr */
	for (i = 0; i < mem->nr_ranges; i++) {
		mstart = mem->ranges[i].start;
		mend = mem->ranges[i].end;

		phdr->p_type = PT_LOAD;
		phdr->p_flags = PF_R|PF_W|PF_X;
		phdr->p_offset  = mstart;

		phdr->p_paddr = mstart;
		phdr->p_vaddr = (unsigned long long) __va(mstart);
		phdr->p_filesz = phdr->p_memsz = mend - mstart + 1;
		phdr->p_align = 0;
		ehdr->e_phnum++;
		phdr++;
		pr_debug("Crash PT_LOAD elf header. phdr=%p vaddr=0x%llx, paddr=0x%llx, sz=0x%llx e_phnum=%d p_offset=0x%llx\n",
			phdr, phdr->p_vaddr, phdr->p_paddr, phdr->p_filesz,
			ehdr->e_phnum, phdr->p_offset);
	}

	*addr = buf;
	*sz = elf_sz;
	return 0;
}<|MERGE_RESOLUTION|>--- conflicted
+++ resolved
@@ -91,8 +91,7 @@
 	return kexec_image_post_load_cleanup_default(image);
 }
 
-<<<<<<< HEAD
-#ifdef CONFIG_KEXEC_VERIFY_SIG
+#ifdef CONFIG_KEXEC_SIG
 static int kexec_image_verify_sig_default(struct kimage *image, void *buf,
 					  unsigned long buf_len)
 {
@@ -104,9 +103,6 @@
 	return image->fops->verify_sig(buf, buf_len);
 }
 
-=======
-#ifdef CONFIG_KEXEC_SIG
->>>>>>> 89bcd5b0
 int __weak arch_kexec_kernel_verify_sig(struct kimage *image, void *buf,
 					unsigned long buf_len)
 {
