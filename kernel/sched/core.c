/*
 *  kernel/sched/core.c
 *
 *  Core kernel scheduler code and related syscalls
 *
 *  Copyright (C) 1991-2002  Linus Torvalds
 */
#include "sched.h"

<<<<<<< HEAD
#include <linux/kthread.h>
#include <linux/nospec.h>
=======
#include <linux/kcov.h>
>>>>>>> a64af9e7

#include <asm/switch_to.h>
#include <asm/tlb.h>

#include "../workqueue_internal.h"
#include "../smpboot.h"

#define CREATE_TRACE_POINTS
#include <trace/events/sched.h>

DEFINE_PER_CPU_SHARED_ALIGNED(struct rq, runqueues);

#if defined(CONFIG_SCHED_DEBUG) && defined(HAVE_JUMP_LABEL)
/*
 * Debugging: various feature bits
 *
 * If SCHED_DEBUG is disabled, each compilation unit has its own copy of
 * sysctl_sched_features, defined in sched.h, to allow constants propagation
 * at compile time and compiler optimization based on features default.
 */
#define SCHED_FEAT(name, enabled)	\
	(1UL << __SCHED_FEAT_##name) * enabled |
const_debug unsigned int sysctl_sched_features =
#include "features.h"
	0;
#undef SCHED_FEAT
#endif

/*
 * Number of tasks to iterate in a single balance run.
 * Limited because this is done with IRQs disabled.
 */
const_debug unsigned int sysctl_sched_nr_migrate = 32;

/*
 * period over which we average the RT time consumption, measured
 * in ms.
 *
 * default: 1s
 */
const_debug unsigned int sysctl_sched_time_avg = MSEC_PER_SEC;

/*
 * period over which we measure -rt task CPU usage in us.
 * default: 1s
 */
unsigned int sysctl_sched_rt_period = 1000000;

__read_mostly int scheduler_running;

/*
 * part of the period that we allow rt tasks to run in us.
 * default: 0.95s
 */
int sysctl_sched_rt_runtime = 950000;

/*
 * __task_rq_lock - lock the rq @p resides on.
 */
struct rq *__task_rq_lock(struct task_struct *p, struct rq_flags *rf)
	__acquires(rq->lock)
{
	struct rq *rq;

	lockdep_assert_held(&p->pi_lock);

	for (;;) {
		rq = task_rq(p);
		raw_spin_lock(&rq->lock);
		if (likely(rq == task_rq(p) && !task_on_rq_migrating(p))) {
			rq_pin_lock(rq, rf);
			return rq;
		}
		raw_spin_unlock(&rq->lock);

		while (unlikely(task_on_rq_migrating(p)))
			cpu_relax();
	}
}

/*
 * task_rq_lock - lock p->pi_lock and lock the rq @p resides on.
 */
struct rq *task_rq_lock(struct task_struct *p, struct rq_flags *rf)
	__acquires(p->pi_lock)
	__acquires(rq->lock)
{
	struct rq *rq;

	for (;;) {
		raw_spin_lock_irqsave(&p->pi_lock, rf->flags);
		rq = task_rq(p);
		raw_spin_lock(&rq->lock);
		/*
		 *	move_queued_task()		task_rq_lock()
		 *
		 *	ACQUIRE (rq->lock)
		 *	[S] ->on_rq = MIGRATING		[L] rq = task_rq()
		 *	WMB (__set_task_cpu())		ACQUIRE (rq->lock);
		 *	[S] ->cpu = new_cpu		[L] task_rq()
		 *					[L] ->on_rq
		 *	RELEASE (rq->lock)
		 *
		 * If we observe the old CPU in task_rq_lock, the acquire of
		 * the old rq->lock will fully serialize against the stores.
		 *
		 * If we observe the new CPU in task_rq_lock, the acquire will
		 * pair with the WMB to ensure we must then also see migrating.
		 */
		if (likely(rq == task_rq(p) && !task_on_rq_migrating(p))) {
			rq_pin_lock(rq, rf);
			return rq;
		}
		raw_spin_unlock(&rq->lock);
		raw_spin_unlock_irqrestore(&p->pi_lock, rf->flags);

		while (unlikely(task_on_rq_migrating(p)))
			cpu_relax();
	}
}

/*
 * RQ-clock updating methods:
 */

static void update_rq_clock_task(struct rq *rq, s64 delta)
{
/*
 * In theory, the compile should just see 0 here, and optimize out the call
 * to sched_rt_avg_update. But I don't trust it...
 */
#if defined(CONFIG_IRQ_TIME_ACCOUNTING) || defined(CONFIG_PARAVIRT_TIME_ACCOUNTING)
	s64 steal = 0, irq_delta = 0;
#endif
#ifdef CONFIG_IRQ_TIME_ACCOUNTING
	irq_delta = irq_time_read(cpu_of(rq)) - rq->prev_irq_time;

	/*
	 * Since irq_time is only updated on {soft,}irq_exit, we might run into
	 * this case when a previous update_rq_clock() happened inside a
	 * {soft,}irq region.
	 *
	 * When this happens, we stop ->clock_task and only update the
	 * prev_irq_time stamp to account for the part that fit, so that a next
	 * update will consume the rest. This ensures ->clock_task is
	 * monotonic.
	 *
	 * It does however cause some slight miss-attribution of {soft,}irq
	 * time, a more accurate solution would be to update the irq_time using
	 * the current rq->clock timestamp, except that would require using
	 * atomic ops.
	 */
	if (irq_delta > delta)
		irq_delta = delta;

	rq->prev_irq_time += irq_delta;
	delta -= irq_delta;
#endif
#ifdef CONFIG_PARAVIRT_TIME_ACCOUNTING
	if (static_key_false((&paravirt_steal_rq_enabled))) {
		steal = paravirt_steal_clock(cpu_of(rq));
		steal -= rq->prev_steal_time_rq;

		if (unlikely(steal > delta))
			steal = delta;

		rq->prev_steal_time_rq += steal;
		delta -= steal;
	}
#endif

	rq->clock_task += delta;

#if defined(CONFIG_IRQ_TIME_ACCOUNTING) || defined(CONFIG_PARAVIRT_TIME_ACCOUNTING)
	if ((irq_delta + steal) && sched_feat(NONTASK_CAPACITY))
		sched_rt_avg_update(rq, irq_delta + steal);
#endif
}

void update_rq_clock(struct rq *rq)
{
	s64 delta;

	lockdep_assert_held(&rq->lock);

	if (rq->clock_update_flags & RQCF_ACT_SKIP)
		return;

#ifdef CONFIG_SCHED_DEBUG
	if (sched_feat(WARN_DOUBLE_CLOCK))
		SCHED_WARN_ON(rq->clock_update_flags & RQCF_UPDATED);
	rq->clock_update_flags |= RQCF_UPDATED;
#endif

	delta = sched_clock_cpu(cpu_of(rq)) - rq->clock;
	if (delta < 0)
		return;
	rq->clock += delta;
	update_rq_clock_task(rq, delta);
}


#ifdef CONFIG_SCHED_HRTICK
/*
 * Use HR-timers to deliver accurate preemption points.
 */

static void hrtick_clear(struct rq *rq)
{
	if (hrtimer_active(&rq->hrtick_timer))
		hrtimer_cancel(&rq->hrtick_timer);
}

/*
 * High-resolution timer tick.
 * Runs from hardirq context with interrupts disabled.
 */
static enum hrtimer_restart hrtick(struct hrtimer *timer)
{
	struct rq *rq = container_of(timer, struct rq, hrtick_timer);
	struct rq_flags rf;

	WARN_ON_ONCE(cpu_of(rq) != smp_processor_id());

	rq_lock(rq, &rf);
	update_rq_clock(rq);
	rq->curr->sched_class->task_tick(rq, rq->curr, 1);
	rq_unlock(rq, &rf);

	return HRTIMER_NORESTART;
}

#ifdef CONFIG_SMP

static void __hrtick_restart(struct rq *rq)
{
	struct hrtimer *timer = &rq->hrtick_timer;

	hrtimer_start_expires(timer, HRTIMER_MODE_ABS_PINNED);
}

/*
 * called from hardirq (IPI) context
 */
static void __hrtick_start(void *arg)
{
	struct rq *rq = arg;
	struct rq_flags rf;

	rq_lock(rq, &rf);
	__hrtick_restart(rq);
	rq->hrtick_csd_pending = 0;
	rq_unlock(rq, &rf);
}

/*
 * Called to set the hrtick timer state.
 *
 * called with rq->lock held and irqs disabled
 */
void hrtick_start(struct rq *rq, u64 delay)
{
	struct hrtimer *timer = &rq->hrtick_timer;
	ktime_t time;
	s64 delta;

	/*
	 * Don't schedule slices shorter than 10000ns, that just
	 * doesn't make sense and can cause timer DoS.
	 */
	delta = max_t(s64, delay, 10000LL);
	time = ktime_add_ns(timer->base->get_time(), delta);

	hrtimer_set_expires(timer, time);

	if (rq == this_rq()) {
		__hrtick_restart(rq);
	} else if (!rq->hrtick_csd_pending) {
		smp_call_function_single_async(cpu_of(rq), &rq->hrtick_csd);
		rq->hrtick_csd_pending = 1;
	}
}

#else
/*
 * Called to set the hrtick timer state.
 *
 * called with rq->lock held and irqs disabled
 */
void hrtick_start(struct rq *rq, u64 delay)
{
	/*
	 * Don't schedule slices shorter than 10000ns, that just
	 * doesn't make sense. Rely on vruntime for fairness.
	 */
	delay = max_t(u64, delay, 10000LL);
	hrtimer_start(&rq->hrtick_timer, ns_to_ktime(delay),
		      HRTIMER_MODE_REL_PINNED);
}
#endif /* CONFIG_SMP */

static void hrtick_rq_init(struct rq *rq)
{
#ifdef CONFIG_SMP
	rq->hrtick_csd_pending = 0;

	rq->hrtick_csd.flags = 0;
	rq->hrtick_csd.func = __hrtick_start;
	rq->hrtick_csd.info = rq;
#endif

	hrtimer_init(&rq->hrtick_timer, CLOCK_MONOTONIC, HRTIMER_MODE_REL);
	rq->hrtick_timer.function = hrtick;
}
#else	/* CONFIG_SCHED_HRTICK */
static inline void hrtick_clear(struct rq *rq)
{
}

static inline void hrtick_rq_init(struct rq *rq)
{
}
#endif	/* CONFIG_SCHED_HRTICK */

/*
 * cmpxchg based fetch_or, macro so it works for different integer types
 */
#define fetch_or(ptr, mask)						\
	({								\
		typeof(ptr) _ptr = (ptr);				\
		typeof(mask) _mask = (mask);				\
		typeof(*_ptr) _old, _val = *_ptr;			\
									\
		for (;;) {						\
			_old = cmpxchg(_ptr, _val, _val | _mask);	\
			if (_old == _val)				\
				break;					\
			_val = _old;					\
		}							\
	_old;								\
})

#if defined(CONFIG_SMP) && defined(TIF_POLLING_NRFLAG)
/*
 * Atomically set TIF_NEED_RESCHED and test for TIF_POLLING_NRFLAG,
 * this avoids any races wrt polling state changes and thereby avoids
 * spurious IPIs.
 */
static bool set_nr_and_not_polling(struct task_struct *p)
{
	struct thread_info *ti = task_thread_info(p);
	return !(fetch_or(&ti->flags, _TIF_NEED_RESCHED) & _TIF_POLLING_NRFLAG);
}

/*
 * Atomically set TIF_NEED_RESCHED if TIF_POLLING_NRFLAG is set.
 *
 * If this returns true, then the idle task promises to call
 * sched_ttwu_pending() and reschedule soon.
 */
static bool set_nr_if_polling(struct task_struct *p)
{
	struct thread_info *ti = task_thread_info(p);
	typeof(ti->flags) old, val = READ_ONCE(ti->flags);

	for (;;) {
		if (!(val & _TIF_POLLING_NRFLAG))
			return false;
		if (val & _TIF_NEED_RESCHED)
			return true;
		old = cmpxchg(&ti->flags, val, val | _TIF_NEED_RESCHED);
		if (old == val)
			break;
		val = old;
	}
	return true;
}

#else
static bool set_nr_and_not_polling(struct task_struct *p)
{
	set_tsk_need_resched(p);
	return true;
}

#ifdef CONFIG_SMP
static bool set_nr_if_polling(struct task_struct *p)
{
	return false;
}
#endif
#endif

void wake_q_add(struct wake_q_head *head, struct task_struct *task)
{
	struct wake_q_node *node = &task->wake_q;

	/*
	 * Atomically grab the task, if ->wake_q is !nil already it means
	 * its already queued (either by us or someone else) and will get the
	 * wakeup due to that.
	 *
	 * This cmpxchg() implies a full barrier, which pairs with the write
	 * barrier implied by the wakeup in wake_up_q().
	 */
	if (cmpxchg(&node->next, NULL, WAKE_Q_TAIL))
		return;

	get_task_struct(task);

	/*
	 * The head is context local, there can be no concurrency.
	 */
	*head->lastp = node;
	head->lastp = &node->next;
}

void wake_up_q(struct wake_q_head *head)
{
	struct wake_q_node *node = head->first;

	while (node != WAKE_Q_TAIL) {
		struct task_struct *task;

		task = container_of(node, struct task_struct, wake_q);
		BUG_ON(!task);
		/* Task can safely be re-inserted now: */
		node = node->next;
		task->wake_q.next = NULL;

		/*
		 * wake_up_process() implies a wmb() to pair with the queueing
		 * in wake_q_add() so as not to miss wakeups.
		 */
		wake_up_process(task);
		put_task_struct(task);
	}
}

/*
 * resched_curr - mark rq's current task 'to be rescheduled now'.
 *
 * On UP this means the setting of the need_resched flag, on SMP it
 * might also involve a cross-CPU call to trigger the scheduler on
 * the target CPU.
 */
void resched_curr(struct rq *rq)
{
	struct task_struct *curr = rq->curr;
	int cpu;

	lockdep_assert_held(&rq->lock);

	if (test_tsk_need_resched(curr))
		return;

	cpu = cpu_of(rq);

	if (cpu == smp_processor_id()) {
		set_tsk_need_resched(curr);
		set_preempt_need_resched();
		return;
	}

	if (set_nr_and_not_polling(curr))
		smp_send_reschedule(cpu);
	else
		trace_sched_wake_idle_without_ipi(cpu);
}

void resched_cpu(int cpu)
{
	struct rq *rq = cpu_rq(cpu);
	unsigned long flags;

	raw_spin_lock_irqsave(&rq->lock, flags);
	if (cpu_online(cpu) || cpu == smp_processor_id())
		resched_curr(rq);
	raw_spin_unlock_irqrestore(&rq->lock, flags);
}

#ifdef CONFIG_SMP
#ifdef CONFIG_NO_HZ_COMMON
/*
 * In the semi idle case, use the nearest busy CPU for migrating timers
 * from an idle CPU.  This is good for power-savings.
 *
 * We don't do similar optimization for completely idle system, as
 * selecting an idle CPU will add more delays to the timers than intended
 * (as that CPU's timer base may not be uptodate wrt jiffies etc).
 */
int get_nohz_timer_target(void)
{
	int i, cpu = smp_processor_id();
	struct sched_domain *sd;

	if (!idle_cpu(cpu) && housekeeping_cpu(cpu, HK_FLAG_TIMER))
		return cpu;

	rcu_read_lock();
	for_each_domain(cpu, sd) {
		for_each_cpu(i, sched_domain_span(sd)) {
			if (cpu == i)
				continue;

			if (!idle_cpu(i) && housekeeping_cpu(i, HK_FLAG_TIMER)) {
				cpu = i;
				goto unlock;
			}
		}
	}

	if (!housekeeping_cpu(cpu, HK_FLAG_TIMER))
		cpu = housekeeping_any_cpu(HK_FLAG_TIMER);
unlock:
	rcu_read_unlock();
	return cpu;
}

/*
 * When add_timer_on() enqueues a timer into the timer wheel of an
 * idle CPU then this timer might expire before the next timer event
 * which is scheduled to wake up that CPU. In case of a completely
 * idle system the next event might even be infinite time into the
 * future. wake_up_idle_cpu() ensures that the CPU is woken up and
 * leaves the inner idle loop so the newly added timer is taken into
 * account when the CPU goes back to idle and evaluates the timer
 * wheel for the next timer event.
 */
static void wake_up_idle_cpu(int cpu)
{
	struct rq *rq = cpu_rq(cpu);

	if (cpu == smp_processor_id())
		return;

	if (set_nr_and_not_polling(rq->idle))
		smp_send_reschedule(cpu);
	else
		trace_sched_wake_idle_without_ipi(cpu);
}

static bool wake_up_full_nohz_cpu(int cpu)
{
	/*
	 * We just need the target to call irq_exit() and re-evaluate
	 * the next tick. The nohz full kick at least implies that.
	 * If needed we can still optimize that later with an
	 * empty IRQ.
	 */
	if (cpu_is_offline(cpu))
		return true;  /* Don't try to wake offline CPUs. */
	if (tick_nohz_full_cpu(cpu)) {
		if (cpu != smp_processor_id() ||
		    tick_nohz_tick_stopped())
			tick_nohz_full_kick_cpu(cpu);
		return true;
	}

	return false;
}

/*
 * Wake up the specified CPU.  If the CPU is going offline, it is the
 * caller's responsibility to deal with the lost wakeup, for example,
 * by hooking into the CPU_DEAD notifier like timers and hrtimers do.
 */
void wake_up_nohz_cpu(int cpu)
{
	if (!wake_up_full_nohz_cpu(cpu))
		wake_up_idle_cpu(cpu);
}

static inline bool got_nohz_idle_kick(void)
{
	int cpu = smp_processor_id();

	if (!(atomic_read(nohz_flags(cpu)) & NOHZ_KICK_MASK))
		return false;

	if (idle_cpu(cpu) && !need_resched())
		return true;

	/*
	 * We can't run Idle Load Balance on this CPU for this time so we
	 * cancel it and clear NOHZ_BALANCE_KICK
	 */
	atomic_andnot(NOHZ_KICK_MASK, nohz_flags(cpu));
	return false;
}

#else /* CONFIG_NO_HZ_COMMON */

static inline bool got_nohz_idle_kick(void)
{
	return false;
}

#endif /* CONFIG_NO_HZ_COMMON */

#ifdef CONFIG_NO_HZ_FULL
bool sched_can_stop_tick(struct rq *rq)
{
	int fifo_nr_running;

	/* Deadline tasks, even if single, need the tick */
	if (rq->dl.dl_nr_running)
		return false;

	/*
	 * If there are more than one RR tasks, we need the tick to effect the
	 * actual RR behaviour.
	 */
	if (rq->rt.rr_nr_running) {
		if (rq->rt.rr_nr_running == 1)
			return true;
		else
			return false;
	}

	/*
	 * If there's no RR tasks, but FIFO tasks, we can skip the tick, no
	 * forced preemption between FIFO tasks.
	 */
	fifo_nr_running = rq->rt.rt_nr_running - rq->rt.rr_nr_running;
	if (fifo_nr_running)
		return true;

	/*
	 * If there are no DL,RR/FIFO tasks, there must only be CFS tasks left;
	 * if there's more than one we need the tick for involuntary
	 * preemption.
	 */
	if (rq->nr_running > 1)
		return false;

	return true;
}
#endif /* CONFIG_NO_HZ_FULL */

void sched_avg_update(struct rq *rq)
{
	s64 period = sched_avg_period();

	while ((s64)(rq_clock(rq) - rq->age_stamp) > period) {
		/*
		 * Inline assembly required to prevent the compiler
		 * optimising this loop into a divmod call.
		 * See __iter_div_u64_rem() for another example of this.
		 */
		asm("" : "+rm" (rq->age_stamp));
		rq->age_stamp += period;
		rq->rt_avg /= 2;
	}
}

#endif /* CONFIG_SMP */

#if defined(CONFIG_RT_GROUP_SCHED) || (defined(CONFIG_FAIR_GROUP_SCHED) && \
			(defined(CONFIG_SMP) || defined(CONFIG_CFS_BANDWIDTH)))
/*
 * Iterate task_group tree rooted at *from, calling @down when first entering a
 * node and @up when leaving it for the final time.
 *
 * Caller must hold rcu_lock or sufficient equivalent.
 */
int walk_tg_tree_from(struct task_group *from,
			     tg_visitor down, tg_visitor up, void *data)
{
	struct task_group *parent, *child;
	int ret;

	parent = from;

down:
	ret = (*down)(parent, data);
	if (ret)
		goto out;
	list_for_each_entry_rcu(child, &parent->children, siblings) {
		parent = child;
		goto down;

up:
		continue;
	}
	ret = (*up)(parent, data);
	if (ret || parent == from)
		goto out;

	child = parent;
	parent = parent->parent;
	if (parent)
		goto up;
out:
	return ret;
}

int tg_nop(struct task_group *tg, void *data)
{
	return 0;
}
#endif

static void set_load_weight(struct task_struct *p, bool update_load)
{
	int prio = p->static_prio - MAX_RT_PRIO;
	struct load_weight *load = &p->se.load;

	/*
	 * SCHED_IDLE tasks get minimal weight:
	 */
	if (idle_policy(p->policy)) {
		load->weight = scale_load(WEIGHT_IDLEPRIO);
		load->inv_weight = WMULT_IDLEPRIO;
		return;
	}

	/*
	 * SCHED_OTHER tasks have to update their load when changing their
	 * weight
	 */
	if (update_load && p->sched_class == &fair_sched_class) {
		reweight_task(p, prio);
	} else {
		load->weight = scale_load(sched_prio_to_weight[prio]);
		load->inv_weight = sched_prio_to_wmult[prio];
	}
}

static inline void enqueue_task(struct rq *rq, struct task_struct *p, int flags)
{
	if (!(flags & ENQUEUE_NOCLOCK))
		update_rq_clock(rq);

	if (!(flags & ENQUEUE_RESTORE))
		sched_info_queued(rq, p);

	p->sched_class->enqueue_task(rq, p, flags);
}

static inline void dequeue_task(struct rq *rq, struct task_struct *p, int flags)
{
	if (!(flags & DEQUEUE_NOCLOCK))
		update_rq_clock(rq);

	if (!(flags & DEQUEUE_SAVE))
		sched_info_dequeued(rq, p);

	p->sched_class->dequeue_task(rq, p, flags);
}

void activate_task(struct rq *rq, struct task_struct *p, int flags)
{
	if (task_contributes_to_load(p))
		rq->nr_uninterruptible--;

	enqueue_task(rq, p, flags);
}

void deactivate_task(struct rq *rq, struct task_struct *p, int flags)
{
	if (task_contributes_to_load(p))
		rq->nr_uninterruptible++;

	dequeue_task(rq, p, flags);
}

/*
 * __normal_prio - return the priority that is based on the static prio
 */
static inline int __normal_prio(struct task_struct *p)
{
	return p->static_prio;
}

/*
 * Calculate the expected normal priority: i.e. priority
 * without taking RT-inheritance into account. Might be
 * boosted by interactivity modifiers. Changes upon fork,
 * setprio syscalls, and whenever the interactivity
 * estimator recalculates.
 */
static inline int normal_prio(struct task_struct *p)
{
	int prio;

	if (task_has_dl_policy(p))
		prio = MAX_DL_PRIO-1;
	else if (task_has_rt_policy(p))
		prio = MAX_RT_PRIO-1 - p->rt_priority;
	else
		prio = __normal_prio(p);
	return prio;
}

/*
 * Calculate the current priority, i.e. the priority
 * taken into account by the scheduler. This value might
 * be boosted by RT tasks, or might be boosted by
 * interactivity modifiers. Will be RT if the task got
 * RT-boosted. If not then it returns p->normal_prio.
 */
static int effective_prio(struct task_struct *p)
{
	p->normal_prio = normal_prio(p);
	/*
	 * If we are RT tasks or we were boosted to RT priority,
	 * keep the priority unchanged. Otherwise, update priority
	 * to the normal priority:
	 */
	if (!rt_prio(p->prio))
		return p->normal_prio;
	return p->prio;
}

/**
 * task_curr - is this task currently executing on a CPU?
 * @p: the task in question.
 *
 * Return: 1 if the task is currently executing. 0 otherwise.
 */
inline int task_curr(const struct task_struct *p)
{
	return cpu_curr(task_cpu(p)) == p;
}

/*
 * switched_from, switched_to and prio_changed must _NOT_ drop rq->lock,
 * use the balance_callback list if you want balancing.
 *
 * this means any call to check_class_changed() must be followed by a call to
 * balance_callback().
 */
static inline void check_class_changed(struct rq *rq, struct task_struct *p,
				       const struct sched_class *prev_class,
				       int oldprio)
{
	if (prev_class != p->sched_class) {
		if (prev_class->switched_from)
			prev_class->switched_from(rq, p);

		p->sched_class->switched_to(rq, p);
	} else if (oldprio != p->prio || dl_task(p))
		p->sched_class->prio_changed(rq, p, oldprio);
}

void check_preempt_curr(struct rq *rq, struct task_struct *p, int flags)
{
	const struct sched_class *class;

	if (p->sched_class == rq->curr->sched_class) {
		rq->curr->sched_class->check_preempt_curr(rq, p, flags);
	} else {
		for_each_class(class) {
			if (class == rq->curr->sched_class)
				break;
			if (class == p->sched_class) {
				resched_curr(rq);
				break;
			}
		}
	}

	/*
	 * A queue event has occurred, and we're going to schedule.  In
	 * this case, we can save a useless back to back clock update.
	 */
	if (task_on_rq_queued(rq->curr) && test_tsk_need_resched(rq->curr))
		rq_clock_skip_update(rq);
}

#ifdef CONFIG_SMP
/*
 * This is how migration works:
 *
 * 1) we invoke migration_cpu_stop() on the target CPU using
 *    stop_one_cpu().
 * 2) stopper starts to run (implicitly forcing the migrated thread
 *    off the CPU)
 * 3) it checks whether the migrated task is still in the wrong runqueue.
 * 4) if it's in the wrong runqueue then the migration thread removes
 *    it and puts it into the right queue.
 * 5) stopper completes and stop_one_cpu() returns and the migration
 *    is done.
 */

/*
 * move_queued_task - move a queued task to new rq.
 *
 * Returns (locked) new rq. Old rq's lock is released.
 */
static struct rq *move_queued_task(struct rq *rq, struct rq_flags *rf,
				   struct task_struct *p, int new_cpu)
{
	lockdep_assert_held(&rq->lock);

	p->on_rq = TASK_ON_RQ_MIGRATING;
	dequeue_task(rq, p, DEQUEUE_NOCLOCK);
	set_task_cpu(p, new_cpu);
	rq_unlock(rq, rf);

	rq = cpu_rq(new_cpu);

	rq_lock(rq, rf);
	BUG_ON(task_cpu(p) != new_cpu);
	enqueue_task(rq, p, 0);
	p->on_rq = TASK_ON_RQ_QUEUED;
	check_preempt_curr(rq, p, 0);

	return rq;
}

struct migration_arg {
	struct task_struct *task;
	int dest_cpu;
};

/*
 * Move (not current) task off this CPU, onto the destination CPU. We're doing
 * this because either it can't run here any more (set_cpus_allowed()
 * away from this CPU, or CPU going down), or because we're
 * attempting to rebalance this task on exec (sched_exec).
 *
 * So we race with normal scheduler movements, but that's OK, as long
 * as the task is no longer on this CPU.
 */
static struct rq *__migrate_task(struct rq *rq, struct rq_flags *rf,
				 struct task_struct *p, int dest_cpu)
{
	if (p->flags & PF_KTHREAD) {
		if (unlikely(!cpu_online(dest_cpu)))
			return rq;
	} else {
		if (unlikely(!cpu_active(dest_cpu)))
			return rq;
	}

	/* Affinity changed (again). */
	if (!cpumask_test_cpu(dest_cpu, &p->cpus_allowed))
		return rq;

	update_rq_clock(rq);
	rq = move_queued_task(rq, rf, p, dest_cpu);

	return rq;
}

/*
 * migration_cpu_stop - this will be executed by a highprio stopper thread
 * and performs thread migration by bumping thread off CPU then
 * 'pushing' onto another runqueue.
 */
static int migration_cpu_stop(void *data)
{
	struct migration_arg *arg = data;
	struct task_struct *p = arg->task;
	struct rq *rq = this_rq();
	struct rq_flags rf;

	/*
	 * The original target CPU might have gone down and we might
	 * be on another CPU but it doesn't matter.
	 */
	local_irq_disable();
	/*
	 * We need to explicitly wake pending tasks before running
	 * __migrate_task() such that we will not miss enforcing cpus_allowed
	 * during wakeups, see set_cpus_allowed_ptr()'s TASK_WAKING test.
	 */
	sched_ttwu_pending();

	raw_spin_lock(&p->pi_lock);
	rq_lock(rq, &rf);
	/*
	 * If task_rq(p) != rq, it cannot be migrated here, because we're
	 * holding rq->lock, if p->on_rq == 0 it cannot get enqueued because
	 * we're holding p->pi_lock.
	 */
	if (task_rq(p) == rq) {
		if (task_on_rq_queued(p))
			rq = __migrate_task(rq, &rf, p, arg->dest_cpu);
		else
			p->wake_cpu = arg->dest_cpu;
	}
	rq_unlock(rq, &rf);
	raw_spin_unlock(&p->pi_lock);

	local_irq_enable();
	return 0;
}

/*
 * sched_class::set_cpus_allowed must do the below, but is not required to
 * actually call this function.
 */
void set_cpus_allowed_common(struct task_struct *p, const struct cpumask *new_mask)
{
	cpumask_copy(&p->cpus_allowed, new_mask);
	p->nr_cpus_allowed = cpumask_weight(new_mask);
}

void do_set_cpus_allowed(struct task_struct *p, const struct cpumask *new_mask)
{
	struct rq *rq = task_rq(p);
	bool queued, running;

	lockdep_assert_held(&p->pi_lock);

	queued = task_on_rq_queued(p);
	running = task_current(rq, p);

	if (queued) {
		/*
		 * Because __kthread_bind() calls this on blocked tasks without
		 * holding rq->lock.
		 */
		lockdep_assert_held(&rq->lock);
		dequeue_task(rq, p, DEQUEUE_SAVE | DEQUEUE_NOCLOCK);
	}
	if (running)
		put_prev_task(rq, p);

	p->sched_class->set_cpus_allowed(p, new_mask);

	if (queued)
		enqueue_task(rq, p, ENQUEUE_RESTORE | ENQUEUE_NOCLOCK);
	if (running)
		set_curr_task(rq, p);
}

/*
 * Change a given task's CPU affinity. Migrate the thread to a
 * proper CPU and schedule it away if the CPU it's executing on
 * is removed from the allowed bitmask.
 *
 * NOTE: the caller must have a valid reference to the task, the
 * task must not exit() & deallocate itself prematurely. The
 * call is not atomic; no spinlocks may be held.
 */
static int __set_cpus_allowed_ptr(struct task_struct *p,
				  const struct cpumask *new_mask, bool check)
{
	const struct cpumask *cpu_valid_mask = cpu_active_mask;
	unsigned int dest_cpu;
	struct rq_flags rf;
	struct rq *rq;
	int ret = 0;

	rq = task_rq_lock(p, &rf);
	update_rq_clock(rq);

	if (p->flags & PF_KTHREAD) {
		/*
		 * Kernel threads are allowed on online && !active CPUs
		 */
		cpu_valid_mask = cpu_online_mask;
	}

	/*
	 * Must re-check here, to close a race against __kthread_bind(),
	 * sched_setaffinity() is not guaranteed to observe the flag.
	 */
	if (check && (p->flags & PF_NO_SETAFFINITY)) {
		ret = -EINVAL;
		goto out;
	}

	if (cpumask_equal(&p->cpus_allowed, new_mask))
		goto out;

	if (!cpumask_intersects(new_mask, cpu_valid_mask)) {
		ret = -EINVAL;
		goto out;
	}

	do_set_cpus_allowed(p, new_mask);

	if (p->flags & PF_KTHREAD) {
		/*
		 * For kernel threads that do indeed end up on online &&
		 * !active we want to ensure they are strict per-CPU threads.
		 */
		WARN_ON(cpumask_intersects(new_mask, cpu_online_mask) &&
			!cpumask_intersects(new_mask, cpu_active_mask) &&
			p->nr_cpus_allowed != 1);
	}

	/* Can the task run on the task's current CPU? If so, we're done */
	if (cpumask_test_cpu(task_cpu(p), new_mask))
		goto out;

	dest_cpu = cpumask_any_and(cpu_valid_mask, new_mask);
	if (task_running(rq, p) || p->state == TASK_WAKING) {
		struct migration_arg arg = { p, dest_cpu };
		/* Need help from migration thread: drop lock and wait. */
		task_rq_unlock(rq, p, &rf);
		stop_one_cpu(cpu_of(rq), migration_cpu_stop, &arg);
		tlb_migrate_finish(p->mm);
		return 0;
	} else if (task_on_rq_queued(p)) {
		/*
		 * OK, since we're going to drop the lock immediately
		 * afterwards anyway.
		 */
		rq = move_queued_task(rq, &rf, p, dest_cpu);
	}
out:
	task_rq_unlock(rq, p, &rf);

	return ret;
}

int set_cpus_allowed_ptr(struct task_struct *p, const struct cpumask *new_mask)
{
	return __set_cpus_allowed_ptr(p, new_mask, false);
}
EXPORT_SYMBOL_GPL(set_cpus_allowed_ptr);

void set_task_cpu(struct task_struct *p, unsigned int new_cpu)
{
#ifdef CONFIG_SCHED_DEBUG
	/*
	 * We should never call set_task_cpu() on a blocked task,
	 * ttwu() will sort out the placement.
	 */
	WARN_ON_ONCE(p->state != TASK_RUNNING && p->state != TASK_WAKING &&
			!p->on_rq);

	/*
	 * Migrating fair class task must have p->on_rq = TASK_ON_RQ_MIGRATING,
	 * because schedstat_wait_{start,end} rebase migrating task's wait_start
	 * time relying on p->on_rq.
	 */
	WARN_ON_ONCE(p->state == TASK_RUNNING &&
		     p->sched_class == &fair_sched_class &&
		     (p->on_rq && !task_on_rq_migrating(p)));

#ifdef CONFIG_LOCKDEP
	/*
	 * The caller should hold either p->pi_lock or rq->lock, when changing
	 * a task's CPU. ->pi_lock for waking tasks, rq->lock for runnable tasks.
	 *
	 * sched_move_task() holds both and thus holding either pins the cgroup,
	 * see task_group().
	 *
	 * Furthermore, all task_rq users should acquire both locks, see
	 * task_rq_lock().
	 */
	WARN_ON_ONCE(debug_locks && !(lockdep_is_held(&p->pi_lock) ||
				      lockdep_is_held(&task_rq(p)->lock)));
#endif
	/*
	 * Clearly, migrating tasks to offline CPUs is a fairly daft thing.
	 */
	WARN_ON_ONCE(!cpu_online(new_cpu));
#endif

	trace_sched_migrate_task(p, new_cpu);

	if (task_cpu(p) != new_cpu) {
		if (p->sched_class->migrate_task_rq)
			p->sched_class->migrate_task_rq(p);
		p->se.nr_migrations++;
		perf_event_task_migrate(p);
	}

	__set_task_cpu(p, new_cpu);
}

static void __migrate_swap_task(struct task_struct *p, int cpu)
{
	if (task_on_rq_queued(p)) {
		struct rq *src_rq, *dst_rq;
		struct rq_flags srf, drf;

		src_rq = task_rq(p);
		dst_rq = cpu_rq(cpu);

		rq_pin_lock(src_rq, &srf);
		rq_pin_lock(dst_rq, &drf);

		p->on_rq = TASK_ON_RQ_MIGRATING;
		deactivate_task(src_rq, p, 0);
		set_task_cpu(p, cpu);
		activate_task(dst_rq, p, 0);
		p->on_rq = TASK_ON_RQ_QUEUED;
		check_preempt_curr(dst_rq, p, 0);

		rq_unpin_lock(dst_rq, &drf);
		rq_unpin_lock(src_rq, &srf);

	} else {
		/*
		 * Task isn't running anymore; make it appear like we migrated
		 * it before it went to sleep. This means on wakeup we make the
		 * previous CPU our target instead of where it really is.
		 */
		p->wake_cpu = cpu;
	}
}

struct migration_swap_arg {
	struct task_struct *src_task, *dst_task;
	int src_cpu, dst_cpu;
};

static int migrate_swap_stop(void *data)
{
	struct migration_swap_arg *arg = data;
	struct rq *src_rq, *dst_rq;
	int ret = -EAGAIN;

	if (!cpu_active(arg->src_cpu) || !cpu_active(arg->dst_cpu))
		return -EAGAIN;

	src_rq = cpu_rq(arg->src_cpu);
	dst_rq = cpu_rq(arg->dst_cpu);

	double_raw_lock(&arg->src_task->pi_lock,
			&arg->dst_task->pi_lock);
	double_rq_lock(src_rq, dst_rq);

	if (task_cpu(arg->dst_task) != arg->dst_cpu)
		goto unlock;

	if (task_cpu(arg->src_task) != arg->src_cpu)
		goto unlock;

	if (!cpumask_test_cpu(arg->dst_cpu, &arg->src_task->cpus_allowed))
		goto unlock;

	if (!cpumask_test_cpu(arg->src_cpu, &arg->dst_task->cpus_allowed))
		goto unlock;

	__migrate_swap_task(arg->src_task, arg->dst_cpu);
	__migrate_swap_task(arg->dst_task, arg->src_cpu);

	ret = 0;

unlock:
	double_rq_unlock(src_rq, dst_rq);
	raw_spin_unlock(&arg->dst_task->pi_lock);
	raw_spin_unlock(&arg->src_task->pi_lock);

	return ret;
}

/*
 * Cross migrate two tasks
 */
int migrate_swap(struct task_struct *cur, struct task_struct *p)
{
	struct migration_swap_arg arg;
	int ret = -EINVAL;

	arg = (struct migration_swap_arg){
		.src_task = cur,
		.src_cpu = task_cpu(cur),
		.dst_task = p,
		.dst_cpu = task_cpu(p),
	};

	if (arg.src_cpu == arg.dst_cpu)
		goto out;

	/*
	 * These three tests are all lockless; this is OK since all of them
	 * will be re-checked with proper locks held further down the line.
	 */
	if (!cpu_active(arg.src_cpu) || !cpu_active(arg.dst_cpu))
		goto out;

	if (!cpumask_test_cpu(arg.dst_cpu, &arg.src_task->cpus_allowed))
		goto out;

	if (!cpumask_test_cpu(arg.src_cpu, &arg.dst_task->cpus_allowed))
		goto out;

	trace_sched_swap_numa(cur, arg.src_cpu, p, arg.dst_cpu);
	ret = stop_two_cpus(arg.dst_cpu, arg.src_cpu, migrate_swap_stop, &arg);

out:
	return ret;
}

/*
 * wait_task_inactive - wait for a thread to unschedule.
 *
 * If @match_state is nonzero, it's the @p->state value just checked and
 * not expected to change.  If it changes, i.e. @p might have woken up,
 * then return zero.  When we succeed in waiting for @p to be off its CPU,
 * we return a positive number (its total switch count).  If a second call
 * a short while later returns the same number, the caller can be sure that
 * @p has remained unscheduled the whole time.
 *
 * The caller must ensure that the task *will* unschedule sometime soon,
 * else this function might spin for a *long* time. This function can't
 * be called with interrupts off, or it may introduce deadlock with
 * smp_call_function() if an IPI is sent by the same process we are
 * waiting to become inactive.
 */
unsigned long wait_task_inactive(struct task_struct *p, long match_state)
{
	int running, queued;
	struct rq_flags rf;
	unsigned long ncsw;
	struct rq *rq;

	for (;;) {
		/*
		 * We do the initial early heuristics without holding
		 * any task-queue locks at all. We'll only try to get
		 * the runqueue lock when things look like they will
		 * work out!
		 */
		rq = task_rq(p);

		/*
		 * If the task is actively running on another CPU
		 * still, just relax and busy-wait without holding
		 * any locks.
		 *
		 * NOTE! Since we don't hold any locks, it's not
		 * even sure that "rq" stays as the right runqueue!
		 * But we don't care, since "task_running()" will
		 * return false if the runqueue has changed and p
		 * is actually now running somewhere else!
		 */
		while (task_running(rq, p)) {
			if (match_state && unlikely(p->state != match_state))
				return 0;
			cpu_relax();
		}

		/*
		 * Ok, time to look more closely! We need the rq
		 * lock now, to be *sure*. If we're wrong, we'll
		 * just go back and repeat.
		 */
		rq = task_rq_lock(p, &rf);
		trace_sched_wait_task(p);
		running = task_running(rq, p);
		queued = task_on_rq_queued(p);
		ncsw = 0;
		if (!match_state || p->state == match_state)
			ncsw = p->nvcsw | LONG_MIN; /* sets MSB */
		task_rq_unlock(rq, p, &rf);

		/*
		 * If it changed from the expected state, bail out now.
		 */
		if (unlikely(!ncsw))
			break;

		/*
		 * Was it really running after all now that we
		 * checked with the proper locks actually held?
		 *
		 * Oops. Go back and try again..
		 */
		if (unlikely(running)) {
			cpu_relax();
			continue;
		}

		/*
		 * It's not enough that it's not actively running,
		 * it must be off the runqueue _entirely_, and not
		 * preempted!
		 *
		 * So if it was still runnable (but just not actively
		 * running right now), it's preempted, and we should
		 * yield - it could be a while.
		 */
		if (unlikely(queued)) {
			ktime_t to = NSEC_PER_SEC / HZ;

			set_current_state(TASK_UNINTERRUPTIBLE);
			schedule_hrtimeout(&to, HRTIMER_MODE_REL);
			continue;
		}

		/*
		 * Ahh, all good. It wasn't running, and it wasn't
		 * runnable, which means that it will never become
		 * running in the future either. We're all done!
		 */
		break;
	}

	return ncsw;
}

/***
 * kick_process - kick a running thread to enter/exit the kernel
 * @p: the to-be-kicked thread
 *
 * Cause a process which is running on another CPU to enter
 * kernel-mode, without any delay. (to get signals handled.)
 *
 * NOTE: this function doesn't have to take the runqueue lock,
 * because all it wants to ensure is that the remote task enters
 * the kernel. If the IPI races and the task has been migrated
 * to another CPU then no harm is done and the purpose has been
 * achieved as well.
 */
void kick_process(struct task_struct *p)
{
	int cpu;

	preempt_disable();
	cpu = task_cpu(p);
	if ((cpu != smp_processor_id()) && task_curr(p))
		smp_send_reschedule(cpu);
	preempt_enable();
}
EXPORT_SYMBOL_GPL(kick_process);

/*
 * ->cpus_allowed is protected by both rq->lock and p->pi_lock
 *
 * A few notes on cpu_active vs cpu_online:
 *
 *  - cpu_active must be a subset of cpu_online
 *
 *  - on CPU-up we allow per-CPU kthreads on the online && !active CPU,
 *    see __set_cpus_allowed_ptr(). At this point the newly online
 *    CPU isn't yet part of the sched domains, and balancing will not
 *    see it.
 *
 *  - on CPU-down we clear cpu_active() to mask the sched domains and
 *    avoid the load balancer to place new tasks on the to be removed
 *    CPU. Existing tasks will remain running there and will be taken
 *    off.
 *
 * This means that fallback selection must not select !active CPUs.
 * And can assume that any active CPU must be online. Conversely
 * select_task_rq() below may allow selection of !active CPUs in order
 * to satisfy the above rules.
 */
static int select_fallback_rq(int cpu, struct task_struct *p)
{
	int nid = cpu_to_node(cpu);
	const struct cpumask *nodemask = NULL;
	enum { cpuset, possible, fail } state = cpuset;
	int dest_cpu;

	/*
	 * If the node that the CPU is on has been offlined, cpu_to_node()
	 * will return -1. There is no CPU on the node, and we should
	 * select the CPU on the other node.
	 */
	if (nid != -1) {
		nodemask = cpumask_of_node(nid);

		/* Look for allowed, online CPU in same node. */
		for_each_cpu(dest_cpu, nodemask) {
			if (!cpu_active(dest_cpu))
				continue;
			if (cpumask_test_cpu(dest_cpu, &p->cpus_allowed))
				return dest_cpu;
		}
	}

	for (;;) {
		/* Any allowed, online CPU? */
		for_each_cpu(dest_cpu, &p->cpus_allowed) {
			if (!(p->flags & PF_KTHREAD) && !cpu_active(dest_cpu))
				continue;
			if (!cpu_online(dest_cpu))
				continue;
			goto out;
		}

		/* No more Mr. Nice Guy. */
		switch (state) {
		case cpuset:
			if (IS_ENABLED(CONFIG_CPUSETS)) {
				cpuset_cpus_allowed_fallback(p);
				state = possible;
				break;
			}
			/* Fall-through */
		case possible:
			do_set_cpus_allowed(p, cpu_possible_mask);
			state = fail;
			break;

		case fail:
			BUG();
			break;
		}
	}

out:
	if (state != cpuset) {
		/*
		 * Don't tell them about moving exiting tasks or
		 * kernel threads (both mm NULL), since they never
		 * leave kernel.
		 */
		if (p->mm && printk_ratelimit()) {
			printk_deferred("process %d (%s) no longer affine to cpu%d\n",
					task_pid_nr(p), p->comm, cpu);
		}
	}

	return dest_cpu;
}

/*
 * The caller (fork, wakeup) owns p->pi_lock, ->cpus_allowed is stable.
 */
static inline
int select_task_rq(struct task_struct *p, int cpu, int sd_flags, int wake_flags)
{
	lockdep_assert_held(&p->pi_lock);

	if (p->nr_cpus_allowed > 1)
		cpu = p->sched_class->select_task_rq(p, cpu, sd_flags, wake_flags);
	else
		cpu = cpumask_any(&p->cpus_allowed);

	/*
	 * In order not to call set_task_cpu() on a blocking task we need
	 * to rely on ttwu() to place the task on a valid ->cpus_allowed
	 * CPU.
	 *
	 * Since this is common to all placement strategies, this lives here.
	 *
	 * [ this allows ->select_task() to simply return task_cpu(p) and
	 *   not worry about this generic constraint ]
	 */
	if (unlikely(!cpumask_test_cpu(cpu, &p->cpus_allowed) ||
		     !cpu_online(cpu)))
		cpu = select_fallback_rq(task_cpu(p), p);

	return cpu;
}

static void update_avg(u64 *avg, u64 sample)
{
	s64 diff = sample - *avg;
	*avg += diff >> 3;
}

void sched_set_stop_task(int cpu, struct task_struct *stop)
{
	struct sched_param param = { .sched_priority = MAX_RT_PRIO - 1 };
	struct task_struct *old_stop = cpu_rq(cpu)->stop;

	if (stop) {
		/*
		 * Make it appear like a SCHED_FIFO task, its something
		 * userspace knows about and won't get confused about.
		 *
		 * Also, it will make PI more or less work without too
		 * much confusion -- but then, stop work should not
		 * rely on PI working anyway.
		 */
		sched_setscheduler_nocheck(stop, SCHED_FIFO, &param);

		stop->sched_class = &stop_sched_class;
	}

	cpu_rq(cpu)->stop = stop;

	if (old_stop) {
		/*
		 * Reset it back to a normal scheduling class so that
		 * it can die in pieces.
		 */
		old_stop->sched_class = &rt_sched_class;
	}
}

#else

static inline int __set_cpus_allowed_ptr(struct task_struct *p,
					 const struct cpumask *new_mask, bool check)
{
	return set_cpus_allowed_ptr(p, new_mask);
}

#endif /* CONFIG_SMP */

static void
ttwu_stat(struct task_struct *p, int cpu, int wake_flags)
{
	struct rq *rq;

	if (!schedstat_enabled())
		return;

	rq = this_rq();

#ifdef CONFIG_SMP
	if (cpu == rq->cpu) {
		__schedstat_inc(rq->ttwu_local);
		__schedstat_inc(p->se.statistics.nr_wakeups_local);
	} else {
		struct sched_domain *sd;

		__schedstat_inc(p->se.statistics.nr_wakeups_remote);
		rcu_read_lock();
		for_each_domain(rq->cpu, sd) {
			if (cpumask_test_cpu(cpu, sched_domain_span(sd))) {
				__schedstat_inc(sd->ttwu_wake_remote);
				break;
			}
		}
		rcu_read_unlock();
	}

	if (wake_flags & WF_MIGRATED)
		__schedstat_inc(p->se.statistics.nr_wakeups_migrate);
#endif /* CONFIG_SMP */

	__schedstat_inc(rq->ttwu_count);
	__schedstat_inc(p->se.statistics.nr_wakeups);

	if (wake_flags & WF_SYNC)
		__schedstat_inc(p->se.statistics.nr_wakeups_sync);
}

static inline void ttwu_activate(struct rq *rq, struct task_struct *p, int en_flags)
{
	activate_task(rq, p, en_flags);
	p->on_rq = TASK_ON_RQ_QUEUED;

	/* If a worker is waking up, notify the workqueue: */
	if (p->flags & PF_WQ_WORKER)
		wq_worker_waking_up(p, cpu_of(rq));
}

/*
 * Mark the task runnable and perform wakeup-preemption.
 */
static void ttwu_do_wakeup(struct rq *rq, struct task_struct *p, int wake_flags,
			   struct rq_flags *rf)
{
	check_preempt_curr(rq, p, wake_flags);
	p->state = TASK_RUNNING;
	trace_sched_wakeup(p);

#ifdef CONFIG_SMP
	if (p->sched_class->task_woken) {
		/*
		 * Our task @p is fully woken up and running; so its safe to
		 * drop the rq->lock, hereafter rq is only used for statistics.
		 */
		rq_unpin_lock(rq, rf);
		p->sched_class->task_woken(rq, p);
		rq_repin_lock(rq, rf);
	}

	if (rq->idle_stamp) {
		u64 delta = rq_clock(rq) - rq->idle_stamp;
		u64 max = 2*rq->max_idle_balance_cost;

		update_avg(&rq->avg_idle, delta);

		if (rq->avg_idle > max)
			rq->avg_idle = max;

		rq->idle_stamp = 0;
	}
#endif
}

static void
ttwu_do_activate(struct rq *rq, struct task_struct *p, int wake_flags,
		 struct rq_flags *rf)
{
	int en_flags = ENQUEUE_WAKEUP | ENQUEUE_NOCLOCK;

	lockdep_assert_held(&rq->lock);

#ifdef CONFIG_SMP
	if (p->sched_contributes_to_load)
		rq->nr_uninterruptible--;

	if (wake_flags & WF_MIGRATED)
		en_flags |= ENQUEUE_MIGRATED;
#endif

	ttwu_activate(rq, p, en_flags);
	ttwu_do_wakeup(rq, p, wake_flags, rf);
}

/*
 * Called in case the task @p isn't fully descheduled from its runqueue,
 * in this case we must do a remote wakeup. Its a 'light' wakeup though,
 * since all we need to do is flip p->state to TASK_RUNNING, since
 * the task is still ->on_rq.
 */
static int ttwu_remote(struct task_struct *p, int wake_flags)
{
	struct rq_flags rf;
	struct rq *rq;
	int ret = 0;

	rq = __task_rq_lock(p, &rf);
	if (task_on_rq_queued(p)) {
		/* check_preempt_curr() may use rq clock */
		update_rq_clock(rq);
		ttwu_do_wakeup(rq, p, wake_flags, &rf);
		ret = 1;
	}
	__task_rq_unlock(rq, &rf);

	return ret;
}

#ifdef CONFIG_SMP
void sched_ttwu_pending(void)
{
	struct rq *rq = this_rq();
	struct llist_node *llist = llist_del_all(&rq->wake_list);
	struct task_struct *p, *t;
	struct rq_flags rf;

	if (!llist)
		return;

	rq_lock_irqsave(rq, &rf);
	update_rq_clock(rq);

	llist_for_each_entry_safe(p, t, llist, wake_entry)
		ttwu_do_activate(rq, p, p->sched_remote_wakeup ? WF_MIGRATED : 0, &rf);

	rq_unlock_irqrestore(rq, &rf);
}

void scheduler_ipi(void)
{
	/*
	 * Fold TIF_NEED_RESCHED into the preempt_count; anybody setting
	 * TIF_NEED_RESCHED remotely (for the first time) will also send
	 * this IPI.
	 */
	preempt_fold_need_resched();

	if (llist_empty(&this_rq()->wake_list) && !got_nohz_idle_kick())
		return;

	/*
	 * Not all reschedule IPI handlers call irq_enter/irq_exit, since
	 * traditionally all their work was done from the interrupt return
	 * path. Now that we actually do some work, we need to make sure
	 * we do call them.
	 *
	 * Some archs already do call them, luckily irq_enter/exit nest
	 * properly.
	 *
	 * Arguably we should visit all archs and update all handlers,
	 * however a fair share of IPIs are still resched only so this would
	 * somewhat pessimize the simple resched case.
	 */
	irq_enter();
	sched_ttwu_pending();

	/*
	 * Check if someone kicked us for doing the nohz idle load balance.
	 */
	if (unlikely(got_nohz_idle_kick())) {
		this_rq()->idle_balance = 1;
		raise_softirq_irqoff(SCHED_SOFTIRQ);
	}
	irq_exit();
}

static void ttwu_queue_remote(struct task_struct *p, int cpu, int wake_flags)
{
	struct rq *rq = cpu_rq(cpu);

	p->sched_remote_wakeup = !!(wake_flags & WF_MIGRATED);

	if (llist_add(&p->wake_entry, &cpu_rq(cpu)->wake_list)) {
		if (!set_nr_if_polling(rq->idle))
			smp_send_reschedule(cpu);
		else
			trace_sched_wake_idle_without_ipi(cpu);
	}
}

void wake_up_if_idle(int cpu)
{
	struct rq *rq = cpu_rq(cpu);
	struct rq_flags rf;

	rcu_read_lock();

	if (!is_idle_task(rcu_dereference(rq->curr)))
		goto out;

	if (set_nr_if_polling(rq->idle)) {
		trace_sched_wake_idle_without_ipi(cpu);
	} else {
		rq_lock_irqsave(rq, &rf);
		if (is_idle_task(rq->curr))
			smp_send_reschedule(cpu);
		/* Else CPU is not idle, do nothing here: */
		rq_unlock_irqrestore(rq, &rf);
	}

out:
	rcu_read_unlock();
}

bool cpus_share_cache(int this_cpu, int that_cpu)
{
	return per_cpu(sd_llc_id, this_cpu) == per_cpu(sd_llc_id, that_cpu);
}
#endif /* CONFIG_SMP */

static void ttwu_queue(struct task_struct *p, int cpu, int wake_flags)
{
	struct rq *rq = cpu_rq(cpu);
	struct rq_flags rf;

#if defined(CONFIG_SMP)
	if (sched_feat(TTWU_QUEUE) && !cpus_share_cache(smp_processor_id(), cpu)) {
		sched_clock_cpu(cpu); /* Sync clocks across CPUs */
		ttwu_queue_remote(p, cpu, wake_flags);
		return;
	}
#endif

	rq_lock(rq, &rf);
	update_rq_clock(rq);
	ttwu_do_activate(rq, p, wake_flags, &rf);
	rq_unlock(rq, &rf);
}

/*
 * Notes on Program-Order guarantees on SMP systems.
 *
 *  MIGRATION
 *
 * The basic program-order guarantee on SMP systems is that when a task [t]
 * migrates, all its activity on its old CPU [c0] happens-before any subsequent
 * execution on its new CPU [c1].
 *
 * For migration (of runnable tasks) this is provided by the following means:
 *
 *  A) UNLOCK of the rq(c0)->lock scheduling out task t
 *  B) migration for t is required to synchronize *both* rq(c0)->lock and
 *     rq(c1)->lock (if not at the same time, then in that order).
 *  C) LOCK of the rq(c1)->lock scheduling in task
 *
 * Transitivity guarantees that B happens after A and C after B.
 * Note: we only require RCpc transitivity.
 * Note: the CPU doing B need not be c0 or c1
 *
 * Example:
 *
 *   CPU0            CPU1            CPU2
 *
 *   LOCK rq(0)->lock
 *   sched-out X
 *   sched-in Y
 *   UNLOCK rq(0)->lock
 *
 *                                   LOCK rq(0)->lock // orders against CPU0
 *                                   dequeue X
 *                                   UNLOCK rq(0)->lock
 *
 *                                   LOCK rq(1)->lock
 *                                   enqueue X
 *                                   UNLOCK rq(1)->lock
 *
 *                   LOCK rq(1)->lock // orders against CPU2
 *                   sched-out Z
 *                   sched-in X
 *                   UNLOCK rq(1)->lock
 *
 *
 *  BLOCKING -- aka. SLEEP + WAKEUP
 *
 * For blocking we (obviously) need to provide the same guarantee as for
 * migration. However the means are completely different as there is no lock
 * chain to provide order. Instead we do:
 *
 *   1) smp_store_release(X->on_cpu, 0)
 *   2) smp_cond_load_acquire(!X->on_cpu)
 *
 * Example:
 *
 *   CPU0 (schedule)  CPU1 (try_to_wake_up) CPU2 (schedule)
 *
 *   LOCK rq(0)->lock LOCK X->pi_lock
 *   dequeue X
 *   sched-out X
 *   smp_store_release(X->on_cpu, 0);
 *
 *                    smp_cond_load_acquire(&X->on_cpu, !VAL);
 *                    X->state = WAKING
 *                    set_task_cpu(X,2)
 *
 *                    LOCK rq(2)->lock
 *                    enqueue X
 *                    X->state = RUNNING
 *                    UNLOCK rq(2)->lock
 *
 *                                          LOCK rq(2)->lock // orders against CPU1
 *                                          sched-out Z
 *                                          sched-in X
 *                                          UNLOCK rq(2)->lock
 *
 *                    UNLOCK X->pi_lock
 *   UNLOCK rq(0)->lock
 *
 *
 * However; for wakeups there is a second guarantee we must provide, namely we
 * must observe the state that lead to our wakeup. That is, not only must our
 * task observe its own prior state, it must also observe the stores prior to
 * its wakeup.
 *
 * This means that any means of doing remote wakeups must order the CPU doing
 * the wakeup against the CPU the task is going to end up running on. This,
 * however, is already required for the regular Program-Order guarantee above,
 * since the waking CPU is the one issueing the ACQUIRE (smp_cond_load_acquire).
 *
 */

/**
 * try_to_wake_up - wake up a thread
 * @p: the thread to be awakened
 * @state: the mask of task states that can be woken
 * @wake_flags: wake modifier flags (WF_*)
 *
 * If (@state & @p->state) @p->state = TASK_RUNNING.
 *
 * If the task was not queued/runnable, also place it back on a runqueue.
 *
 * Atomic against schedule() which would dequeue a task, also see
 * set_current_state().
 *
 * Return: %true if @p->state changes (an actual wakeup was done),
 *	   %false otherwise.
 */
static int
try_to_wake_up(struct task_struct *p, unsigned int state, int wake_flags)
{
	unsigned long flags;
	int cpu, success = 0;

	/*
	 * If we are going to wake up a thread waiting for CONDITION we
	 * need to ensure that CONDITION=1 done by the caller can not be
	 * reordered with p->state check below. This pairs with mb() in
	 * set_current_state() the waiting thread does.
	 */
	raw_spin_lock_irqsave(&p->pi_lock, flags);
	smp_mb__after_spinlock();
	if (!(p->state & state))
		goto out;

	trace_sched_waking(p);

	/* We're going to change ->state: */
	success = 1;
	cpu = task_cpu(p);

	/*
	 * Ensure we load p->on_rq _after_ p->state, otherwise it would
	 * be possible to, falsely, observe p->on_rq == 0 and get stuck
	 * in smp_cond_load_acquire() below.
	 *
	 * sched_ttwu_pending()                 try_to_wake_up()
	 *   [S] p->on_rq = 1;                  [L] P->state
	 *       UNLOCK rq->lock  -----.
	 *                              \
	 *				 +---   RMB
	 * schedule()                   /
	 *       LOCK rq->lock    -----'
	 *       UNLOCK rq->lock
	 *
	 * [task p]
	 *   [S] p->state = UNINTERRUPTIBLE     [L] p->on_rq
	 *
	 * Pairs with the UNLOCK+LOCK on rq->lock from the
	 * last wakeup of our task and the schedule that got our task
	 * current.
	 */
	smp_rmb();
	if (p->on_rq && ttwu_remote(p, wake_flags))
		goto stat;

#ifdef CONFIG_SMP
	/*
	 * Ensure we load p->on_cpu _after_ p->on_rq, otherwise it would be
	 * possible to, falsely, observe p->on_cpu == 0.
	 *
	 * One must be running (->on_cpu == 1) in order to remove oneself
	 * from the runqueue.
	 *
	 *  [S] ->on_cpu = 1;	[L] ->on_rq
	 *      UNLOCK rq->lock
	 *			RMB
	 *      LOCK   rq->lock
	 *  [S] ->on_rq = 0;    [L] ->on_cpu
	 *
	 * Pairs with the full barrier implied in the UNLOCK+LOCK on rq->lock
	 * from the consecutive calls to schedule(); the first switching to our
	 * task, the second putting it to sleep.
	 */
	smp_rmb();

	/*
	 * If the owning (remote) CPU is still in the middle of schedule() with
	 * this task as prev, wait until its done referencing the task.
	 *
	 * Pairs with the smp_store_release() in finish_task().
	 *
	 * This ensures that tasks getting woken will be fully ordered against
	 * their previous state and preserve Program Order.
	 */
	smp_cond_load_acquire(&p->on_cpu, !VAL);

	p->sched_contributes_to_load = !!task_contributes_to_load(p);
	p->state = TASK_WAKING;

	if (p->in_iowait) {
		delayacct_blkio_end(p);
		atomic_dec(&task_rq(p)->nr_iowait);
	}

	cpu = select_task_rq(p, p->wake_cpu, SD_BALANCE_WAKE, wake_flags);
	if (task_cpu(p) != cpu) {
		wake_flags |= WF_MIGRATED;
		set_task_cpu(p, cpu);
	}

#else /* CONFIG_SMP */

	if (p->in_iowait) {
		delayacct_blkio_end(p);
		atomic_dec(&task_rq(p)->nr_iowait);
	}

#endif /* CONFIG_SMP */

	ttwu_queue(p, cpu, wake_flags);
stat:
	ttwu_stat(p, cpu, wake_flags);
out:
	raw_spin_unlock_irqrestore(&p->pi_lock, flags);

	return success;
}

/**
 * try_to_wake_up_local - try to wake up a local task with rq lock held
 * @p: the thread to be awakened
 * @rf: request-queue flags for pinning
 *
 * Put @p on the run-queue if it's not already there. The caller must
 * ensure that this_rq() is locked, @p is bound to this_rq() and not
 * the current task.
 */
static void try_to_wake_up_local(struct task_struct *p, struct rq_flags *rf)
{
	struct rq *rq = task_rq(p);

	if (WARN_ON_ONCE(rq != this_rq()) ||
	    WARN_ON_ONCE(p == current))
		return;

	lockdep_assert_held(&rq->lock);

	if (!raw_spin_trylock(&p->pi_lock)) {
		/*
		 * This is OK, because current is on_cpu, which avoids it being
		 * picked for load-balance and preemption/IRQs are still
		 * disabled avoiding further scheduler activity on it and we've
		 * not yet picked a replacement task.
		 */
		rq_unlock(rq, rf);
		raw_spin_lock(&p->pi_lock);
		rq_relock(rq, rf);
	}

	if (!(p->state & TASK_NORMAL))
		goto out;

	trace_sched_waking(p);

	if (!task_on_rq_queued(p)) {
		if (p->in_iowait) {
			delayacct_blkio_end(p);
			atomic_dec(&rq->nr_iowait);
		}
		ttwu_activate(rq, p, ENQUEUE_WAKEUP | ENQUEUE_NOCLOCK);
	}

	ttwu_do_wakeup(rq, p, 0, rf);
	ttwu_stat(p, smp_processor_id(), 0);
out:
	raw_spin_unlock(&p->pi_lock);
}

/**
 * wake_up_process - Wake up a specific process
 * @p: The process to be woken up.
 *
 * Attempt to wake up the nominated process and move it to the set of runnable
 * processes.
 *
 * Return: 1 if the process was woken up, 0 if it was already running.
 *
 * It may be assumed that this function implies a write memory barrier before
 * changing the task state if and only if any tasks are woken up.
 */
int wake_up_process(struct task_struct *p)
{
	return try_to_wake_up(p, TASK_NORMAL, 0);
}
EXPORT_SYMBOL(wake_up_process);

int wake_up_state(struct task_struct *p, unsigned int state)
{
	return try_to_wake_up(p, state, 0);
}

/*
 * Perform scheduler related setup for a newly forked process p.
 * p is forked by current.
 *
 * __sched_fork() is basic setup used by init_idle() too:
 */
static void __sched_fork(unsigned long clone_flags, struct task_struct *p)
{
	p->on_rq			= 0;

	p->se.on_rq			= 0;
	p->se.exec_start		= 0;
	p->se.sum_exec_runtime		= 0;
	p->se.prev_sum_exec_runtime	= 0;
	p->se.nr_migrations		= 0;
	p->se.vruntime			= 0;
	INIT_LIST_HEAD(&p->se.group_node);

#ifdef CONFIG_FAIR_GROUP_SCHED
	p->se.cfs_rq			= NULL;
#endif

#ifdef CONFIG_SCHEDSTATS
	/* Even if schedstat is disabled, there should not be garbage */
	memset(&p->se.statistics, 0, sizeof(p->se.statistics));
#endif

	RB_CLEAR_NODE(&p->dl.rb_node);
	init_dl_task_timer(&p->dl);
	init_dl_inactive_task_timer(&p->dl);
	__dl_clear_params(p);

	INIT_LIST_HEAD(&p->rt.run_list);
	p->rt.timeout		= 0;
	p->rt.time_slice	= sched_rr_timeslice;
	p->rt.on_rq		= 0;
	p->rt.on_list		= 0;

#ifdef CONFIG_PREEMPT_NOTIFIERS
	INIT_HLIST_HEAD(&p->preempt_notifiers);
#endif

#ifdef CONFIG_NUMA_BALANCING
	if (p->mm && atomic_read(&p->mm->mm_users) == 1) {
		p->mm->numa_next_scan = jiffies + msecs_to_jiffies(sysctl_numa_balancing_scan_delay);
		p->mm->numa_scan_seq = 0;
	}

	if (clone_flags & CLONE_VM)
		p->numa_preferred_nid = current->numa_preferred_nid;
	else
		p->numa_preferred_nid = -1;

	p->node_stamp = 0ULL;
	p->numa_scan_seq = p->mm ? p->mm->numa_scan_seq : 0;
	p->numa_scan_period = sysctl_numa_balancing_scan_delay;
	p->numa_work.next = &p->numa_work;
	p->numa_faults = NULL;
	p->last_task_numa_placement = 0;
	p->last_sum_exec_runtime = 0;

	p->numa_group = NULL;
#endif /* CONFIG_NUMA_BALANCING */
}

DEFINE_STATIC_KEY_FALSE(sched_numa_balancing);

#ifdef CONFIG_NUMA_BALANCING

void set_numabalancing_state(bool enabled)
{
	if (enabled)
		static_branch_enable(&sched_numa_balancing);
	else
		static_branch_disable(&sched_numa_balancing);
}

#ifdef CONFIG_PROC_SYSCTL
int sysctl_numa_balancing(struct ctl_table *table, int write,
			 void __user *buffer, size_t *lenp, loff_t *ppos)
{
	struct ctl_table t;
	int err;
	int state = static_branch_likely(&sched_numa_balancing);

	if (write && !capable(CAP_SYS_ADMIN))
		return -EPERM;

	t = *table;
	t.data = &state;
	err = proc_dointvec_minmax(&t, write, buffer, lenp, ppos);
	if (err < 0)
		return err;
	if (write)
		set_numabalancing_state(state);
	return err;
}
#endif
#endif

#ifdef CONFIG_SCHEDSTATS

DEFINE_STATIC_KEY_FALSE(sched_schedstats);
static bool __initdata __sched_schedstats = false;

static void set_schedstats(bool enabled)
{
	if (enabled)
		static_branch_enable(&sched_schedstats);
	else
		static_branch_disable(&sched_schedstats);
}

void force_schedstat_enabled(void)
{
	if (!schedstat_enabled()) {
		pr_info("kernel profiling enabled schedstats, disable via kernel.sched_schedstats.\n");
		static_branch_enable(&sched_schedstats);
	}
}

static int __init setup_schedstats(char *str)
{
	int ret = 0;
	if (!str)
		goto out;

	/*
	 * This code is called before jump labels have been set up, so we can't
	 * change the static branch directly just yet.  Instead set a temporary
	 * variable so init_schedstats() can do it later.
	 */
	if (!strcmp(str, "enable")) {
		__sched_schedstats = true;
		ret = 1;
	} else if (!strcmp(str, "disable")) {
		__sched_schedstats = false;
		ret = 1;
	}
out:
	if (!ret)
		pr_warn("Unable to parse schedstats=\n");

	return ret;
}
__setup("schedstats=", setup_schedstats);

static void __init init_schedstats(void)
{
	set_schedstats(__sched_schedstats);
}

#ifdef CONFIG_PROC_SYSCTL
int sysctl_schedstats(struct ctl_table *table, int write,
			 void __user *buffer, size_t *lenp, loff_t *ppos)
{
	struct ctl_table t;
	int err;
	int state = static_branch_likely(&sched_schedstats);

	if (write && !capable(CAP_SYS_ADMIN))
		return -EPERM;

	t = *table;
	t.data = &state;
	err = proc_dointvec_minmax(&t, write, buffer, lenp, ppos);
	if (err < 0)
		return err;
	if (write)
		set_schedstats(state);
	return err;
}
#endif /* CONFIG_PROC_SYSCTL */
#else  /* !CONFIG_SCHEDSTATS */
static inline void init_schedstats(void) {}
#endif /* CONFIG_SCHEDSTATS */

/*
 * fork()/clone()-time setup:
 */
int sched_fork(unsigned long clone_flags, struct task_struct *p)
{
	unsigned long flags;
	int cpu = get_cpu();

	__sched_fork(clone_flags, p);
	/*
	 * We mark the process as NEW here. This guarantees that
	 * nobody will actually run it, and a signal or other external
	 * event cannot wake it up and insert it on the runqueue either.
	 */
	p->state = TASK_NEW;

	/*
	 * Make sure we do not leak PI boosting priority to the child.
	 */
	p->prio = current->normal_prio;

	/*
	 * Revert to default priority/policy on fork if requested.
	 */
	if (unlikely(p->sched_reset_on_fork)) {
		if (task_has_dl_policy(p) || task_has_rt_policy(p)) {
			p->policy = SCHED_NORMAL;
			p->static_prio = NICE_TO_PRIO(0);
			p->rt_priority = 0;
		} else if (PRIO_TO_NICE(p->static_prio) < 0)
			p->static_prio = NICE_TO_PRIO(0);

		p->prio = p->normal_prio = __normal_prio(p);
		set_load_weight(p, false);

		/*
		 * We don't need the reset flag anymore after the fork. It has
		 * fulfilled its duty:
		 */
		p->sched_reset_on_fork = 0;
	}

	if (dl_prio(p->prio)) {
		put_cpu();
		return -EAGAIN;
	} else if (rt_prio(p->prio)) {
		p->sched_class = &rt_sched_class;
	} else {
		p->sched_class = &fair_sched_class;
	}

	init_entity_runnable_average(&p->se);

	/*
	 * The child is not yet in the pid-hash so no cgroup attach races,
	 * and the cgroup is pinned to this child due to cgroup_fork()
	 * is ran before sched_fork().
	 *
	 * Silence PROVE_RCU.
	 */
	raw_spin_lock_irqsave(&p->pi_lock, flags);
	/*
	 * We're setting the CPU for the first time, we don't migrate,
	 * so use __set_task_cpu().
	 */
	__set_task_cpu(p, cpu);
	if (p->sched_class->task_fork)
		p->sched_class->task_fork(p);
	raw_spin_unlock_irqrestore(&p->pi_lock, flags);

#ifdef CONFIG_SCHED_INFO
	if (likely(sched_info_on()))
		memset(&p->sched_info, 0, sizeof(p->sched_info));
#endif
#if defined(CONFIG_SMP)
	p->on_cpu = 0;
#endif
	init_task_preempt_count(p);
#ifdef CONFIG_SMP
	plist_node_init(&p->pushable_tasks, MAX_PRIO);
	RB_CLEAR_NODE(&p->pushable_dl_tasks);
#endif

	put_cpu();
	return 0;
}

unsigned long to_ratio(u64 period, u64 runtime)
{
	if (runtime == RUNTIME_INF)
		return BW_UNIT;

	/*
	 * Doing this here saves a lot of checks in all
	 * the calling paths, and returning zero seems
	 * safe for them anyway.
	 */
	if (period == 0)
		return 0;

	return div64_u64(runtime << BW_SHIFT, period);
}

/*
 * wake_up_new_task - wake up a newly created task for the first time.
 *
 * This function will do some initial scheduler statistics housekeeping
 * that must be done for every newly created context, then puts the task
 * on the runqueue and wakes it.
 */
void wake_up_new_task(struct task_struct *p)
{
	struct rq_flags rf;
	struct rq *rq;

	raw_spin_lock_irqsave(&p->pi_lock, rf.flags);
	p->state = TASK_RUNNING;
#ifdef CONFIG_SMP
	/*
	 * Fork balancing, do it here and not earlier because:
	 *  - cpus_allowed can change in the fork path
	 *  - any previously selected CPU might disappear through hotplug
	 *
	 * Use __set_task_cpu() to avoid calling sched_class::migrate_task_rq,
	 * as we're not fully set-up yet.
	 */
	p->recent_used_cpu = task_cpu(p);
	__set_task_cpu(p, select_task_rq(p, task_cpu(p), SD_BALANCE_FORK, 0));
#endif
	rq = __task_rq_lock(p, &rf);
	update_rq_clock(rq);
	post_init_entity_util_avg(&p->se);

	activate_task(rq, p, ENQUEUE_NOCLOCK);
	p->on_rq = TASK_ON_RQ_QUEUED;
	trace_sched_wakeup_new(p);
	check_preempt_curr(rq, p, WF_FORK);
#ifdef CONFIG_SMP
	if (p->sched_class->task_woken) {
		/*
		 * Nothing relies on rq->lock after this, so its fine to
		 * drop it.
		 */
		rq_unpin_lock(rq, &rf);
		p->sched_class->task_woken(rq, p);
		rq_repin_lock(rq, &rf);
	}
#endif
	task_rq_unlock(rq, p, &rf);
}

#ifdef CONFIG_PREEMPT_NOTIFIERS

static DEFINE_STATIC_KEY_FALSE(preempt_notifier_key);

void preempt_notifier_inc(void)
{
	static_branch_inc(&preempt_notifier_key);
}
EXPORT_SYMBOL_GPL(preempt_notifier_inc);

void preempt_notifier_dec(void)
{
	static_branch_dec(&preempt_notifier_key);
}
EXPORT_SYMBOL_GPL(preempt_notifier_dec);

/**
 * preempt_notifier_register - tell me when current is being preempted & rescheduled
 * @notifier: notifier struct to register
 */
void preempt_notifier_register(struct preempt_notifier *notifier)
{
	if (!static_branch_unlikely(&preempt_notifier_key))
		WARN(1, "registering preempt_notifier while notifiers disabled\n");

	hlist_add_head(&notifier->link, &current->preempt_notifiers);
}
EXPORT_SYMBOL_GPL(preempt_notifier_register);

/**
 * preempt_notifier_unregister - no longer interested in preemption notifications
 * @notifier: notifier struct to unregister
 *
 * This is *not* safe to call from within a preemption notifier.
 */
void preempt_notifier_unregister(struct preempt_notifier *notifier)
{
	hlist_del(&notifier->link);
}
EXPORT_SYMBOL_GPL(preempt_notifier_unregister);

static void __fire_sched_in_preempt_notifiers(struct task_struct *curr)
{
	struct preempt_notifier *notifier;

	hlist_for_each_entry(notifier, &curr->preempt_notifiers, link)
		notifier->ops->sched_in(notifier, raw_smp_processor_id());
}

static __always_inline void fire_sched_in_preempt_notifiers(struct task_struct *curr)
{
	if (static_branch_unlikely(&preempt_notifier_key))
		__fire_sched_in_preempt_notifiers(curr);
}

static void
__fire_sched_out_preempt_notifiers(struct task_struct *curr,
				   struct task_struct *next)
{
	struct preempt_notifier *notifier;

	hlist_for_each_entry(notifier, &curr->preempt_notifiers, link)
		notifier->ops->sched_out(notifier, next);
}

static __always_inline void
fire_sched_out_preempt_notifiers(struct task_struct *curr,
				 struct task_struct *next)
{
	if (static_branch_unlikely(&preempt_notifier_key))
		__fire_sched_out_preempt_notifiers(curr, next);
}

#else /* !CONFIG_PREEMPT_NOTIFIERS */

static inline void fire_sched_in_preempt_notifiers(struct task_struct *curr)
{
}

static inline void
fire_sched_out_preempt_notifiers(struct task_struct *curr,
				 struct task_struct *next)
{
}

#endif /* CONFIG_PREEMPT_NOTIFIERS */

static inline void prepare_task(struct task_struct *next)
{
#ifdef CONFIG_SMP
	/*
	 * Claim the task as running, we do this before switching to it
	 * such that any running task will have this set.
	 */
	next->on_cpu = 1;
#endif
}

static inline void finish_task(struct task_struct *prev)
{
#ifdef CONFIG_SMP
	/*
	 * After ->on_cpu is cleared, the task can be moved to a different CPU.
	 * We must ensure this doesn't happen until the switch is completely
	 * finished.
	 *
	 * In particular, the load of prev->state in finish_task_switch() must
	 * happen before this.
	 *
	 * Pairs with the smp_cond_load_acquire() in try_to_wake_up().
	 */
	smp_store_release(&prev->on_cpu, 0);
#endif
}

static inline void
prepare_lock_switch(struct rq *rq, struct task_struct *next, struct rq_flags *rf)
{
	/*
	 * Since the runqueue lock will be released by the next
	 * task (which is an invalid locking op but in the case
	 * of the scheduler it's an obvious special-case), so we
	 * do an early lockdep release here:
	 */
	rq_unpin_lock(rq, rf);
	spin_release(&rq->lock.dep_map, 1, _THIS_IP_);
#ifdef CONFIG_DEBUG_SPINLOCK
	/* this is a valid case when another task releases the spinlock */
	rq->lock.owner = next;
#endif
}

static inline void finish_lock_switch(struct rq *rq)
{
	/*
	 * If we are tracking spinlock dependencies then we have to
	 * fix up the runqueue lock - which gets 'carried over' from
	 * prev into current:
	 */
	spin_acquire(&rq->lock.dep_map, 0, 0, _THIS_IP_);
	raw_spin_unlock_irq(&rq->lock);
}

/*
 * NOP if the arch has not defined these:
 */

#ifndef prepare_arch_switch
# define prepare_arch_switch(next)	do { } while (0)
#endif

#ifndef finish_arch_post_lock_switch
# define finish_arch_post_lock_switch()	do { } while (0)
#endif

/**
 * prepare_task_switch - prepare to switch tasks
 * @rq: the runqueue preparing to switch
 * @prev: the current task that is being switched out
 * @next: the task we are going to switch to.
 *
 * This is called with the rq lock held and interrupts off. It must
 * be paired with a subsequent finish_task_switch after the context
 * switch.
 *
 * prepare_task_switch sets up locking and calls architecture specific
 * hooks.
 */
static inline void
prepare_task_switch(struct rq *rq, struct task_struct *prev,
		    struct task_struct *next)
{
	kcov_prepare_switch(prev);
	sched_info_switch(rq, prev, next);
	perf_event_task_sched_out(prev, next);
	fire_sched_out_preempt_notifiers(prev, next);
	prepare_task(next);
	prepare_arch_switch(next);
}

/**
 * finish_task_switch - clean up after a task-switch
 * @prev: the thread we just switched away from.
 *
 * finish_task_switch must be called after the context switch, paired
 * with a prepare_task_switch call before the context switch.
 * finish_task_switch will reconcile locking set up by prepare_task_switch,
 * and do any other architecture-specific cleanup actions.
 *
 * Note that we may have delayed dropping an mm in context_switch(). If
 * so, we finish that here outside of the runqueue lock. (Doing it
 * with the lock held can cause deadlocks; see schedule() for
 * details.)
 *
 * The context switch have flipped the stack from under us and restored the
 * local variables which were saved when this task called schedule() in the
 * past. prev == current is still correct but we need to recalculate this_rq
 * because prev may have moved to another CPU.
 */
static struct rq *finish_task_switch(struct task_struct *prev)
	__releases(rq->lock)
{
	struct rq *rq = this_rq();
	struct mm_struct *mm = rq->prev_mm;
	long prev_state;

	/*
	 * The previous task will have left us with a preempt_count of 2
	 * because it left us after:
	 *
	 *	schedule()
	 *	  preempt_disable();			// 1
	 *	  __schedule()
	 *	    raw_spin_lock_irq(&rq->lock)	// 2
	 *
	 * Also, see FORK_PREEMPT_COUNT.
	 */
	if (WARN_ONCE(preempt_count() != 2*PREEMPT_DISABLE_OFFSET,
		      "corrupted preempt_count: %s/%d/0x%x\n",
		      current->comm, current->pid, preempt_count()))
		preempt_count_set(FORK_PREEMPT_COUNT);

	rq->prev_mm = NULL;

	/*
	 * A task struct has one reference for the use as "current".
	 * If a task dies, then it sets TASK_DEAD in tsk->state and calls
	 * schedule one last time. The schedule call will never return, and
	 * the scheduled task must drop that reference.
	 *
	 * We must observe prev->state before clearing prev->on_cpu (in
	 * finish_task), otherwise a concurrent wakeup can get prev
	 * running on another CPU and we could rave with its RUNNING -> DEAD
	 * transition, resulting in a double drop.
	 */
	prev_state = prev->state;
	vtime_task_switch(prev);
	perf_event_task_sched_in(prev, current);
	finish_task(prev);
	finish_lock_switch(rq);
	finish_arch_post_lock_switch();
	kcov_finish_switch(current);

	fire_sched_in_preempt_notifiers(current);
	/*
	 * When switching through a kernel thread, the loop in
	 * membarrier_{private,global}_expedited() may have observed that
	 * kernel thread and not issued an IPI. It is therefore possible to
	 * schedule between user->kernel->user threads without passing though
	 * switch_mm(). Membarrier requires a barrier after storing to
	 * rq->curr, before returning to userspace, so provide them here:
	 *
	 * - a full memory barrier for {PRIVATE,GLOBAL}_EXPEDITED, implicitly
	 *   provided by mmdrop(),
	 * - a sync_core for SYNC_CORE.
	 */
	if (mm) {
		membarrier_mm_sync_core_before_usermode(mm);
		mmdrop(mm);
	}
	if (unlikely(prev_state & (TASK_DEAD|TASK_PARKED))) {
		switch (prev_state) {
		case TASK_DEAD:
			if (prev->sched_class->task_dead)
				prev->sched_class->task_dead(prev);

			/*
			 * Remove function-return probe instances associated with this
			 * task and put them back on the free list.
			 */
			kprobe_flush_task(prev);

			/* Task is done with its stack. */
			put_task_stack(prev);

			put_task_struct(prev);
			break;

		case TASK_PARKED:
			kthread_park_complete(prev);
			break;
		}
	}

	tick_nohz_task_switch();
	return rq;
}

#ifdef CONFIG_SMP

/* rq->lock is NOT held, but preemption is disabled */
static void __balance_callback(struct rq *rq)
{
	struct callback_head *head, *next;
	void (*func)(struct rq *rq);
	unsigned long flags;

	raw_spin_lock_irqsave(&rq->lock, flags);
	head = rq->balance_callback;
	rq->balance_callback = NULL;
	while (head) {
		func = (void (*)(struct rq *))head->func;
		next = head->next;
		head->next = NULL;
		head = next;

		func(rq);
	}
	raw_spin_unlock_irqrestore(&rq->lock, flags);
}

static inline void balance_callback(struct rq *rq)
{
	if (unlikely(rq->balance_callback))
		__balance_callback(rq);
}

#else

static inline void balance_callback(struct rq *rq)
{
}

#endif

/**
 * schedule_tail - first thing a freshly forked thread must call.
 * @prev: the thread we just switched away from.
 */
asmlinkage __visible void schedule_tail(struct task_struct *prev)
	__releases(rq->lock)
{
	struct rq *rq;

	/*
	 * New tasks start with FORK_PREEMPT_COUNT, see there and
	 * finish_task_switch() for details.
	 *
	 * finish_task_switch() will drop rq->lock() and lower preempt_count
	 * and the preempt_enable() will end up enabling preemption (on
	 * PREEMPT_COUNT kernels).
	 */

	rq = finish_task_switch(prev);
	balance_callback(rq);
	preempt_enable();

	if (current->set_child_tid)
		put_user(task_pid_vnr(current), current->set_child_tid);
}

/*
 * context_switch - switch to the new MM and the new thread's register state.
 */
static __always_inline struct rq *
context_switch(struct rq *rq, struct task_struct *prev,
	       struct task_struct *next, struct rq_flags *rf)
{
	struct mm_struct *mm, *oldmm;

	prepare_task_switch(rq, prev, next);

	mm = next->mm;
	oldmm = prev->active_mm;
	/*
	 * For paravirt, this is coupled with an exit in switch_to to
	 * combine the page table reload and the switch backend into
	 * one hypercall.
	 */
	arch_start_context_switch(prev);

	/*
	 * If mm is non-NULL, we pass through switch_mm(). If mm is
	 * NULL, we will pass through mmdrop() in finish_task_switch().
	 * Both of these contain the full memory barrier required by
	 * membarrier after storing to rq->curr, before returning to
	 * user-space.
	 */
	if (!mm) {
		next->active_mm = oldmm;
		mmgrab(oldmm);
		enter_lazy_tlb(oldmm, next);
	} else
		switch_mm_irqs_off(oldmm, mm, next);

	if (!prev->mm) {
		prev->active_mm = NULL;
		rq->prev_mm = oldmm;
	}

	rq->clock_update_flags &= ~(RQCF_ACT_SKIP|RQCF_REQ_SKIP);

	prepare_lock_switch(rq, next, rf);

	/* Here we just switch the register state and the stack. */
	switch_to(prev, next, prev);
	barrier();

	return finish_task_switch(prev);
}

/*
 * nr_running and nr_context_switches:
 *
 * externally visible scheduler statistics: current number of runnable
 * threads, total number of context switches performed since bootup.
 */
unsigned long nr_running(void)
{
	unsigned long i, sum = 0;

	for_each_online_cpu(i)
		sum += cpu_rq(i)->nr_running;

	return sum;
}

/*
 * Check if only the current task is running on the CPU.
 *
 * Caution: this function does not check that the caller has disabled
 * preemption, thus the result might have a time-of-check-to-time-of-use
 * race.  The caller is responsible to use it correctly, for example:
 *
 * - from a non-preemptable section (of course)
 *
 * - from a thread that is bound to a single CPU
 *
 * - in a loop with very short iterations (e.g. a polling loop)
 */
bool single_task_running(void)
{
	return raw_rq()->nr_running == 1;
}
EXPORT_SYMBOL(single_task_running);

unsigned long long nr_context_switches(void)
{
	int i;
	unsigned long long sum = 0;

	for_each_possible_cpu(i)
		sum += cpu_rq(i)->nr_switches;

	return sum;
}

/*
 * IO-wait accounting, and how its mostly bollocks (on SMP).
 *
 * The idea behind IO-wait account is to account the idle time that we could
 * have spend running if it were not for IO. That is, if we were to improve the
 * storage performance, we'd have a proportional reduction in IO-wait time.
 *
 * This all works nicely on UP, where, when a task blocks on IO, we account
 * idle time as IO-wait, because if the storage were faster, it could've been
 * running and we'd not be idle.
 *
 * This has been extended to SMP, by doing the same for each CPU. This however
 * is broken.
 *
 * Imagine for instance the case where two tasks block on one CPU, only the one
 * CPU will have IO-wait accounted, while the other has regular idle. Even
 * though, if the storage were faster, both could've ran at the same time,
 * utilising both CPUs.
 *
 * This means, that when looking globally, the current IO-wait accounting on
 * SMP is a lower bound, by reason of under accounting.
 *
 * Worse, since the numbers are provided per CPU, they are sometimes
 * interpreted per CPU, and that is nonsensical. A blocked task isn't strictly
 * associated with any one particular CPU, it can wake to another CPU than it
 * blocked on. This means the per CPU IO-wait number is meaningless.
 *
 * Task CPU affinities can make all that even more 'interesting'.
 */

unsigned long nr_iowait(void)
{
	unsigned long i, sum = 0;

	for_each_possible_cpu(i)
		sum += atomic_read(&cpu_rq(i)->nr_iowait);

	return sum;
}

/*
 * Consumers of these two interfaces, like for example the cpufreq menu
 * governor are using nonsensical data. Boosting frequency for a CPU that has
 * IO-wait which might not even end up running the task when it does become
 * runnable.
 */

unsigned long nr_iowait_cpu(int cpu)
{
	struct rq *this = cpu_rq(cpu);
	return atomic_read(&this->nr_iowait);
}

void get_iowait_load(unsigned long *nr_waiters, unsigned long *load)
{
	struct rq *rq = this_rq();
	*nr_waiters = atomic_read(&rq->nr_iowait);
	*load = rq->load.weight;
}

#ifdef CONFIG_SMP

/*
 * sched_exec - execve() is a valuable balancing opportunity, because at
 * this point the task has the smallest effective memory and cache footprint.
 */
void sched_exec(void)
{
	struct task_struct *p = current;
	unsigned long flags;
	int dest_cpu;

	raw_spin_lock_irqsave(&p->pi_lock, flags);
	dest_cpu = p->sched_class->select_task_rq(p, task_cpu(p), SD_BALANCE_EXEC, 0);
	if (dest_cpu == smp_processor_id())
		goto unlock;

	if (likely(cpu_active(dest_cpu))) {
		struct migration_arg arg = { p, dest_cpu };

		raw_spin_unlock_irqrestore(&p->pi_lock, flags);
		stop_one_cpu(task_cpu(p), migration_cpu_stop, &arg);
		return;
	}
unlock:
	raw_spin_unlock_irqrestore(&p->pi_lock, flags);
}

#endif

DEFINE_PER_CPU(struct kernel_stat, kstat);
DEFINE_PER_CPU(struct kernel_cpustat, kernel_cpustat);

EXPORT_PER_CPU_SYMBOL(kstat);
EXPORT_PER_CPU_SYMBOL(kernel_cpustat);

/*
 * The function fair_sched_class.update_curr accesses the struct curr
 * and its field curr->exec_start; when called from task_sched_runtime(),
 * we observe a high rate of cache misses in practice.
 * Prefetching this data results in improved performance.
 */
static inline void prefetch_curr_exec_start(struct task_struct *p)
{
#ifdef CONFIG_FAIR_GROUP_SCHED
	struct sched_entity *curr = (&p->se)->cfs_rq->curr;
#else
	struct sched_entity *curr = (&task_rq(p)->cfs)->curr;
#endif
	prefetch(curr);
	prefetch(&curr->exec_start);
}

/*
 * Return accounted runtime for the task.
 * In case the task is currently running, return the runtime plus current's
 * pending runtime that have not been accounted yet.
 */
unsigned long long task_sched_runtime(struct task_struct *p)
{
	struct rq_flags rf;
	struct rq *rq;
	u64 ns;

#if defined(CONFIG_64BIT) && defined(CONFIG_SMP)
	/*
	 * 64-bit doesn't need locks to atomically read a 64-bit value.
	 * So we have a optimization chance when the task's delta_exec is 0.
	 * Reading ->on_cpu is racy, but this is ok.
	 *
	 * If we race with it leaving CPU, we'll take a lock. So we're correct.
	 * If we race with it entering CPU, unaccounted time is 0. This is
	 * indistinguishable from the read occurring a few cycles earlier.
	 * If we see ->on_cpu without ->on_rq, the task is leaving, and has
	 * been accounted, so we're correct here as well.
	 */
	if (!p->on_cpu || !task_on_rq_queued(p))
		return p->se.sum_exec_runtime;
#endif

	rq = task_rq_lock(p, &rf);
	/*
	 * Must be ->curr _and_ ->on_rq.  If dequeued, we would
	 * project cycles that may never be accounted to this
	 * thread, breaking clock_gettime().
	 */
	if (task_current(rq, p) && task_on_rq_queued(p)) {
		prefetch_curr_exec_start(p);
		update_rq_clock(rq);
		p->sched_class->update_curr(rq);
	}
	ns = p->se.sum_exec_runtime;
	task_rq_unlock(rq, p, &rf);

	return ns;
}

/*
 * This function gets called by the timer code, with HZ frequency.
 * We call it with interrupts disabled.
 */
void scheduler_tick(void)
{
	int cpu = smp_processor_id();
	struct rq *rq = cpu_rq(cpu);
	struct task_struct *curr = rq->curr;
	struct rq_flags rf;

	sched_clock_tick();

	rq_lock(rq, &rf);

	update_rq_clock(rq);
	curr->sched_class->task_tick(rq, curr, 0);
	cpu_load_update_active(rq);
	calc_global_load_tick(rq);

	rq_unlock(rq, &rf);

	perf_event_task_tick();

#ifdef CONFIG_SMP
	rq->idle_balance = idle_cpu(cpu);
	trigger_load_balance(rq);
#endif
}

#ifdef CONFIG_NO_HZ_FULL

struct tick_work {
	int			cpu;
	struct delayed_work	work;
};

static struct tick_work __percpu *tick_work_cpu;

static void sched_tick_remote(struct work_struct *work)
{
	struct delayed_work *dwork = to_delayed_work(work);
	struct tick_work *twork = container_of(dwork, struct tick_work, work);
	int cpu = twork->cpu;
	struct rq *rq = cpu_rq(cpu);
	struct rq_flags rf;

	/*
	 * Handle the tick only if it appears the remote CPU is running in full
	 * dynticks mode. The check is racy by nature, but missing a tick or
	 * having one too much is no big deal because the scheduler tick updates
	 * statistics and checks timeslices in a time-independent way, regardless
	 * of when exactly it is running.
	 */
	if (!idle_cpu(cpu) && tick_nohz_tick_stopped_cpu(cpu)) {
		struct task_struct *curr;
		u64 delta;

		rq_lock_irq(rq, &rf);
		update_rq_clock(rq);
		curr = rq->curr;
		delta = rq_clock_task(rq) - curr->se.exec_start;

		/*
		 * Make sure the next tick runs within a reasonable
		 * amount of time.
		 */
		WARN_ON_ONCE(delta > (u64)NSEC_PER_SEC * 3);
		curr->sched_class->task_tick(rq, curr, 0);
		rq_unlock_irq(rq, &rf);
	}

	/*
	 * Run the remote tick once per second (1Hz). This arbitrary
	 * frequency is large enough to avoid overload but short enough
	 * to keep scheduler internal stats reasonably up to date.
	 */
	queue_delayed_work(system_unbound_wq, dwork, HZ);
}

static void sched_tick_start(int cpu)
{
	struct tick_work *twork;

	if (housekeeping_cpu(cpu, HK_FLAG_TICK))
		return;

	WARN_ON_ONCE(!tick_work_cpu);

	twork = per_cpu_ptr(tick_work_cpu, cpu);
	twork->cpu = cpu;
	INIT_DELAYED_WORK(&twork->work, sched_tick_remote);
	queue_delayed_work(system_unbound_wq, &twork->work, HZ);
}

#ifdef CONFIG_HOTPLUG_CPU
static void sched_tick_stop(int cpu)
{
	struct tick_work *twork;

	if (housekeeping_cpu(cpu, HK_FLAG_TICK))
		return;

	WARN_ON_ONCE(!tick_work_cpu);

	twork = per_cpu_ptr(tick_work_cpu, cpu);
	cancel_delayed_work_sync(&twork->work);
}
#endif /* CONFIG_HOTPLUG_CPU */

int __init sched_tick_offload_init(void)
{
	tick_work_cpu = alloc_percpu(struct tick_work);
	BUG_ON(!tick_work_cpu);

	return 0;
}

#else /* !CONFIG_NO_HZ_FULL */
static inline void sched_tick_start(int cpu) { }
static inline void sched_tick_stop(int cpu) { }
#endif

#if defined(CONFIG_PREEMPT) && (defined(CONFIG_DEBUG_PREEMPT) || \
				defined(CONFIG_PREEMPT_TRACER))
/*
 * If the value passed in is equal to the current preempt count
 * then we just disabled preemption. Start timing the latency.
 */
static inline void preempt_latency_start(int val)
{
	if (preempt_count() == val) {
		unsigned long ip = get_lock_parent_ip();
#ifdef CONFIG_DEBUG_PREEMPT
		current->preempt_disable_ip = ip;
#endif
		trace_preempt_off(CALLER_ADDR0, ip);
	}
}

void preempt_count_add(int val)
{
#ifdef CONFIG_DEBUG_PREEMPT
	/*
	 * Underflow?
	 */
	if (DEBUG_LOCKS_WARN_ON((preempt_count() < 0)))
		return;
#endif
	__preempt_count_add(val);
#ifdef CONFIG_DEBUG_PREEMPT
	/*
	 * Spinlock count overflowing soon?
	 */
	DEBUG_LOCKS_WARN_ON((preempt_count() & PREEMPT_MASK) >=
				PREEMPT_MASK - 10);
#endif
	preempt_latency_start(val);
}
EXPORT_SYMBOL(preempt_count_add);
NOKPROBE_SYMBOL(preempt_count_add);

/*
 * If the value passed in equals to the current preempt count
 * then we just enabled preemption. Stop timing the latency.
 */
static inline void preempt_latency_stop(int val)
{
	if (preempt_count() == val)
		trace_preempt_on(CALLER_ADDR0, get_lock_parent_ip());
}

void preempt_count_sub(int val)
{
#ifdef CONFIG_DEBUG_PREEMPT
	/*
	 * Underflow?
	 */
	if (DEBUG_LOCKS_WARN_ON(val > preempt_count()))
		return;
	/*
	 * Is the spinlock portion underflowing?
	 */
	if (DEBUG_LOCKS_WARN_ON((val < PREEMPT_MASK) &&
			!(preempt_count() & PREEMPT_MASK)))
		return;
#endif

	preempt_latency_stop(val);
	__preempt_count_sub(val);
}
EXPORT_SYMBOL(preempt_count_sub);
NOKPROBE_SYMBOL(preempt_count_sub);

#else
static inline void preempt_latency_start(int val) { }
static inline void preempt_latency_stop(int val) { }
#endif

static inline unsigned long get_preempt_disable_ip(struct task_struct *p)
{
#ifdef CONFIG_DEBUG_PREEMPT
	return p->preempt_disable_ip;
#else
	return 0;
#endif
}

/*
 * Print scheduling while atomic bug:
 */
static noinline void __schedule_bug(struct task_struct *prev)
{
	/* Save this before calling printk(), since that will clobber it */
	unsigned long preempt_disable_ip = get_preempt_disable_ip(current);

	if (oops_in_progress)
		return;

	printk(KERN_ERR "BUG: scheduling while atomic: %s/%d/0x%08x\n",
		prev->comm, prev->pid, preempt_count());

	debug_show_held_locks(prev);
	print_modules();
	if (irqs_disabled())
		print_irqtrace_events(prev);
	if (IS_ENABLED(CONFIG_DEBUG_PREEMPT)
	    && in_atomic_preempt_off()) {
		pr_err("Preemption disabled at:");
		print_ip_sym(preempt_disable_ip);
		pr_cont("\n");
	}
	if (panic_on_warn)
		panic("scheduling while atomic\n");

	dump_stack();
	add_taint(TAINT_WARN, LOCKDEP_STILL_OK);
}

/*
 * Various schedule()-time debugging checks and statistics:
 */
static inline void schedule_debug(struct task_struct *prev)
{
#ifdef CONFIG_SCHED_STACK_END_CHECK
	if (task_stack_end_corrupted(prev))
		panic("corrupted stack end detected inside scheduler\n");
#endif

	if (unlikely(in_atomic_preempt_off())) {
		__schedule_bug(prev);
		preempt_count_set(PREEMPT_DISABLED);
	}
	rcu_sleep_check();

	profile_hit(SCHED_PROFILING, __builtin_return_address(0));

	schedstat_inc(this_rq()->sched_count);
}

/*
 * Pick up the highest-prio task:
 */
static inline struct task_struct *
pick_next_task(struct rq *rq, struct task_struct *prev, struct rq_flags *rf)
{
	const struct sched_class *class;
	struct task_struct *p;

	/*
	 * Optimization: we know that if all tasks are in the fair class we can
	 * call that function directly, but only if the @prev task wasn't of a
	 * higher scheduling class, because otherwise those loose the
	 * opportunity to pull in more work from other CPUs.
	 */
	if (likely((prev->sched_class == &idle_sched_class ||
		    prev->sched_class == &fair_sched_class) &&
		   rq->nr_running == rq->cfs.h_nr_running)) {

		p = fair_sched_class.pick_next_task(rq, prev, rf);
		if (unlikely(p == RETRY_TASK))
			goto again;

		/* Assumes fair_sched_class->next == idle_sched_class */
		if (unlikely(!p))
			p = idle_sched_class.pick_next_task(rq, prev, rf);

		return p;
	}

again:
	for_each_class(class) {
		p = class->pick_next_task(rq, prev, rf);
		if (p) {
			if (unlikely(p == RETRY_TASK))
				goto again;
			return p;
		}
	}

	/* The idle class should always have a runnable task: */
	BUG();
}

/*
 * __schedule() is the main scheduler function.
 *
 * The main means of driving the scheduler and thus entering this function are:
 *
 *   1. Explicit blocking: mutex, semaphore, waitqueue, etc.
 *
 *   2. TIF_NEED_RESCHED flag is checked on interrupt and userspace return
 *      paths. For example, see arch/x86/entry_64.S.
 *
 *      To drive preemption between tasks, the scheduler sets the flag in timer
 *      interrupt handler scheduler_tick().
 *
 *   3. Wakeups don't really cause entry into schedule(). They add a
 *      task to the run-queue and that's it.
 *
 *      Now, if the new task added to the run-queue preempts the current
 *      task, then the wakeup sets TIF_NEED_RESCHED and schedule() gets
 *      called on the nearest possible occasion:
 *
 *       - If the kernel is preemptible (CONFIG_PREEMPT=y):
 *
 *         - in syscall or exception context, at the next outmost
 *           preempt_enable(). (this might be as soon as the wake_up()'s
 *           spin_unlock()!)
 *
 *         - in IRQ context, return from interrupt-handler to
 *           preemptible context
 *
 *       - If the kernel is not preemptible (CONFIG_PREEMPT is not set)
 *         then at the next:
 *
 *          - cond_resched() call
 *          - explicit schedule() call
 *          - return from syscall or exception to user-space
 *          - return from interrupt-handler to user-space
 *
 * WARNING: must be called with preemption disabled!
 */
static void __sched notrace __schedule(bool preempt)
{
	struct task_struct *prev, *next;
	unsigned long *switch_count;
	struct rq_flags rf;
	struct rq *rq;
	int cpu;

	cpu = smp_processor_id();
	rq = cpu_rq(cpu);
	prev = rq->curr;

	schedule_debug(prev);

	if (sched_feat(HRTICK))
		hrtick_clear(rq);

	local_irq_disable();
	rcu_note_context_switch(preempt);

	/*
	 * Make sure that signal_pending_state()->signal_pending() below
	 * can't be reordered with __set_current_state(TASK_INTERRUPTIBLE)
	 * done by the caller to avoid the race with signal_wake_up().
	 *
	 * The membarrier system call requires a full memory barrier
	 * after coming from user-space, before storing to rq->curr.
	 */
	rq_lock(rq, &rf);
	smp_mb__after_spinlock();

	/* Promote REQ to ACT */
	rq->clock_update_flags <<= 1;
	update_rq_clock(rq);

	switch_count = &prev->nivcsw;
	if (!preempt && prev->state) {
		if (unlikely(signal_pending_state(prev->state, prev))) {
			prev->state = TASK_RUNNING;
		} else {
			deactivate_task(rq, prev, DEQUEUE_SLEEP | DEQUEUE_NOCLOCK);
			prev->on_rq = 0;

			if (prev->in_iowait) {
				atomic_inc(&rq->nr_iowait);
				delayacct_blkio_start();
			}

			/*
			 * If a worker went to sleep, notify and ask workqueue
			 * whether it wants to wake up a task to maintain
			 * concurrency.
			 */
			if (prev->flags & PF_WQ_WORKER) {
				struct task_struct *to_wakeup;

				to_wakeup = wq_worker_sleeping(prev);
				if (to_wakeup)
					try_to_wake_up_local(to_wakeup, &rf);
			}
		}
		switch_count = &prev->nvcsw;
	}

	next = pick_next_task(rq, prev, &rf);
	clear_tsk_need_resched(prev);
	clear_preempt_need_resched();

	if (likely(prev != next)) {
		rq->nr_switches++;
		rq->curr = next;
		/*
		 * The membarrier system call requires each architecture
		 * to have a full memory barrier after updating
		 * rq->curr, before returning to user-space.
		 *
		 * Here are the schemes providing that barrier on the
		 * various architectures:
		 * - mm ? switch_mm() : mmdrop() for x86, s390, sparc, PowerPC.
		 *   switch_mm() rely on membarrier_arch_switch_mm() on PowerPC.
		 * - finish_lock_switch() for weakly-ordered
		 *   architectures where spin_unlock is a full barrier,
		 * - switch_to() for arm64 (weakly-ordered, spin_unlock
		 *   is a RELEASE barrier),
		 */
		++*switch_count;

		trace_sched_switch(preempt, prev, next);

		/* Also unlocks the rq: */
		rq = context_switch(rq, prev, next, &rf);
	} else {
		rq->clock_update_flags &= ~(RQCF_ACT_SKIP|RQCF_REQ_SKIP);
		rq_unlock_irq(rq, &rf);
	}

	balance_callback(rq);
}

void __noreturn do_task_dead(void)
{
	/* Causes final put_task_struct in finish_task_switch(): */
	set_special_state(TASK_DEAD);

	/* Tell freezer to ignore us: */
	current->flags |= PF_NOFREEZE;

	__schedule(false);
	BUG();

	/* Avoid "noreturn function does return" - but don't continue if BUG() is a NOP: */
	for (;;)
		cpu_relax();
}

static inline void sched_submit_work(struct task_struct *tsk)
{
	if (!tsk->state || tsk_is_pi_blocked(tsk))
		return;
	/*
	 * If we are going to sleep and we have plugged IO queued,
	 * make sure to submit it to avoid deadlocks.
	 */
	if (blk_needs_flush_plug(tsk))
		blk_schedule_flush_plug(tsk);
}

asmlinkage __visible void __sched schedule(void)
{
	struct task_struct *tsk = current;

	sched_submit_work(tsk);
	do {
		preempt_disable();
		__schedule(false);
		sched_preempt_enable_no_resched();
	} while (need_resched());
}
EXPORT_SYMBOL(schedule);

/*
 * synchronize_rcu_tasks() makes sure that no task is stuck in preempted
 * state (have scheduled out non-voluntarily) by making sure that all
 * tasks have either left the run queue or have gone into user space.
 * As idle tasks do not do either, they must not ever be preempted
 * (schedule out non-voluntarily).
 *
 * schedule_idle() is similar to schedule_preempt_disable() except that it
 * never enables preemption because it does not call sched_submit_work().
 */
void __sched schedule_idle(void)
{
	/*
	 * As this skips calling sched_submit_work(), which the idle task does
	 * regardless because that function is a nop when the task is in a
	 * TASK_RUNNING state, make sure this isn't used someplace that the
	 * current task can be in any other state. Note, idle is always in the
	 * TASK_RUNNING state.
	 */
	WARN_ON_ONCE(current->state);
	do {
		__schedule(false);
	} while (need_resched());
}

#ifdef CONFIG_CONTEXT_TRACKING
asmlinkage __visible void __sched schedule_user(void)
{
	/*
	 * If we come here after a random call to set_need_resched(),
	 * or we have been woken up remotely but the IPI has not yet arrived,
	 * we haven't yet exited the RCU idle mode. Do it here manually until
	 * we find a better solution.
	 *
	 * NB: There are buggy callers of this function.  Ideally we
	 * should warn if prev_state != CONTEXT_USER, but that will trigger
	 * too frequently to make sense yet.
	 */
	enum ctx_state prev_state = exception_enter();
	schedule();
	exception_exit(prev_state);
}
#endif

/**
 * schedule_preempt_disabled - called with preemption disabled
 *
 * Returns with preemption disabled. Note: preempt_count must be 1
 */
void __sched schedule_preempt_disabled(void)
{
	sched_preempt_enable_no_resched();
	schedule();
	preempt_disable();
}

static void __sched notrace preempt_schedule_common(void)
{
	do {
		/*
		 * Because the function tracer can trace preempt_count_sub()
		 * and it also uses preempt_enable/disable_notrace(), if
		 * NEED_RESCHED is set, the preempt_enable_notrace() called
		 * by the function tracer will call this function again and
		 * cause infinite recursion.
		 *
		 * Preemption must be disabled here before the function
		 * tracer can trace. Break up preempt_disable() into two
		 * calls. One to disable preemption without fear of being
		 * traced. The other to still record the preemption latency,
		 * which can also be traced by the function tracer.
		 */
		preempt_disable_notrace();
		preempt_latency_start(1);
		__schedule(true);
		preempt_latency_stop(1);
		preempt_enable_no_resched_notrace();

		/*
		 * Check again in case we missed a preemption opportunity
		 * between schedule and now.
		 */
	} while (need_resched());
}

#ifdef CONFIG_PREEMPT
/*
 * this is the entry point to schedule() from in-kernel preemption
 * off of preempt_enable. Kernel preemptions off return from interrupt
 * occur there and call schedule directly.
 */
asmlinkage __visible void __sched notrace preempt_schedule(void)
{
	/*
	 * If there is a non-zero preempt_count or interrupts are disabled,
	 * we do not want to preempt the current task. Just return..
	 */
	if (likely(!preemptible()))
		return;

	preempt_schedule_common();
}
NOKPROBE_SYMBOL(preempt_schedule);
EXPORT_SYMBOL(preempt_schedule);

/**
 * preempt_schedule_notrace - preempt_schedule called by tracing
 *
 * The tracing infrastructure uses preempt_enable_notrace to prevent
 * recursion and tracing preempt enabling caused by the tracing
 * infrastructure itself. But as tracing can happen in areas coming
 * from userspace or just about to enter userspace, a preempt enable
 * can occur before user_exit() is called. This will cause the scheduler
 * to be called when the system is still in usermode.
 *
 * To prevent this, the preempt_enable_notrace will use this function
 * instead of preempt_schedule() to exit user context if needed before
 * calling the scheduler.
 */
asmlinkage __visible void __sched notrace preempt_schedule_notrace(void)
{
	enum ctx_state prev_ctx;

	if (likely(!preemptible()))
		return;

	do {
		/*
		 * Because the function tracer can trace preempt_count_sub()
		 * and it also uses preempt_enable/disable_notrace(), if
		 * NEED_RESCHED is set, the preempt_enable_notrace() called
		 * by the function tracer will call this function again and
		 * cause infinite recursion.
		 *
		 * Preemption must be disabled here before the function
		 * tracer can trace. Break up preempt_disable() into two
		 * calls. One to disable preemption without fear of being
		 * traced. The other to still record the preemption latency,
		 * which can also be traced by the function tracer.
		 */
		preempt_disable_notrace();
		preempt_latency_start(1);
		/*
		 * Needs preempt disabled in case user_exit() is traced
		 * and the tracer calls preempt_enable_notrace() causing
		 * an infinite recursion.
		 */
		prev_ctx = exception_enter();
		__schedule(true);
		exception_exit(prev_ctx);

		preempt_latency_stop(1);
		preempt_enable_no_resched_notrace();
	} while (need_resched());
}
EXPORT_SYMBOL_GPL(preempt_schedule_notrace);

#endif /* CONFIG_PREEMPT */

/*
 * this is the entry point to schedule() from kernel preemption
 * off of irq context.
 * Note, that this is called and return with irqs disabled. This will
 * protect us against recursive calling from irq.
 */
asmlinkage __visible void __sched preempt_schedule_irq(void)
{
	enum ctx_state prev_state;

	/* Catch callers which need to be fixed */
	BUG_ON(preempt_count() || !irqs_disabled());

	prev_state = exception_enter();

	do {
		preempt_disable();
		local_irq_enable();
		__schedule(true);
		local_irq_disable();
		sched_preempt_enable_no_resched();
	} while (need_resched());

	exception_exit(prev_state);
}

int default_wake_function(wait_queue_entry_t *curr, unsigned mode, int wake_flags,
			  void *key)
{
	return try_to_wake_up(curr->private, mode, wake_flags);
}
EXPORT_SYMBOL(default_wake_function);

#ifdef CONFIG_RT_MUTEXES

static inline int __rt_effective_prio(struct task_struct *pi_task, int prio)
{
	if (pi_task)
		prio = min(prio, pi_task->prio);

	return prio;
}

static inline int rt_effective_prio(struct task_struct *p, int prio)
{
	struct task_struct *pi_task = rt_mutex_get_top_task(p);

	return __rt_effective_prio(pi_task, prio);
}

/*
 * rt_mutex_setprio - set the current priority of a task
 * @p: task to boost
 * @pi_task: donor task
 *
 * This function changes the 'effective' priority of a task. It does
 * not touch ->normal_prio like __setscheduler().
 *
 * Used by the rt_mutex code to implement priority inheritance
 * logic. Call site only calls if the priority of the task changed.
 */
void rt_mutex_setprio(struct task_struct *p, struct task_struct *pi_task)
{
	int prio, oldprio, queued, running, queue_flag =
		DEQUEUE_SAVE | DEQUEUE_MOVE | DEQUEUE_NOCLOCK;
	const struct sched_class *prev_class;
	struct rq_flags rf;
	struct rq *rq;

	/* XXX used to be waiter->prio, not waiter->task->prio */
	prio = __rt_effective_prio(pi_task, p->normal_prio);

	/*
	 * If nothing changed; bail early.
	 */
	if (p->pi_top_task == pi_task && prio == p->prio && !dl_prio(prio))
		return;

	rq = __task_rq_lock(p, &rf);
	update_rq_clock(rq);
	/*
	 * Set under pi_lock && rq->lock, such that the value can be used under
	 * either lock.
	 *
	 * Note that there is loads of tricky to make this pointer cache work
	 * right. rt_mutex_slowunlock()+rt_mutex_postunlock() work together to
	 * ensure a task is de-boosted (pi_task is set to NULL) before the
	 * task is allowed to run again (and can exit). This ensures the pointer
	 * points to a blocked task -- which guaratees the task is present.
	 */
	p->pi_top_task = pi_task;

	/*
	 * For FIFO/RR we only need to set prio, if that matches we're done.
	 */
	if (prio == p->prio && !dl_prio(prio))
		goto out_unlock;

	/*
	 * Idle task boosting is a nono in general. There is one
	 * exception, when PREEMPT_RT and NOHZ is active:
	 *
	 * The idle task calls get_next_timer_interrupt() and holds
	 * the timer wheel base->lock on the CPU and another CPU wants
	 * to access the timer (probably to cancel it). We can safely
	 * ignore the boosting request, as the idle CPU runs this code
	 * with interrupts disabled and will complete the lock
	 * protected section without being interrupted. So there is no
	 * real need to boost.
	 */
	if (unlikely(p == rq->idle)) {
		WARN_ON(p != rq->curr);
		WARN_ON(p->pi_blocked_on);
		goto out_unlock;
	}

	trace_sched_pi_setprio(p, pi_task);
	oldprio = p->prio;

	if (oldprio == prio)
		queue_flag &= ~DEQUEUE_MOVE;

	prev_class = p->sched_class;
	queued = task_on_rq_queued(p);
	running = task_current(rq, p);
	if (queued)
		dequeue_task(rq, p, queue_flag);
	if (running)
		put_prev_task(rq, p);

	/*
	 * Boosting condition are:
	 * 1. -rt task is running and holds mutex A
	 *      --> -dl task blocks on mutex A
	 *
	 * 2. -dl task is running and holds mutex A
	 *      --> -dl task blocks on mutex A and could preempt the
	 *          running task
	 */
	if (dl_prio(prio)) {
		if (!dl_prio(p->normal_prio) ||
		    (pi_task && dl_entity_preempt(&pi_task->dl, &p->dl))) {
			p->dl.dl_boosted = 1;
			queue_flag |= ENQUEUE_REPLENISH;
		} else
			p->dl.dl_boosted = 0;
		p->sched_class = &dl_sched_class;
	} else if (rt_prio(prio)) {
		if (dl_prio(oldprio))
			p->dl.dl_boosted = 0;
		if (oldprio < prio)
			queue_flag |= ENQUEUE_HEAD;
		p->sched_class = &rt_sched_class;
	} else {
		if (dl_prio(oldprio))
			p->dl.dl_boosted = 0;
		if (rt_prio(oldprio))
			p->rt.timeout = 0;
		p->sched_class = &fair_sched_class;
	}

	p->prio = prio;

	if (queued)
		enqueue_task(rq, p, queue_flag);
	if (running)
		set_curr_task(rq, p);

	check_class_changed(rq, p, prev_class, oldprio);
out_unlock:
	/* Avoid rq from going away on us: */
	preempt_disable();
	__task_rq_unlock(rq, &rf);

	balance_callback(rq);
	preempt_enable();
}
#else
static inline int rt_effective_prio(struct task_struct *p, int prio)
{
	return prio;
}
#endif

void set_user_nice(struct task_struct *p, long nice)
{
	bool queued, running;
	int old_prio, delta;
	struct rq_flags rf;
	struct rq *rq;

	if (task_nice(p) == nice || nice < MIN_NICE || nice > MAX_NICE)
		return;
	/*
	 * We have to be careful, if called from sys_setpriority(),
	 * the task might be in the middle of scheduling on another CPU.
	 */
	rq = task_rq_lock(p, &rf);
	update_rq_clock(rq);

	/*
	 * The RT priorities are set via sched_setscheduler(), but we still
	 * allow the 'normal' nice value to be set - but as expected
	 * it wont have any effect on scheduling until the task is
	 * SCHED_DEADLINE, SCHED_FIFO or SCHED_RR:
	 */
	if (task_has_dl_policy(p) || task_has_rt_policy(p)) {
		p->static_prio = NICE_TO_PRIO(nice);
		goto out_unlock;
	}
	queued = task_on_rq_queued(p);
	running = task_current(rq, p);
	if (queued)
		dequeue_task(rq, p, DEQUEUE_SAVE | DEQUEUE_NOCLOCK);
	if (running)
		put_prev_task(rq, p);

	p->static_prio = NICE_TO_PRIO(nice);
	set_load_weight(p, true);
	old_prio = p->prio;
	p->prio = effective_prio(p);
	delta = p->prio - old_prio;

	if (queued) {
		enqueue_task(rq, p, ENQUEUE_RESTORE | ENQUEUE_NOCLOCK);
		/*
		 * If the task increased its priority or is running and
		 * lowered its priority, then reschedule its CPU:
		 */
		if (delta < 0 || (delta > 0 && task_running(rq, p)))
			resched_curr(rq);
	}
	if (running)
		set_curr_task(rq, p);
out_unlock:
	task_rq_unlock(rq, p, &rf);
}
EXPORT_SYMBOL(set_user_nice);

/*
 * can_nice - check if a task can reduce its nice value
 * @p: task
 * @nice: nice value
 */
int can_nice(const struct task_struct *p, const int nice)
{
	/* Convert nice value [19,-20] to rlimit style value [1,40]: */
	int nice_rlim = nice_to_rlimit(nice);

	return (nice_rlim <= task_rlimit(p, RLIMIT_NICE) ||
		capable(CAP_SYS_NICE));
}

#ifdef __ARCH_WANT_SYS_NICE

/*
 * sys_nice - change the priority of the current process.
 * @increment: priority increment
 *
 * sys_setpriority is a more generic, but much slower function that
 * does similar things.
 */
SYSCALL_DEFINE1(nice, int, increment)
{
	long nice, retval;

	/*
	 * Setpriority might change our priority at the same moment.
	 * We don't have to worry. Conceptually one call occurs first
	 * and we have a single winner.
	 */
	increment = clamp(increment, -NICE_WIDTH, NICE_WIDTH);
	nice = task_nice(current) + increment;

	nice = clamp_val(nice, MIN_NICE, MAX_NICE);
	if (increment < 0 && !can_nice(current, nice))
		return -EPERM;

	retval = security_task_setnice(current, nice);
	if (retval)
		return retval;

	set_user_nice(current, nice);
	return 0;
}

#endif

/**
 * task_prio - return the priority value of a given task.
 * @p: the task in question.
 *
 * Return: The priority value as seen by users in /proc.
 * RT tasks are offset by -200. Normal tasks are centered
 * around 0, value goes from -16 to +15.
 */
int task_prio(const struct task_struct *p)
{
	return p->prio - MAX_RT_PRIO;
}

/**
 * idle_cpu - is a given CPU idle currently?
 * @cpu: the processor in question.
 *
 * Return: 1 if the CPU is currently idle. 0 otherwise.
 */
int idle_cpu(int cpu)
{
	struct rq *rq = cpu_rq(cpu);

	if (rq->curr != rq->idle)
		return 0;

	if (rq->nr_running)
		return 0;

#ifdef CONFIG_SMP
	if (!llist_empty(&rq->wake_list))
		return 0;
#endif

	if (vcpu_is_preempted(cpu))
		return 0;

	return 1;
}

/**
 * idle_task - return the idle task for a given CPU.
 * @cpu: the processor in question.
 *
 * Return: The idle task for the CPU @cpu.
 */
struct task_struct *idle_task(int cpu)
{
	return cpu_rq(cpu)->idle;
}

/**
 * find_process_by_pid - find a process with a matching PID value.
 * @pid: the pid in question.
 *
 * The task of @pid, if found. %NULL otherwise.
 */
static struct task_struct *find_process_by_pid(pid_t pid)
{
	return pid ? find_task_by_vpid(pid) : current;
}

/*
 * sched_setparam() passes in -1 for its policy, to let the functions
 * it calls know not to change it.
 */
#define SETPARAM_POLICY	-1

static void __setscheduler_params(struct task_struct *p,
		const struct sched_attr *attr)
{
	int policy = attr->sched_policy;

	if (policy == SETPARAM_POLICY)
		policy = p->policy;

	p->policy = policy;

	if (dl_policy(policy))
		__setparam_dl(p, attr);
	else if (fair_policy(policy))
		p->static_prio = NICE_TO_PRIO(attr->sched_nice);

	/*
	 * __sched_setscheduler() ensures attr->sched_priority == 0 when
	 * !rt_policy. Always setting this ensures that things like
	 * getparam()/getattr() don't report silly values for !rt tasks.
	 */
	p->rt_priority = attr->sched_priority;
	p->normal_prio = normal_prio(p);
	set_load_weight(p, true);
}

/* Actually do priority change: must hold pi & rq lock. */
static void __setscheduler(struct rq *rq, struct task_struct *p,
			   const struct sched_attr *attr, bool keep_boost)
{
	__setscheduler_params(p, attr);

	/*
	 * Keep a potential priority boosting if called from
	 * sched_setscheduler().
	 */
	p->prio = normal_prio(p);
	if (keep_boost)
		p->prio = rt_effective_prio(p, p->prio);

	if (dl_prio(p->prio))
		p->sched_class = &dl_sched_class;
	else if (rt_prio(p->prio))
		p->sched_class = &rt_sched_class;
	else
		p->sched_class = &fair_sched_class;
}

/*
 * Check the target process has a UID that matches the current process's:
 */
static bool check_same_owner(struct task_struct *p)
{
	const struct cred *cred = current_cred(), *pcred;
	bool match;

	rcu_read_lock();
	pcred = __task_cred(p);
	match = (uid_eq(cred->euid, pcred->euid) ||
		 uid_eq(cred->euid, pcred->uid));
	rcu_read_unlock();
	return match;
}

static int __sched_setscheduler(struct task_struct *p,
				const struct sched_attr *attr,
				bool user, bool pi)
{
	int newprio = dl_policy(attr->sched_policy) ? MAX_DL_PRIO - 1 :
		      MAX_RT_PRIO - 1 - attr->sched_priority;
	int retval, oldprio, oldpolicy = -1, queued, running;
	int new_effective_prio, policy = attr->sched_policy;
	const struct sched_class *prev_class;
	struct rq_flags rf;
	int reset_on_fork;
	int queue_flags = DEQUEUE_SAVE | DEQUEUE_MOVE | DEQUEUE_NOCLOCK;
	struct rq *rq;

	/* The pi code expects interrupts enabled */
	BUG_ON(pi && in_interrupt());
recheck:
	/* Double check policy once rq lock held: */
	if (policy < 0) {
		reset_on_fork = p->sched_reset_on_fork;
		policy = oldpolicy = p->policy;
	} else {
		reset_on_fork = !!(attr->sched_flags & SCHED_FLAG_RESET_ON_FORK);

		if (!valid_policy(policy))
			return -EINVAL;
	}

	if (attr->sched_flags & ~(SCHED_FLAG_ALL | SCHED_FLAG_SUGOV))
		return -EINVAL;

	/*
	 * Valid priorities for SCHED_FIFO and SCHED_RR are
	 * 1..MAX_USER_RT_PRIO-1, valid priority for SCHED_NORMAL,
	 * SCHED_BATCH and SCHED_IDLE is 0.
	 */
	if ((p->mm && attr->sched_priority > MAX_USER_RT_PRIO-1) ||
	    (!p->mm && attr->sched_priority > MAX_RT_PRIO-1))
		return -EINVAL;
	if ((dl_policy(policy) && !__checkparam_dl(attr)) ||
	    (rt_policy(policy) != (attr->sched_priority != 0)))
		return -EINVAL;

	/*
	 * Allow unprivileged RT tasks to decrease priority:
	 */
	if (user && !capable(CAP_SYS_NICE)) {
		if (fair_policy(policy)) {
			if (attr->sched_nice < task_nice(p) &&
			    !can_nice(p, attr->sched_nice))
				return -EPERM;
		}

		if (rt_policy(policy)) {
			unsigned long rlim_rtprio =
					task_rlimit(p, RLIMIT_RTPRIO);

			/* Can't set/change the rt policy: */
			if (policy != p->policy && !rlim_rtprio)
				return -EPERM;

			/* Can't increase priority: */
			if (attr->sched_priority > p->rt_priority &&
			    attr->sched_priority > rlim_rtprio)
				return -EPERM;
		}

		 /*
		  * Can't set/change SCHED_DEADLINE policy at all for now
		  * (safest behavior); in the future we would like to allow
		  * unprivileged DL tasks to increase their relative deadline
		  * or reduce their runtime (both ways reducing utilization)
		  */
		if (dl_policy(policy))
			return -EPERM;

		/*
		 * Treat SCHED_IDLE as nice 20. Only allow a switch to
		 * SCHED_NORMAL if the RLIMIT_NICE would normally permit it.
		 */
		if (idle_policy(p->policy) && !idle_policy(policy)) {
			if (!can_nice(p, task_nice(p)))
				return -EPERM;
		}

		/* Can't change other user's priorities: */
		if (!check_same_owner(p))
			return -EPERM;

		/* Normal users shall not reset the sched_reset_on_fork flag: */
		if (p->sched_reset_on_fork && !reset_on_fork)
			return -EPERM;
	}

	if (user) {
		if (attr->sched_flags & SCHED_FLAG_SUGOV)
			return -EINVAL;

		retval = security_task_setscheduler(p);
		if (retval)
			return retval;
	}

	/*
	 * Make sure no PI-waiters arrive (or leave) while we are
	 * changing the priority of the task:
	 *
	 * To be able to change p->policy safely, the appropriate
	 * runqueue lock must be held.
	 */
	rq = task_rq_lock(p, &rf);
	update_rq_clock(rq);

	/*
	 * Changing the policy of the stop threads its a very bad idea:
	 */
	if (p == rq->stop) {
		task_rq_unlock(rq, p, &rf);
		return -EINVAL;
	}

	/*
	 * If not changing anything there's no need to proceed further,
	 * but store a possible modification of reset_on_fork.
	 */
	if (unlikely(policy == p->policy)) {
		if (fair_policy(policy) && attr->sched_nice != task_nice(p))
			goto change;
		if (rt_policy(policy) && attr->sched_priority != p->rt_priority)
			goto change;
		if (dl_policy(policy) && dl_param_changed(p, attr))
			goto change;

		p->sched_reset_on_fork = reset_on_fork;
		task_rq_unlock(rq, p, &rf);
		return 0;
	}
change:

	if (user) {
#ifdef CONFIG_RT_GROUP_SCHED
		/*
		 * Do not allow realtime tasks into groups that have no runtime
		 * assigned.
		 */
		if (rt_bandwidth_enabled() && rt_policy(policy) &&
				task_group(p)->rt_bandwidth.rt_runtime == 0 &&
				!task_group_is_autogroup(task_group(p))) {
			task_rq_unlock(rq, p, &rf);
			return -EPERM;
		}
#endif
#ifdef CONFIG_SMP
		if (dl_bandwidth_enabled() && dl_policy(policy) &&
				!(attr->sched_flags & SCHED_FLAG_SUGOV)) {
			cpumask_t *span = rq->rd->span;

			/*
			 * Don't allow tasks with an affinity mask smaller than
			 * the entire root_domain to become SCHED_DEADLINE. We
			 * will also fail if there's no bandwidth available.
			 */
			if (!cpumask_subset(span, &p->cpus_allowed) ||
			    rq->rd->dl_bw.bw == 0) {
				task_rq_unlock(rq, p, &rf);
				return -EPERM;
			}
		}
#endif
	}

	/* Re-check policy now with rq lock held: */
	if (unlikely(oldpolicy != -1 && oldpolicy != p->policy)) {
		policy = oldpolicy = -1;
		task_rq_unlock(rq, p, &rf);
		goto recheck;
	}

	/*
	 * If setscheduling to SCHED_DEADLINE (or changing the parameters
	 * of a SCHED_DEADLINE task) we need to check if enough bandwidth
	 * is available.
	 */
	if ((dl_policy(policy) || dl_task(p)) && sched_dl_overflow(p, policy, attr)) {
		task_rq_unlock(rq, p, &rf);
		return -EBUSY;
	}

	p->sched_reset_on_fork = reset_on_fork;
	oldprio = p->prio;

	if (pi) {
		/*
		 * Take priority boosted tasks into account. If the new
		 * effective priority is unchanged, we just store the new
		 * normal parameters and do not touch the scheduler class and
		 * the runqueue. This will be done when the task deboost
		 * itself.
		 */
		new_effective_prio = rt_effective_prio(p, newprio);
		if (new_effective_prio == oldprio)
			queue_flags &= ~DEQUEUE_MOVE;
	}

	queued = task_on_rq_queued(p);
	running = task_current(rq, p);
	if (queued)
		dequeue_task(rq, p, queue_flags);
	if (running)
		put_prev_task(rq, p);

	prev_class = p->sched_class;
	__setscheduler(rq, p, attr, pi);

	if (queued) {
		/*
		 * We enqueue to tail when the priority of a task is
		 * increased (user space view).
		 */
		if (oldprio < p->prio)
			queue_flags |= ENQUEUE_HEAD;

		enqueue_task(rq, p, queue_flags);
	}
	if (running)
		set_curr_task(rq, p);

	check_class_changed(rq, p, prev_class, oldprio);

	/* Avoid rq from going away on us: */
	preempt_disable();
	task_rq_unlock(rq, p, &rf);

	if (pi)
		rt_mutex_adjust_pi(p);

	/* Run balance callbacks after we've adjusted the PI chain: */
	balance_callback(rq);
	preempt_enable();

	return 0;
}

static int _sched_setscheduler(struct task_struct *p, int policy,
			       const struct sched_param *param, bool check)
{
	struct sched_attr attr = {
		.sched_policy   = policy,
		.sched_priority = param->sched_priority,
		.sched_nice	= PRIO_TO_NICE(p->static_prio),
	};

	/* Fixup the legacy SCHED_RESET_ON_FORK hack. */
	if ((policy != SETPARAM_POLICY) && (policy & SCHED_RESET_ON_FORK)) {
		attr.sched_flags |= SCHED_FLAG_RESET_ON_FORK;
		policy &= ~SCHED_RESET_ON_FORK;
		attr.sched_policy = policy;
	}

	return __sched_setscheduler(p, &attr, check, true);
}
/**
 * sched_setscheduler - change the scheduling policy and/or RT priority of a thread.
 * @p: the task in question.
 * @policy: new policy.
 * @param: structure containing the new RT priority.
 *
 * Return: 0 on success. An error code otherwise.
 *
 * NOTE that the task may be already dead.
 */
int sched_setscheduler(struct task_struct *p, int policy,
		       const struct sched_param *param)
{
	return _sched_setscheduler(p, policy, param, true);
}
EXPORT_SYMBOL_GPL(sched_setscheduler);

int sched_setattr(struct task_struct *p, const struct sched_attr *attr)
{
	return __sched_setscheduler(p, attr, true, true);
}
EXPORT_SYMBOL_GPL(sched_setattr);

int sched_setattr_nocheck(struct task_struct *p, const struct sched_attr *attr)
{
	return __sched_setscheduler(p, attr, false, true);
}

/**
 * sched_setscheduler_nocheck - change the scheduling policy and/or RT priority of a thread from kernelspace.
 * @p: the task in question.
 * @policy: new policy.
 * @param: structure containing the new RT priority.
 *
 * Just like sched_setscheduler, only don't bother checking if the
 * current context has permission.  For example, this is needed in
 * stop_machine(): we create temporary high priority worker threads,
 * but our caller might not have that capability.
 *
 * Return: 0 on success. An error code otherwise.
 */
int sched_setscheduler_nocheck(struct task_struct *p, int policy,
			       const struct sched_param *param)
{
	return _sched_setscheduler(p, policy, param, false);
}
EXPORT_SYMBOL_GPL(sched_setscheduler_nocheck);

static int
do_sched_setscheduler(pid_t pid, int policy, struct sched_param __user *param)
{
	struct sched_param lparam;
	struct task_struct *p;
	int retval;

	if (!param || pid < 0)
		return -EINVAL;
	if (copy_from_user(&lparam, param, sizeof(struct sched_param)))
		return -EFAULT;

	rcu_read_lock();
	retval = -ESRCH;
	p = find_process_by_pid(pid);
	if (p != NULL)
		retval = sched_setscheduler(p, policy, &lparam);
	rcu_read_unlock();

	return retval;
}

/*
 * Mimics kernel/events/core.c perf_copy_attr().
 */
static int sched_copy_attr(struct sched_attr __user *uattr, struct sched_attr *attr)
{
	u32 size;
	int ret;

	if (!access_ok(VERIFY_WRITE, uattr, SCHED_ATTR_SIZE_VER0))
		return -EFAULT;

	/* Zero the full structure, so that a short copy will be nice: */
	memset(attr, 0, sizeof(*attr));

	ret = get_user(size, &uattr->size);
	if (ret)
		return ret;

	/* Bail out on silly large: */
	if (size > PAGE_SIZE)
		goto err_size;

	/* ABI compatibility quirk: */
	if (!size)
		size = SCHED_ATTR_SIZE_VER0;

	if (size < SCHED_ATTR_SIZE_VER0)
		goto err_size;

	/*
	 * If we're handed a bigger struct than we know of,
	 * ensure all the unknown bits are 0 - i.e. new
	 * user-space does not rely on any kernel feature
	 * extensions we dont know about yet.
	 */
	if (size > sizeof(*attr)) {
		unsigned char __user *addr;
		unsigned char __user *end;
		unsigned char val;

		addr = (void __user *)uattr + sizeof(*attr);
		end  = (void __user *)uattr + size;

		for (; addr < end; addr++) {
			ret = get_user(val, addr);
			if (ret)
				return ret;
			if (val)
				goto err_size;
		}
		size = sizeof(*attr);
	}

	ret = copy_from_user(attr, uattr, size);
	if (ret)
		return -EFAULT;

	/*
	 * XXX: Do we want to be lenient like existing syscalls; or do we want
	 * to be strict and return an error on out-of-bounds values?
	 */
	attr->sched_nice = clamp(attr->sched_nice, MIN_NICE, MAX_NICE);

	return 0;

err_size:
	put_user(sizeof(*attr), &uattr->size);
	return -E2BIG;
}

/**
 * sys_sched_setscheduler - set/change the scheduler policy and RT priority
 * @pid: the pid in question.
 * @policy: new policy.
 * @param: structure containing the new RT priority.
 *
 * Return: 0 on success. An error code otherwise.
 */
SYSCALL_DEFINE3(sched_setscheduler, pid_t, pid, int, policy, struct sched_param __user *, param)
{
	if (policy < 0)
		return -EINVAL;

	return do_sched_setscheduler(pid, policy, param);
}

/**
 * sys_sched_setparam - set/change the RT priority of a thread
 * @pid: the pid in question.
 * @param: structure containing the new RT priority.
 *
 * Return: 0 on success. An error code otherwise.
 */
SYSCALL_DEFINE2(sched_setparam, pid_t, pid, struct sched_param __user *, param)
{
	return do_sched_setscheduler(pid, SETPARAM_POLICY, param);
}

/**
 * sys_sched_setattr - same as above, but with extended sched_attr
 * @pid: the pid in question.
 * @uattr: structure containing the extended parameters.
 * @flags: for future extension.
 */
SYSCALL_DEFINE3(sched_setattr, pid_t, pid, struct sched_attr __user *, uattr,
			       unsigned int, flags)
{
	struct sched_attr attr;
	struct task_struct *p;
	int retval;

	if (!uattr || pid < 0 || flags)
		return -EINVAL;

	retval = sched_copy_attr(uattr, &attr);
	if (retval)
		return retval;

	if ((int)attr.sched_policy < 0)
		return -EINVAL;

	rcu_read_lock();
	retval = -ESRCH;
	p = find_process_by_pid(pid);
	if (p != NULL)
		retval = sched_setattr(p, &attr);
	rcu_read_unlock();

	return retval;
}

/**
 * sys_sched_getscheduler - get the policy (scheduling class) of a thread
 * @pid: the pid in question.
 *
 * Return: On success, the policy of the thread. Otherwise, a negative error
 * code.
 */
SYSCALL_DEFINE1(sched_getscheduler, pid_t, pid)
{
	struct task_struct *p;
	int retval;

	if (pid < 0)
		return -EINVAL;

	retval = -ESRCH;
	rcu_read_lock();
	p = find_process_by_pid(pid);
	if (p) {
		retval = security_task_getscheduler(p);
		if (!retval)
			retval = p->policy
				| (p->sched_reset_on_fork ? SCHED_RESET_ON_FORK : 0);
	}
	rcu_read_unlock();
	return retval;
}

/**
 * sys_sched_getparam - get the RT priority of a thread
 * @pid: the pid in question.
 * @param: structure containing the RT priority.
 *
 * Return: On success, 0 and the RT priority is in @param. Otherwise, an error
 * code.
 */
SYSCALL_DEFINE2(sched_getparam, pid_t, pid, struct sched_param __user *, param)
{
	struct sched_param lp = { .sched_priority = 0 };
	struct task_struct *p;
	int retval;

	if (!param || pid < 0)
		return -EINVAL;

	rcu_read_lock();
	p = find_process_by_pid(pid);
	retval = -ESRCH;
	if (!p)
		goto out_unlock;

	retval = security_task_getscheduler(p);
	if (retval)
		goto out_unlock;

	if (task_has_rt_policy(p))
		lp.sched_priority = p->rt_priority;
	rcu_read_unlock();

	/*
	 * This one might sleep, we cannot do it with a spinlock held ...
	 */
	retval = copy_to_user(param, &lp, sizeof(*param)) ? -EFAULT : 0;

	return retval;

out_unlock:
	rcu_read_unlock();
	return retval;
}

static int sched_read_attr(struct sched_attr __user *uattr,
			   struct sched_attr *attr,
			   unsigned int usize)
{
	int ret;

	if (!access_ok(VERIFY_WRITE, uattr, usize))
		return -EFAULT;

	/*
	 * If we're handed a smaller struct than we know of,
	 * ensure all the unknown bits are 0 - i.e. old
	 * user-space does not get uncomplete information.
	 */
	if (usize < sizeof(*attr)) {
		unsigned char *addr;
		unsigned char *end;

		addr = (void *)attr + usize;
		end  = (void *)attr + sizeof(*attr);

		for (; addr < end; addr++) {
			if (*addr)
				return -EFBIG;
		}

		attr->size = usize;
	}

	ret = copy_to_user(uattr, attr, attr->size);
	if (ret)
		return -EFAULT;

	return 0;
}

/**
 * sys_sched_getattr - similar to sched_getparam, but with sched_attr
 * @pid: the pid in question.
 * @uattr: structure containing the extended parameters.
 * @size: sizeof(attr) for fwd/bwd comp.
 * @flags: for future extension.
 */
SYSCALL_DEFINE4(sched_getattr, pid_t, pid, struct sched_attr __user *, uattr,
		unsigned int, size, unsigned int, flags)
{
	struct sched_attr attr = {
		.size = sizeof(struct sched_attr),
	};
	struct task_struct *p;
	int retval;

	if (!uattr || pid < 0 || size > PAGE_SIZE ||
	    size < SCHED_ATTR_SIZE_VER0 || flags)
		return -EINVAL;

	rcu_read_lock();
	p = find_process_by_pid(pid);
	retval = -ESRCH;
	if (!p)
		goto out_unlock;

	retval = security_task_getscheduler(p);
	if (retval)
		goto out_unlock;

	attr.sched_policy = p->policy;
	if (p->sched_reset_on_fork)
		attr.sched_flags |= SCHED_FLAG_RESET_ON_FORK;
	if (task_has_dl_policy(p))
		__getparam_dl(p, &attr);
	else if (task_has_rt_policy(p))
		attr.sched_priority = p->rt_priority;
	else
		attr.sched_nice = task_nice(p);

	rcu_read_unlock();

	retval = sched_read_attr(uattr, &attr, size);
	return retval;

out_unlock:
	rcu_read_unlock();
	return retval;
}

long sched_setaffinity(pid_t pid, const struct cpumask *in_mask)
{
	cpumask_var_t cpus_allowed, new_mask;
	struct task_struct *p;
	int retval;

	rcu_read_lock();

	p = find_process_by_pid(pid);
	if (!p) {
		rcu_read_unlock();
		return -ESRCH;
	}

	/* Prevent p going away */
	get_task_struct(p);
	rcu_read_unlock();

	if (p->flags & PF_NO_SETAFFINITY) {
		retval = -EINVAL;
		goto out_put_task;
	}
	if (!alloc_cpumask_var(&cpus_allowed, GFP_KERNEL)) {
		retval = -ENOMEM;
		goto out_put_task;
	}
	if (!alloc_cpumask_var(&new_mask, GFP_KERNEL)) {
		retval = -ENOMEM;
		goto out_free_cpus_allowed;
	}
	retval = -EPERM;
	if (!check_same_owner(p)) {
		rcu_read_lock();
		if (!ns_capable(__task_cred(p)->user_ns, CAP_SYS_NICE)) {
			rcu_read_unlock();
			goto out_free_new_mask;
		}
		rcu_read_unlock();
	}

	retval = security_task_setscheduler(p);
	if (retval)
		goto out_free_new_mask;


	cpuset_cpus_allowed(p, cpus_allowed);
	cpumask_and(new_mask, in_mask, cpus_allowed);

	/*
	 * Since bandwidth control happens on root_domain basis,
	 * if admission test is enabled, we only admit -deadline
	 * tasks allowed to run on all the CPUs in the task's
	 * root_domain.
	 */
#ifdef CONFIG_SMP
	if (task_has_dl_policy(p) && dl_bandwidth_enabled()) {
		rcu_read_lock();
		if (!cpumask_subset(task_rq(p)->rd->span, new_mask)) {
			retval = -EBUSY;
			rcu_read_unlock();
			goto out_free_new_mask;
		}
		rcu_read_unlock();
	}
#endif
again:
	retval = __set_cpus_allowed_ptr(p, new_mask, true);

	if (!retval) {
		cpuset_cpus_allowed(p, cpus_allowed);
		if (!cpumask_subset(new_mask, cpus_allowed)) {
			/*
			 * We must have raced with a concurrent cpuset
			 * update. Just reset the cpus_allowed to the
			 * cpuset's cpus_allowed
			 */
			cpumask_copy(new_mask, cpus_allowed);
			goto again;
		}
	}
out_free_new_mask:
	free_cpumask_var(new_mask);
out_free_cpus_allowed:
	free_cpumask_var(cpus_allowed);
out_put_task:
	put_task_struct(p);
	return retval;
}

static int get_user_cpu_mask(unsigned long __user *user_mask_ptr, unsigned len,
			     struct cpumask *new_mask)
{
	if (len < cpumask_size())
		cpumask_clear(new_mask);
	else if (len > cpumask_size())
		len = cpumask_size();

	return copy_from_user(new_mask, user_mask_ptr, len) ? -EFAULT : 0;
}

/**
 * sys_sched_setaffinity - set the CPU affinity of a process
 * @pid: pid of the process
 * @len: length in bytes of the bitmask pointed to by user_mask_ptr
 * @user_mask_ptr: user-space pointer to the new CPU mask
 *
 * Return: 0 on success. An error code otherwise.
 */
SYSCALL_DEFINE3(sched_setaffinity, pid_t, pid, unsigned int, len,
		unsigned long __user *, user_mask_ptr)
{
	cpumask_var_t new_mask;
	int retval;

	if (!alloc_cpumask_var(&new_mask, GFP_KERNEL))
		return -ENOMEM;

	retval = get_user_cpu_mask(user_mask_ptr, len, new_mask);
	if (retval == 0)
		retval = sched_setaffinity(pid, new_mask);
	free_cpumask_var(new_mask);
	return retval;
}

long sched_getaffinity(pid_t pid, struct cpumask *mask)
{
	struct task_struct *p;
	unsigned long flags;
	int retval;

	rcu_read_lock();

	retval = -ESRCH;
	p = find_process_by_pid(pid);
	if (!p)
		goto out_unlock;

	retval = security_task_getscheduler(p);
	if (retval)
		goto out_unlock;

	raw_spin_lock_irqsave(&p->pi_lock, flags);
	cpumask_and(mask, &p->cpus_allowed, cpu_active_mask);
	raw_spin_unlock_irqrestore(&p->pi_lock, flags);

out_unlock:
	rcu_read_unlock();

	return retval;
}

/**
 * sys_sched_getaffinity - get the CPU affinity of a process
 * @pid: pid of the process
 * @len: length in bytes of the bitmask pointed to by user_mask_ptr
 * @user_mask_ptr: user-space pointer to hold the current CPU mask
 *
 * Return: size of CPU mask copied to user_mask_ptr on success. An
 * error code otherwise.
 */
SYSCALL_DEFINE3(sched_getaffinity, pid_t, pid, unsigned int, len,
		unsigned long __user *, user_mask_ptr)
{
	int ret;
	cpumask_var_t mask;

	if ((len * BITS_PER_BYTE) < nr_cpu_ids)
		return -EINVAL;
	if (len & (sizeof(unsigned long)-1))
		return -EINVAL;

	if (!alloc_cpumask_var(&mask, GFP_KERNEL))
		return -ENOMEM;

	ret = sched_getaffinity(pid, mask);
	if (ret == 0) {
		unsigned int retlen = min(len, cpumask_size());

		if (copy_to_user(user_mask_ptr, mask, retlen))
			ret = -EFAULT;
		else
			ret = retlen;
	}
	free_cpumask_var(mask);

	return ret;
}

/**
 * sys_sched_yield - yield the current processor to other threads.
 *
 * This function yields the current CPU to other tasks. If there are no
 * other threads running on this CPU then this function will return.
 *
 * Return: 0.
 */
static void do_sched_yield(void)
{
	struct rq_flags rf;
	struct rq *rq;

	local_irq_disable();
	rq = this_rq();
	rq_lock(rq, &rf);

	schedstat_inc(rq->yld_count);
	current->sched_class->yield_task(rq);

	/*
	 * Since we are going to call schedule() anyway, there's
	 * no need to preempt or enable interrupts:
	 */
	preempt_disable();
	rq_unlock(rq, &rf);
	sched_preempt_enable_no_resched();

	schedule();
}

SYSCALL_DEFINE0(sched_yield)
{
	do_sched_yield();
	return 0;
}

#ifndef CONFIG_PREEMPT
int __sched _cond_resched(void)
{
	if (should_resched(0)) {
		preempt_schedule_common();
		return 1;
	}
	rcu_all_qs();
	return 0;
}
EXPORT_SYMBOL(_cond_resched);
#endif

/*
 * __cond_resched_lock() - if a reschedule is pending, drop the given lock,
 * call schedule, and on return reacquire the lock.
 *
 * This works OK both with and without CONFIG_PREEMPT. We do strange low-level
 * operations here to prevent schedule() from being called twice (once via
 * spin_unlock(), once by hand).
 */
int __cond_resched_lock(spinlock_t *lock)
{
	int resched = should_resched(PREEMPT_LOCK_OFFSET);
	int ret = 0;

	lockdep_assert_held(lock);

	if (spin_needbreak(lock) || resched) {
		spin_unlock(lock);
		if (resched)
			preempt_schedule_common();
		else
			cpu_relax();
		ret = 1;
		spin_lock(lock);
	}
	return ret;
}
EXPORT_SYMBOL(__cond_resched_lock);

/**
 * yield - yield the current processor to other threads.
 *
 * Do not ever use this function, there's a 99% chance you're doing it wrong.
 *
 * The scheduler is at all times free to pick the calling task as the most
 * eligible task to run, if removing the yield() call from your code breaks
 * it, its already broken.
 *
 * Typical broken usage is:
 *
 * while (!event)
 *	yield();
 *
 * where one assumes that yield() will let 'the other' process run that will
 * make event true. If the current task is a SCHED_FIFO task that will never
 * happen. Never use yield() as a progress guarantee!!
 *
 * If you want to use yield() to wait for something, use wait_event().
 * If you want to use yield() to be 'nice' for others, use cond_resched().
 * If you still want to use yield(), do not!
 */
void __sched yield(void)
{
	set_current_state(TASK_RUNNING);
	do_sched_yield();
}
EXPORT_SYMBOL(yield);

/**
 * yield_to - yield the current processor to another thread in
 * your thread group, or accelerate that thread toward the
 * processor it's on.
 * @p: target task
 * @preempt: whether task preemption is allowed or not
 *
 * It's the caller's job to ensure that the target task struct
 * can't go away on us before we can do any checks.
 *
 * Return:
 *	true (>0) if we indeed boosted the target task.
 *	false (0) if we failed to boost the target.
 *	-ESRCH if there's no task to yield to.
 */
int __sched yield_to(struct task_struct *p, bool preempt)
{
	struct task_struct *curr = current;
	struct rq *rq, *p_rq;
	unsigned long flags;
	int yielded = 0;

	local_irq_save(flags);
	rq = this_rq();

again:
	p_rq = task_rq(p);
	/*
	 * If we're the only runnable task on the rq and target rq also
	 * has only one task, there's absolutely no point in yielding.
	 */
	if (rq->nr_running == 1 && p_rq->nr_running == 1) {
		yielded = -ESRCH;
		goto out_irq;
	}

	double_rq_lock(rq, p_rq);
	if (task_rq(p) != p_rq) {
		double_rq_unlock(rq, p_rq);
		goto again;
	}

	if (!curr->sched_class->yield_to_task)
		goto out_unlock;

	if (curr->sched_class != p->sched_class)
		goto out_unlock;

	if (task_running(p_rq, p) || p->state)
		goto out_unlock;

	yielded = curr->sched_class->yield_to_task(rq, p, preempt);
	if (yielded) {
		schedstat_inc(rq->yld_count);
		/*
		 * Make p's CPU reschedule; pick_next_entity takes care of
		 * fairness.
		 */
		if (preempt && rq != p_rq)
			resched_curr(p_rq);
	}

out_unlock:
	double_rq_unlock(rq, p_rq);
out_irq:
	local_irq_restore(flags);

	if (yielded > 0)
		schedule();

	return yielded;
}
EXPORT_SYMBOL_GPL(yield_to);

int io_schedule_prepare(void)
{
	int old_iowait = current->in_iowait;

	current->in_iowait = 1;
	blk_schedule_flush_plug(current);

	return old_iowait;
}

void io_schedule_finish(int token)
{
	current->in_iowait = token;
}

/*
 * This task is about to go to sleep on IO. Increment rq->nr_iowait so
 * that process accounting knows that this is a task in IO wait state.
 */
long __sched io_schedule_timeout(long timeout)
{
	int token;
	long ret;

	token = io_schedule_prepare();
	ret = schedule_timeout(timeout);
	io_schedule_finish(token);

	return ret;
}
EXPORT_SYMBOL(io_schedule_timeout);

void io_schedule(void)
{
	int token;

	token = io_schedule_prepare();
	schedule();
	io_schedule_finish(token);
}
EXPORT_SYMBOL(io_schedule);

/**
 * sys_sched_get_priority_max - return maximum RT priority.
 * @policy: scheduling class.
 *
 * Return: On success, this syscall returns the maximum
 * rt_priority that can be used by a given scheduling class.
 * On failure, a negative error code is returned.
 */
SYSCALL_DEFINE1(sched_get_priority_max, int, policy)
{
	int ret = -EINVAL;

	switch (policy) {
	case SCHED_FIFO:
	case SCHED_RR:
		ret = MAX_USER_RT_PRIO-1;
		break;
	case SCHED_DEADLINE:
	case SCHED_NORMAL:
	case SCHED_BATCH:
	case SCHED_IDLE:
		ret = 0;
		break;
	}
	return ret;
}

/**
 * sys_sched_get_priority_min - return minimum RT priority.
 * @policy: scheduling class.
 *
 * Return: On success, this syscall returns the minimum
 * rt_priority that can be used by a given scheduling class.
 * On failure, a negative error code is returned.
 */
SYSCALL_DEFINE1(sched_get_priority_min, int, policy)
{
	int ret = -EINVAL;

	switch (policy) {
	case SCHED_FIFO:
	case SCHED_RR:
		ret = 1;
		break;
	case SCHED_DEADLINE:
	case SCHED_NORMAL:
	case SCHED_BATCH:
	case SCHED_IDLE:
		ret = 0;
	}
	return ret;
}

static int sched_rr_get_interval(pid_t pid, struct timespec64 *t)
{
	struct task_struct *p;
	unsigned int time_slice;
	struct rq_flags rf;
	struct rq *rq;
	int retval;

	if (pid < 0)
		return -EINVAL;

	retval = -ESRCH;
	rcu_read_lock();
	p = find_process_by_pid(pid);
	if (!p)
		goto out_unlock;

	retval = security_task_getscheduler(p);
	if (retval)
		goto out_unlock;

	rq = task_rq_lock(p, &rf);
	time_slice = 0;
	if (p->sched_class->get_rr_interval)
		time_slice = p->sched_class->get_rr_interval(rq, p);
	task_rq_unlock(rq, p, &rf);

	rcu_read_unlock();
	jiffies_to_timespec64(time_slice, t);
	return 0;

out_unlock:
	rcu_read_unlock();
	return retval;
}

/**
 * sys_sched_rr_get_interval - return the default timeslice of a process.
 * @pid: pid of the process.
 * @interval: userspace pointer to the timeslice value.
 *
 * this syscall writes the default timeslice value of a given process
 * into the user-space timespec buffer. A value of '0' means infinity.
 *
 * Return: On success, 0 and the timeslice is in @interval. Otherwise,
 * an error code.
 */
SYSCALL_DEFINE2(sched_rr_get_interval, pid_t, pid,
		struct timespec __user *, interval)
{
	struct timespec64 t;
	int retval = sched_rr_get_interval(pid, &t);

	if (retval == 0)
		retval = put_timespec64(&t, interval);

	return retval;
}

#ifdef CONFIG_COMPAT
COMPAT_SYSCALL_DEFINE2(sched_rr_get_interval,
		       compat_pid_t, pid,
		       struct compat_timespec __user *, interval)
{
	struct timespec64 t;
	int retval = sched_rr_get_interval(pid, &t);

	if (retval == 0)
		retval = compat_put_timespec64(&t, interval);
	return retval;
}
#endif

void sched_show_task(struct task_struct *p)
{
	unsigned long free = 0;
	int ppid;

	if (!try_get_task_stack(p))
		return;

	printk(KERN_INFO "%-15.15s %c", p->comm, task_state_to_char(p));

	if (p->state == TASK_RUNNING)
		printk(KERN_CONT "  running task    ");
#ifdef CONFIG_DEBUG_STACK_USAGE
	free = stack_not_used(p);
#endif
	ppid = 0;
	rcu_read_lock();
	if (pid_alive(p))
		ppid = task_pid_nr(rcu_dereference(p->real_parent));
	rcu_read_unlock();
	printk(KERN_CONT "%5lu %5d %6d 0x%08lx\n", free,
		task_pid_nr(p), ppid,
		(unsigned long)task_thread_info(p)->flags);

	print_worker_info(KERN_INFO, p);
	show_stack(p, NULL);
	put_task_stack(p);
}
EXPORT_SYMBOL_GPL(sched_show_task);

static inline bool
state_filter_match(unsigned long state_filter, struct task_struct *p)
{
	/* no filter, everything matches */
	if (!state_filter)
		return true;

	/* filter, but doesn't match */
	if (!(p->state & state_filter))
		return false;

	/*
	 * When looking for TASK_UNINTERRUPTIBLE skip TASK_IDLE (allows
	 * TASK_KILLABLE).
	 */
	if (state_filter == TASK_UNINTERRUPTIBLE && p->state == TASK_IDLE)
		return false;

	return true;
}


void show_state_filter(unsigned long state_filter)
{
	struct task_struct *g, *p;

#if BITS_PER_LONG == 32
	printk(KERN_INFO
		"  task                PC stack   pid father\n");
#else
	printk(KERN_INFO
		"  task                        PC stack   pid father\n");
#endif
	rcu_read_lock();
	for_each_process_thread(g, p) {
		/*
		 * reset the NMI-timeout, listing all files on a slow
		 * console might take a lot of time:
		 * Also, reset softlockup watchdogs on all CPUs, because
		 * another CPU might be blocked waiting for us to process
		 * an IPI.
		 */
		touch_nmi_watchdog();
		touch_all_softlockup_watchdogs();
		if (state_filter_match(state_filter, p))
			sched_show_task(p);
	}

#ifdef CONFIG_SCHED_DEBUG
	if (!state_filter)
		sysrq_sched_debug_show();
#endif
	rcu_read_unlock();
	/*
	 * Only show locks if all tasks are dumped:
	 */
	if (!state_filter)
		debug_show_all_locks();
}

/**
 * init_idle - set up an idle thread for a given CPU
 * @idle: task in question
 * @cpu: CPU the idle task belongs to
 *
 * NOTE: this function does not set the idle thread's NEED_RESCHED
 * flag, to make booting more robust.
 */
void init_idle(struct task_struct *idle, int cpu)
{
	struct rq *rq = cpu_rq(cpu);
	unsigned long flags;

	raw_spin_lock_irqsave(&idle->pi_lock, flags);
	raw_spin_lock(&rq->lock);

	__sched_fork(0, idle);
	idle->state = TASK_RUNNING;
	idle->se.exec_start = sched_clock();
	idle->flags |= PF_IDLE;

	kasan_unpoison_task_stack(idle);

#ifdef CONFIG_SMP
	/*
	 * Its possible that init_idle() gets called multiple times on a task,
	 * in that case do_set_cpus_allowed() will not do the right thing.
	 *
	 * And since this is boot we can forgo the serialization.
	 */
	set_cpus_allowed_common(idle, cpumask_of(cpu));
#endif
	/*
	 * We're having a chicken and egg problem, even though we are
	 * holding rq->lock, the CPU isn't yet set to this CPU so the
	 * lockdep check in task_group() will fail.
	 *
	 * Similar case to sched_fork(). / Alternatively we could
	 * use task_rq_lock() here and obtain the other rq->lock.
	 *
	 * Silence PROVE_RCU
	 */
	rcu_read_lock();
	__set_task_cpu(idle, cpu);
	rcu_read_unlock();

	rq->curr = rq->idle = idle;
	idle->on_rq = TASK_ON_RQ_QUEUED;
#ifdef CONFIG_SMP
	idle->on_cpu = 1;
#endif
	raw_spin_unlock(&rq->lock);
	raw_spin_unlock_irqrestore(&idle->pi_lock, flags);

	/* Set the preempt count _outside_ the spinlocks! */
	init_idle_preempt_count(idle, cpu);

	/*
	 * The idle tasks have their own, simple scheduling class:
	 */
	idle->sched_class = &idle_sched_class;
	ftrace_graph_init_idle_task(idle, cpu);
	vtime_init_idle(idle, cpu);
#ifdef CONFIG_SMP
	sprintf(idle->comm, "%s/%d", INIT_TASK_COMM, cpu);
#endif
}

#ifdef CONFIG_SMP

int cpuset_cpumask_can_shrink(const struct cpumask *cur,
			      const struct cpumask *trial)
{
	int ret = 1;

	if (!cpumask_weight(cur))
		return ret;

	ret = dl_cpuset_cpumask_can_shrink(cur, trial);

	return ret;
}

int task_can_attach(struct task_struct *p,
		    const struct cpumask *cs_cpus_allowed)
{
	int ret = 0;

	/*
	 * Kthreads which disallow setaffinity shouldn't be moved
	 * to a new cpuset; we don't want to change their CPU
	 * affinity and isolating such threads by their set of
	 * allowed nodes is unnecessary.  Thus, cpusets are not
	 * applicable for such threads.  This prevents checking for
	 * success of set_cpus_allowed_ptr() on all attached tasks
	 * before cpus_allowed may be changed.
	 */
	if (p->flags & PF_NO_SETAFFINITY) {
		ret = -EINVAL;
		goto out;
	}

	if (dl_task(p) && !cpumask_intersects(task_rq(p)->rd->span,
					      cs_cpus_allowed))
		ret = dl_task_can_attach(p, cs_cpus_allowed);

out:
	return ret;
}

bool sched_smp_initialized __read_mostly;

#ifdef CONFIG_NUMA_BALANCING
/* Migrate current task p to target_cpu */
int migrate_task_to(struct task_struct *p, int target_cpu)
{
	struct migration_arg arg = { p, target_cpu };
	int curr_cpu = task_cpu(p);

	if (curr_cpu == target_cpu)
		return 0;

	if (!cpumask_test_cpu(target_cpu, &p->cpus_allowed))
		return -EINVAL;

	/* TODO: This is not properly updating schedstats */

	trace_sched_move_numa(p, curr_cpu, target_cpu);
	return stop_one_cpu(curr_cpu, migration_cpu_stop, &arg);
}

/*
 * Requeue a task on a given node and accurately track the number of NUMA
 * tasks on the runqueues
 */
void sched_setnuma(struct task_struct *p, int nid)
{
	bool queued, running;
	struct rq_flags rf;
	struct rq *rq;

	rq = task_rq_lock(p, &rf);
	queued = task_on_rq_queued(p);
	running = task_current(rq, p);

	if (queued)
		dequeue_task(rq, p, DEQUEUE_SAVE);
	if (running)
		put_prev_task(rq, p);

	p->numa_preferred_nid = nid;

	if (queued)
		enqueue_task(rq, p, ENQUEUE_RESTORE | ENQUEUE_NOCLOCK);
	if (running)
		set_curr_task(rq, p);
	task_rq_unlock(rq, p, &rf);
}
#endif /* CONFIG_NUMA_BALANCING */

#ifdef CONFIG_HOTPLUG_CPU
/*
 * Ensure that the idle task is using init_mm right before its CPU goes
 * offline.
 */
void idle_task_exit(void)
{
	struct mm_struct *mm = current->active_mm;

	BUG_ON(cpu_online(smp_processor_id()));

	if (mm != &init_mm) {
		switch_mm(mm, &init_mm, current);
		current->active_mm = &init_mm;
		finish_arch_post_lock_switch();
	}
	mmdrop(mm);
}

/*
 * Since this CPU is going 'away' for a while, fold any nr_active delta
 * we might have. Assumes we're called after migrate_tasks() so that the
 * nr_active count is stable. We need to take the teardown thread which
 * is calling this into account, so we hand in adjust = 1 to the load
 * calculation.
 *
 * Also see the comment "Global load-average calculations".
 */
static void calc_load_migrate(struct rq *rq)
{
	long delta = calc_load_fold_active(rq, 1);
	if (delta)
		atomic_long_add(delta, &calc_load_tasks);
}

static void put_prev_task_fake(struct rq *rq, struct task_struct *prev)
{
}

static const struct sched_class fake_sched_class = {
	.put_prev_task = put_prev_task_fake,
};

static struct task_struct fake_task = {
	/*
	 * Avoid pull_{rt,dl}_task()
	 */
	.prio = MAX_PRIO + 1,
	.sched_class = &fake_sched_class,
};

/*
 * Migrate all tasks from the rq, sleeping tasks will be migrated by
 * try_to_wake_up()->select_task_rq().
 *
 * Called with rq->lock held even though we'er in stop_machine() and
 * there's no concurrency possible, we hold the required locks anyway
 * because of lock validation efforts.
 */
static void migrate_tasks(struct rq *dead_rq, struct rq_flags *rf)
{
	struct rq *rq = dead_rq;
	struct task_struct *next, *stop = rq->stop;
	struct rq_flags orf = *rf;
	int dest_cpu;

	/*
	 * Fudge the rq selection such that the below task selection loop
	 * doesn't get stuck on the currently eligible stop task.
	 *
	 * We're currently inside stop_machine() and the rq is either stuck
	 * in the stop_machine_cpu_stop() loop, or we're executing this code,
	 * either way we should never end up calling schedule() until we're
	 * done here.
	 */
	rq->stop = NULL;

	/*
	 * put_prev_task() and pick_next_task() sched
	 * class method both need to have an up-to-date
	 * value of rq->clock[_task]
	 */
	update_rq_clock(rq);

	for (;;) {
		/*
		 * There's this thread running, bail when that's the only
		 * remaining thread:
		 */
		if (rq->nr_running == 1)
			break;

		/*
		 * pick_next_task() assumes pinned rq->lock:
		 */
		next = pick_next_task(rq, &fake_task, rf);
		BUG_ON(!next);
		put_prev_task(rq, next);

		/*
		 * Rules for changing task_struct::cpus_allowed are holding
		 * both pi_lock and rq->lock, such that holding either
		 * stabilizes the mask.
		 *
		 * Drop rq->lock is not quite as disastrous as it usually is
		 * because !cpu_active at this point, which means load-balance
		 * will not interfere. Also, stop-machine.
		 */
		rq_unlock(rq, rf);
		raw_spin_lock(&next->pi_lock);
		rq_relock(rq, rf);

		/*
		 * Since we're inside stop-machine, _nothing_ should have
		 * changed the task, WARN if weird stuff happened, because in
		 * that case the above rq->lock drop is a fail too.
		 */
		if (WARN_ON(task_rq(next) != rq || !task_on_rq_queued(next))) {
			raw_spin_unlock(&next->pi_lock);
			continue;
		}

		/* Find suitable destination for @next, with force if needed. */
		dest_cpu = select_fallback_rq(dead_rq->cpu, next);
		rq = __migrate_task(rq, rf, next, dest_cpu);
		if (rq != dead_rq) {
			rq_unlock(rq, rf);
			rq = dead_rq;
			*rf = orf;
			rq_relock(rq, rf);
		}
		raw_spin_unlock(&next->pi_lock);
	}

	rq->stop = stop;
}
#endif /* CONFIG_HOTPLUG_CPU */

void set_rq_online(struct rq *rq)
{
	if (!rq->online) {
		const struct sched_class *class;

		cpumask_set_cpu(rq->cpu, rq->rd->online);
		rq->online = 1;

		for_each_class(class) {
			if (class->rq_online)
				class->rq_online(rq);
		}
	}
}

void set_rq_offline(struct rq *rq)
{
	if (rq->online) {
		const struct sched_class *class;

		for_each_class(class) {
			if (class->rq_offline)
				class->rq_offline(rq);
		}

		cpumask_clear_cpu(rq->cpu, rq->rd->online);
		rq->online = 0;
	}
}

static void set_cpu_rq_start_time(unsigned int cpu)
{
	struct rq *rq = cpu_rq(cpu);

	rq->age_stamp = sched_clock_cpu(cpu);
}

/*
 * used to mark begin/end of suspend/resume:
 */
static int num_cpus_frozen;

/*
 * Update cpusets according to cpu_active mask.  If cpusets are
 * disabled, cpuset_update_active_cpus() becomes a simple wrapper
 * around partition_sched_domains().
 *
 * If we come here as part of a suspend/resume, don't touch cpusets because we
 * want to restore it back to its original state upon resume anyway.
 */
static void cpuset_cpu_active(void)
{
	if (cpuhp_tasks_frozen) {
		/*
		 * num_cpus_frozen tracks how many CPUs are involved in suspend
		 * resume sequence. As long as this is not the last online
		 * operation in the resume sequence, just build a single sched
		 * domain, ignoring cpusets.
		 */
		partition_sched_domains(1, NULL, NULL);
		if (--num_cpus_frozen)
			return;
		/*
		 * This is the last CPU online operation. So fall through and
		 * restore the original sched domains by considering the
		 * cpuset configurations.
		 */
		cpuset_force_rebuild();
	}
	cpuset_update_active_cpus();
}

static int cpuset_cpu_inactive(unsigned int cpu)
{
	if (!cpuhp_tasks_frozen) {
		if (dl_cpu_busy(cpu))
			return -EBUSY;
		cpuset_update_active_cpus();
	} else {
		num_cpus_frozen++;
		partition_sched_domains(1, NULL, NULL);
	}
	return 0;
}

int sched_cpu_activate(unsigned int cpu)
{
	struct rq *rq = cpu_rq(cpu);
	struct rq_flags rf;

	set_cpu_active(cpu, true);

	if (sched_smp_initialized) {
		sched_domains_numa_masks_set(cpu);
		cpuset_cpu_active();
	}

	/*
	 * Put the rq online, if not already. This happens:
	 *
	 * 1) In the early boot process, because we build the real domains
	 *    after all CPUs have been brought up.
	 *
	 * 2) At runtime, if cpuset_cpu_active() fails to rebuild the
	 *    domains.
	 */
	rq_lock_irqsave(rq, &rf);
	if (rq->rd) {
		BUG_ON(!cpumask_test_cpu(cpu, rq->rd->span));
		set_rq_online(rq);
	}
	rq_unlock_irqrestore(rq, &rf);

	update_max_interval();

	return 0;
}

int sched_cpu_deactivate(unsigned int cpu)
{
	int ret;

	set_cpu_active(cpu, false);
	/*
	 * We've cleared cpu_active_mask, wait for all preempt-disabled and RCU
	 * users of this state to go away such that all new such users will
	 * observe it.
	 *
	 * Do sync before park smpboot threads to take care the rcu boost case.
	 */
	synchronize_rcu_mult(call_rcu, call_rcu_sched);

	if (!sched_smp_initialized)
		return 0;

	ret = cpuset_cpu_inactive(cpu);
	if (ret) {
		set_cpu_active(cpu, true);
		return ret;
	}
	sched_domains_numa_masks_clear(cpu);
	return 0;
}

static void sched_rq_cpu_starting(unsigned int cpu)
{
	struct rq *rq = cpu_rq(cpu);

	rq->calc_load_update = calc_load_update;
	update_max_interval();
}

int sched_cpu_starting(unsigned int cpu)
{
	set_cpu_rq_start_time(cpu);
	sched_rq_cpu_starting(cpu);
	sched_tick_start(cpu);
	return 0;
}

#ifdef CONFIG_HOTPLUG_CPU
int sched_cpu_dying(unsigned int cpu)
{
	struct rq *rq = cpu_rq(cpu);
	struct rq_flags rf;

	/* Handle pending wakeups and then migrate everything off */
	sched_ttwu_pending();
	sched_tick_stop(cpu);

	rq_lock_irqsave(rq, &rf);
	if (rq->rd) {
		BUG_ON(!cpumask_test_cpu(cpu, rq->rd->span));
		set_rq_offline(rq);
	}
	migrate_tasks(rq, &rf);
	BUG_ON(rq->nr_running != 1);
	rq_unlock_irqrestore(rq, &rf);

	calc_load_migrate(rq);
	update_max_interval();
	nohz_balance_exit_idle(rq);
	hrtick_clear(rq);
	return 0;
}
#endif

#ifdef CONFIG_SCHED_SMT
DEFINE_STATIC_KEY_FALSE(sched_smt_present);

static void sched_init_smt(void)
{
	/*
	 * We've enumerated all CPUs and will assume that if any CPU
	 * has SMT siblings, CPU0 will too.
	 */
	if (cpumask_weight(cpu_smt_mask(0)) > 1)
		static_branch_enable(&sched_smt_present);
}
#else
static inline void sched_init_smt(void) { }
#endif

void __init sched_init_smp(void)
{
	sched_init_numa();

	/*
	 * There's no userspace yet to cause hotplug operations; hence all the
	 * CPU masks are stable and all blatant races in the below code cannot
	 * happen.
	 */
	mutex_lock(&sched_domains_mutex);
	sched_init_domains(cpu_active_mask);
	mutex_unlock(&sched_domains_mutex);

	/* Move init over to a non-isolated CPU */
	if (set_cpus_allowed_ptr(current, housekeeping_cpumask(HK_FLAG_DOMAIN)) < 0)
		BUG();
	sched_init_granularity();

	init_sched_rt_class();
	init_sched_dl_class();

	sched_init_smt();

	sched_smp_initialized = true;
}

static int __init migration_init(void)
{
	sched_rq_cpu_starting(smp_processor_id());
	return 0;
}
early_initcall(migration_init);

#else
void __init sched_init_smp(void)
{
	sched_init_granularity();
}
#endif /* CONFIG_SMP */

int in_sched_functions(unsigned long addr)
{
	return in_lock_functions(addr) ||
		(addr >= (unsigned long)__sched_text_start
		&& addr < (unsigned long)__sched_text_end);
}

#ifdef CONFIG_CGROUP_SCHED
/*
 * Default task group.
 * Every task in system belongs to this group at bootup.
 */
struct task_group root_task_group;
LIST_HEAD(task_groups);

/* Cacheline aligned slab cache for task_group */
static struct kmem_cache *task_group_cache __read_mostly;
#endif

DECLARE_PER_CPU(cpumask_var_t, load_balance_mask);
DECLARE_PER_CPU(cpumask_var_t, select_idle_mask);

void __init sched_init(void)
{
	int i, j;
	unsigned long alloc_size = 0, ptr;

	sched_clock_init();
	wait_bit_init();

#ifdef CONFIG_FAIR_GROUP_SCHED
	alloc_size += 2 * nr_cpu_ids * sizeof(void **);
#endif
#ifdef CONFIG_RT_GROUP_SCHED
	alloc_size += 2 * nr_cpu_ids * sizeof(void **);
#endif
	if (alloc_size) {
		ptr = (unsigned long)kzalloc(alloc_size, GFP_NOWAIT);

#ifdef CONFIG_FAIR_GROUP_SCHED
		root_task_group.se = (struct sched_entity **)ptr;
		ptr += nr_cpu_ids * sizeof(void **);

		root_task_group.cfs_rq = (struct cfs_rq **)ptr;
		ptr += nr_cpu_ids * sizeof(void **);

#endif /* CONFIG_FAIR_GROUP_SCHED */
#ifdef CONFIG_RT_GROUP_SCHED
		root_task_group.rt_se = (struct sched_rt_entity **)ptr;
		ptr += nr_cpu_ids * sizeof(void **);

		root_task_group.rt_rq = (struct rt_rq **)ptr;
		ptr += nr_cpu_ids * sizeof(void **);

#endif /* CONFIG_RT_GROUP_SCHED */
	}
#ifdef CONFIG_CPUMASK_OFFSTACK
	for_each_possible_cpu(i) {
		per_cpu(load_balance_mask, i) = (cpumask_var_t)kzalloc_node(
			cpumask_size(), GFP_KERNEL, cpu_to_node(i));
		per_cpu(select_idle_mask, i) = (cpumask_var_t)kzalloc_node(
			cpumask_size(), GFP_KERNEL, cpu_to_node(i));
	}
#endif /* CONFIG_CPUMASK_OFFSTACK */

	init_rt_bandwidth(&def_rt_bandwidth, global_rt_period(), global_rt_runtime());
	init_dl_bandwidth(&def_dl_bandwidth, global_rt_period(), global_rt_runtime());

#ifdef CONFIG_SMP
	init_defrootdomain();
#endif

#ifdef CONFIG_RT_GROUP_SCHED
	init_rt_bandwidth(&root_task_group.rt_bandwidth,
			global_rt_period(), global_rt_runtime());
#endif /* CONFIG_RT_GROUP_SCHED */

#ifdef CONFIG_CGROUP_SCHED
	task_group_cache = KMEM_CACHE(task_group, 0);

	list_add(&root_task_group.list, &task_groups);
	INIT_LIST_HEAD(&root_task_group.children);
	INIT_LIST_HEAD(&root_task_group.siblings);
	autogroup_init(&init_task);
#endif /* CONFIG_CGROUP_SCHED */

	for_each_possible_cpu(i) {
		struct rq *rq;

		rq = cpu_rq(i);
		raw_spin_lock_init(&rq->lock);
		rq->nr_running = 0;
		rq->calc_load_active = 0;
		rq->calc_load_update = jiffies + LOAD_FREQ;
		init_cfs_rq(&rq->cfs);
		init_rt_rq(&rq->rt);
		init_dl_rq(&rq->dl);
#ifdef CONFIG_FAIR_GROUP_SCHED
		root_task_group.shares = ROOT_TASK_GROUP_LOAD;
		INIT_LIST_HEAD(&rq->leaf_cfs_rq_list);
		rq->tmp_alone_branch = &rq->leaf_cfs_rq_list;
		/*
		 * How much CPU bandwidth does root_task_group get?
		 *
		 * In case of task-groups formed thr' the cgroup filesystem, it
		 * gets 100% of the CPU resources in the system. This overall
		 * system CPU resource is divided among the tasks of
		 * root_task_group and its child task-groups in a fair manner,
		 * based on each entity's (task or task-group's) weight
		 * (se->load.weight).
		 *
		 * In other words, if root_task_group has 10 tasks of weight
		 * 1024) and two child groups A0 and A1 (of weight 1024 each),
		 * then A0's share of the CPU resource is:
		 *
		 *	A0's bandwidth = 1024 / (10*1024 + 1024 + 1024) = 8.33%
		 *
		 * We achieve this by letting root_task_group's tasks sit
		 * directly in rq->cfs (i.e root_task_group->se[] = NULL).
		 */
		init_cfs_bandwidth(&root_task_group.cfs_bandwidth);
		init_tg_cfs_entry(&root_task_group, &rq->cfs, NULL, i, NULL);
#endif /* CONFIG_FAIR_GROUP_SCHED */

		rq->rt.rt_runtime = def_rt_bandwidth.rt_runtime;
#ifdef CONFIG_RT_GROUP_SCHED
		init_tg_rt_entry(&root_task_group, &rq->rt, NULL, i, NULL);
#endif

		for (j = 0; j < CPU_LOAD_IDX_MAX; j++)
			rq->cpu_load[j] = 0;

#ifdef CONFIG_SMP
		rq->sd = NULL;
		rq->rd = NULL;
		rq->cpu_capacity = rq->cpu_capacity_orig = SCHED_CAPACITY_SCALE;
		rq->balance_callback = NULL;
		rq->active_balance = 0;
		rq->next_balance = jiffies;
		rq->push_cpu = 0;
		rq->cpu = i;
		rq->online = 0;
		rq->idle_stamp = 0;
		rq->avg_idle = 2*sysctl_sched_migration_cost;
		rq->max_idle_balance_cost = sysctl_sched_migration_cost;

		INIT_LIST_HEAD(&rq->cfs_tasks);

		rq_attach_root(rq, &def_root_domain);
#ifdef CONFIG_NO_HZ_COMMON
		rq->last_load_update_tick = jiffies;
		rq->last_blocked_load_update_tick = jiffies;
		atomic_set(&rq->nohz_flags, 0);
#endif
#endif /* CONFIG_SMP */
		hrtick_rq_init(rq);
		atomic_set(&rq->nr_iowait, 0);
	}

	set_load_weight(&init_task, false);

	/*
	 * The boot idle thread does lazy MMU switching as well:
	 */
	mmgrab(&init_mm);
	enter_lazy_tlb(&init_mm, current);

	/*
	 * Make us the idle thread. Technically, schedule() should not be
	 * called from this thread, however somewhere below it might be,
	 * but because we are the idle thread, we just pick up running again
	 * when this runqueue becomes "idle".
	 */
	init_idle(current, smp_processor_id());

	calc_load_update = jiffies + LOAD_FREQ;

#ifdef CONFIG_SMP
	idle_thread_set_boot_cpu();
	set_cpu_rq_start_time(smp_processor_id());
#endif
	init_sched_fair_class();

	init_schedstats();

	scheduler_running = 1;
}

#ifdef CONFIG_DEBUG_ATOMIC_SLEEP
static inline int preempt_count_equals(int preempt_offset)
{
	int nested = preempt_count() + rcu_preempt_depth();

	return (nested == preempt_offset);
}

void __might_sleep(const char *file, int line, int preempt_offset)
{
	/*
	 * Blocking primitives will set (and therefore destroy) current->state,
	 * since we will exit with TASK_RUNNING make sure we enter with it,
	 * otherwise we will destroy state.
	 */
	WARN_ONCE(current->state != TASK_RUNNING && current->task_state_change,
			"do not call blocking ops when !TASK_RUNNING; "
			"state=%lx set at [<%p>] %pS\n",
			current->state,
			(void *)current->task_state_change,
			(void *)current->task_state_change);

	___might_sleep(file, line, preempt_offset);
}
EXPORT_SYMBOL(__might_sleep);

void ___might_sleep(const char *file, int line, int preempt_offset)
{
	/* Ratelimiting timestamp: */
	static unsigned long prev_jiffy;

	unsigned long preempt_disable_ip;

	/* WARN_ON_ONCE() by default, no rate limit required: */
	rcu_sleep_check();

	if ((preempt_count_equals(preempt_offset) && !irqs_disabled() &&
	     !is_idle_task(current)) ||
	    system_state == SYSTEM_BOOTING || system_state > SYSTEM_RUNNING ||
	    oops_in_progress)
		return;

	if (time_before(jiffies, prev_jiffy + HZ) && prev_jiffy)
		return;
	prev_jiffy = jiffies;

	/* Save this before calling printk(), since that will clobber it: */
	preempt_disable_ip = get_preempt_disable_ip(current);

	printk(KERN_ERR
		"BUG: sleeping function called from invalid context at %s:%d\n",
			file, line);
	printk(KERN_ERR
		"in_atomic(): %d, irqs_disabled(): %d, pid: %d, name: %s\n",
			in_atomic(), irqs_disabled(),
			current->pid, current->comm);

	if (task_stack_end_corrupted(current))
		printk(KERN_EMERG "Thread overran stack, or stack corrupted\n");

	debug_show_held_locks(current);
	if (irqs_disabled())
		print_irqtrace_events(current);
	if (IS_ENABLED(CONFIG_DEBUG_PREEMPT)
	    && !preempt_count_equals(preempt_offset)) {
		pr_err("Preemption disabled at:");
		print_ip_sym(preempt_disable_ip);
		pr_cont("\n");
	}
	dump_stack();
	add_taint(TAINT_WARN, LOCKDEP_STILL_OK);
}
EXPORT_SYMBOL(___might_sleep);
#endif

#ifdef CONFIG_MAGIC_SYSRQ
void normalize_rt_tasks(void)
{
	struct task_struct *g, *p;
	struct sched_attr attr = {
		.sched_policy = SCHED_NORMAL,
	};

	read_lock(&tasklist_lock);
	for_each_process_thread(g, p) {
		/*
		 * Only normalize user tasks:
		 */
		if (p->flags & PF_KTHREAD)
			continue;

		p->se.exec_start = 0;
		schedstat_set(p->se.statistics.wait_start,  0);
		schedstat_set(p->se.statistics.sleep_start, 0);
		schedstat_set(p->se.statistics.block_start, 0);

		if (!dl_task(p) && !rt_task(p)) {
			/*
			 * Renice negative nice level userspace
			 * tasks back to 0:
			 */
			if (task_nice(p) < 0)
				set_user_nice(p, 0);
			continue;
		}

		__sched_setscheduler(p, &attr, false, false);
	}
	read_unlock(&tasklist_lock);
}

#endif /* CONFIG_MAGIC_SYSRQ */

#if defined(CONFIG_IA64) || defined(CONFIG_KGDB_KDB)
/*
 * These functions are only useful for the IA64 MCA handling, or kdb.
 *
 * They can only be called when the whole system has been
 * stopped - every CPU needs to be quiescent, and no scheduling
 * activity can take place. Using them for anything else would
 * be a serious bug, and as a result, they aren't even visible
 * under any other configuration.
 */

/**
 * curr_task - return the current task for a given CPU.
 * @cpu: the processor in question.
 *
 * ONLY VALID WHEN THE WHOLE SYSTEM IS STOPPED!
 *
 * Return: The current task for @cpu.
 */
struct task_struct *curr_task(int cpu)
{
	return cpu_curr(cpu);
}

#endif /* defined(CONFIG_IA64) || defined(CONFIG_KGDB_KDB) */

#ifdef CONFIG_IA64
/**
 * set_curr_task - set the current task for a given CPU.
 * @cpu: the processor in question.
 * @p: the task pointer to set.
 *
 * Description: This function must only be used when non-maskable interrupts
 * are serviced on a separate stack. It allows the architecture to switch the
 * notion of the current task on a CPU in a non-blocking manner. This function
 * must be called with all CPU's synchronized, and interrupts disabled, the
 * and caller must save the original value of the current task (see
 * curr_task() above) and restore that value before reenabling interrupts and
 * re-starting the system.
 *
 * ONLY VALID WHEN THE WHOLE SYSTEM IS STOPPED!
 */
void ia64_set_curr_task(int cpu, struct task_struct *p)
{
	cpu_curr(cpu) = p;
}

#endif

#ifdef CONFIG_CGROUP_SCHED
/* task_group_lock serializes the addition/removal of task groups */
static DEFINE_SPINLOCK(task_group_lock);

static void sched_free_group(struct task_group *tg)
{
	free_fair_sched_group(tg);
	free_rt_sched_group(tg);
	autogroup_free(tg);
	kmem_cache_free(task_group_cache, tg);
}

/* allocate runqueue etc for a new task group */
struct task_group *sched_create_group(struct task_group *parent)
{
	struct task_group *tg;

	tg = kmem_cache_alloc(task_group_cache, GFP_KERNEL | __GFP_ZERO);
	if (!tg)
		return ERR_PTR(-ENOMEM);

	if (!alloc_fair_sched_group(tg, parent))
		goto err;

	if (!alloc_rt_sched_group(tg, parent))
		goto err;

	return tg;

err:
	sched_free_group(tg);
	return ERR_PTR(-ENOMEM);
}

void sched_online_group(struct task_group *tg, struct task_group *parent)
{
	unsigned long flags;

	spin_lock_irqsave(&task_group_lock, flags);
	list_add_rcu(&tg->list, &task_groups);

	/* Root should already exist: */
	WARN_ON(!parent);

	tg->parent = parent;
	INIT_LIST_HEAD(&tg->children);
	list_add_rcu(&tg->siblings, &parent->children);
	spin_unlock_irqrestore(&task_group_lock, flags);

	online_fair_sched_group(tg);
}

/* rcu callback to free various structures associated with a task group */
static void sched_free_group_rcu(struct rcu_head *rhp)
{
	/* Now it should be safe to free those cfs_rqs: */
	sched_free_group(container_of(rhp, struct task_group, rcu));
}

void sched_destroy_group(struct task_group *tg)
{
	/* Wait for possible concurrent references to cfs_rqs complete: */
	call_rcu(&tg->rcu, sched_free_group_rcu);
}

void sched_offline_group(struct task_group *tg)
{
	unsigned long flags;

	/* End participation in shares distribution: */
	unregister_fair_sched_group(tg);

	spin_lock_irqsave(&task_group_lock, flags);
	list_del_rcu(&tg->list);
	list_del_rcu(&tg->siblings);
	spin_unlock_irqrestore(&task_group_lock, flags);
}

static void sched_change_group(struct task_struct *tsk, int type)
{
	struct task_group *tg;

	/*
	 * All callers are synchronized by task_rq_lock(); we do not use RCU
	 * which is pointless here. Thus, we pass "true" to task_css_check()
	 * to prevent lockdep warnings.
	 */
	tg = container_of(task_css_check(tsk, cpu_cgrp_id, true),
			  struct task_group, css);
	tg = autogroup_task_group(tsk, tg);
	tsk->sched_task_group = tg;

#ifdef CONFIG_FAIR_GROUP_SCHED
	if (tsk->sched_class->task_change_group)
		tsk->sched_class->task_change_group(tsk, type);
	else
#endif
		set_task_rq(tsk, task_cpu(tsk));
}

/*
 * Change task's runqueue when it moves between groups.
 *
 * The caller of this function should have put the task in its new group by
 * now. This function just updates tsk->se.cfs_rq and tsk->se.parent to reflect
 * its new group.
 */
void sched_move_task(struct task_struct *tsk)
{
	int queued, running, queue_flags =
		DEQUEUE_SAVE | DEQUEUE_MOVE | DEQUEUE_NOCLOCK;
	struct rq_flags rf;
	struct rq *rq;

	rq = task_rq_lock(tsk, &rf);
	update_rq_clock(rq);

	running = task_current(rq, tsk);
	queued = task_on_rq_queued(tsk);

	if (queued)
		dequeue_task(rq, tsk, queue_flags);
	if (running)
		put_prev_task(rq, tsk);

	sched_change_group(tsk, TASK_MOVE_GROUP);

	if (queued)
		enqueue_task(rq, tsk, queue_flags);
	if (running)
		set_curr_task(rq, tsk);

	task_rq_unlock(rq, tsk, &rf);
}

static inline struct task_group *css_tg(struct cgroup_subsys_state *css)
{
	return css ? container_of(css, struct task_group, css) : NULL;
}

static struct cgroup_subsys_state *
cpu_cgroup_css_alloc(struct cgroup_subsys_state *parent_css)
{
	struct task_group *parent = css_tg(parent_css);
	struct task_group *tg;

	if (!parent) {
		/* This is early initialization for the top cgroup */
		return &root_task_group.css;
	}

	tg = sched_create_group(parent);
	if (IS_ERR(tg))
		return ERR_PTR(-ENOMEM);

	return &tg->css;
}

/* Expose task group only after completing cgroup initialization */
static int cpu_cgroup_css_online(struct cgroup_subsys_state *css)
{
	struct task_group *tg = css_tg(css);
	struct task_group *parent = css_tg(css->parent);

	if (parent)
		sched_online_group(tg, parent);
	return 0;
}

static void cpu_cgroup_css_released(struct cgroup_subsys_state *css)
{
	struct task_group *tg = css_tg(css);

	sched_offline_group(tg);
}

static void cpu_cgroup_css_free(struct cgroup_subsys_state *css)
{
	struct task_group *tg = css_tg(css);

	/*
	 * Relies on the RCU grace period between css_released() and this.
	 */
	sched_free_group(tg);
}

/*
 * This is called before wake_up_new_task(), therefore we really only
 * have to set its group bits, all the other stuff does not apply.
 */
static void cpu_cgroup_fork(struct task_struct *task)
{
	struct rq_flags rf;
	struct rq *rq;

	rq = task_rq_lock(task, &rf);

	update_rq_clock(rq);
	sched_change_group(task, TASK_SET_GROUP);

	task_rq_unlock(rq, task, &rf);
}

static int cpu_cgroup_can_attach(struct cgroup_taskset *tset)
{
	struct task_struct *task;
	struct cgroup_subsys_state *css;
	int ret = 0;

	cgroup_taskset_for_each(task, css, tset) {
#ifdef CONFIG_RT_GROUP_SCHED
		if (!sched_rt_can_attach(css_tg(css), task))
			return -EINVAL;
#else
		/* We don't support RT-tasks being in separate groups */
		if (task->sched_class != &fair_sched_class)
			return -EINVAL;
#endif
		/*
		 * Serialize against wake_up_new_task() such that if its
		 * running, we're sure to observe its full state.
		 */
		raw_spin_lock_irq(&task->pi_lock);
		/*
		 * Avoid calling sched_move_task() before wake_up_new_task()
		 * has happened. This would lead to problems with PELT, due to
		 * move wanting to detach+attach while we're not attached yet.
		 */
		if (task->state == TASK_NEW)
			ret = -EINVAL;
		raw_spin_unlock_irq(&task->pi_lock);

		if (ret)
			break;
	}
	return ret;
}

static void cpu_cgroup_attach(struct cgroup_taskset *tset)
{
	struct task_struct *task;
	struct cgroup_subsys_state *css;

	cgroup_taskset_for_each(task, css, tset)
		sched_move_task(task);
}

#ifdef CONFIG_FAIR_GROUP_SCHED
static int cpu_shares_write_u64(struct cgroup_subsys_state *css,
				struct cftype *cftype, u64 shareval)
{
	return sched_group_set_shares(css_tg(css), scale_load(shareval));
}

static u64 cpu_shares_read_u64(struct cgroup_subsys_state *css,
			       struct cftype *cft)
{
	struct task_group *tg = css_tg(css);

	return (u64) scale_load_down(tg->shares);
}

#ifdef CONFIG_CFS_BANDWIDTH
static DEFINE_MUTEX(cfs_constraints_mutex);

const u64 max_cfs_quota_period = 1 * NSEC_PER_SEC; /* 1s */
const u64 min_cfs_quota_period = 1 * NSEC_PER_MSEC; /* 1ms */

static int __cfs_schedulable(struct task_group *tg, u64 period, u64 runtime);

static int tg_set_cfs_bandwidth(struct task_group *tg, u64 period, u64 quota)
{
	int i, ret = 0, runtime_enabled, runtime_was_enabled;
	struct cfs_bandwidth *cfs_b = &tg->cfs_bandwidth;

	if (tg == &root_task_group)
		return -EINVAL;

	/*
	 * Ensure we have at some amount of bandwidth every period.  This is
	 * to prevent reaching a state of large arrears when throttled via
	 * entity_tick() resulting in prolonged exit starvation.
	 */
	if (quota < min_cfs_quota_period || period < min_cfs_quota_period)
		return -EINVAL;

	/*
	 * Likewise, bound things on the otherside by preventing insane quota
	 * periods.  This also allows us to normalize in computing quota
	 * feasibility.
	 */
	if (period > max_cfs_quota_period)
		return -EINVAL;

	/*
	 * Prevent race between setting of cfs_rq->runtime_enabled and
	 * unthrottle_offline_cfs_rqs().
	 */
	get_online_cpus();
	mutex_lock(&cfs_constraints_mutex);
	ret = __cfs_schedulable(tg, period, quota);
	if (ret)
		goto out_unlock;

	runtime_enabled = quota != RUNTIME_INF;
	runtime_was_enabled = cfs_b->quota != RUNTIME_INF;
	/*
	 * If we need to toggle cfs_bandwidth_used, off->on must occur
	 * before making related changes, and on->off must occur afterwards
	 */
	if (runtime_enabled && !runtime_was_enabled)
		cfs_bandwidth_usage_inc();
	raw_spin_lock_irq(&cfs_b->lock);
	cfs_b->period = ns_to_ktime(period);
	cfs_b->quota = quota;

	__refill_cfs_bandwidth_runtime(cfs_b);

	/* Restart the period timer (if active) to handle new period expiry: */
	if (runtime_enabled)
		start_cfs_bandwidth(cfs_b);

	raw_spin_unlock_irq(&cfs_b->lock);

	for_each_online_cpu(i) {
		struct cfs_rq *cfs_rq = tg->cfs_rq[i];
		struct rq *rq = cfs_rq->rq;
		struct rq_flags rf;

		rq_lock_irq(rq, &rf);
		cfs_rq->runtime_enabled = runtime_enabled;
		cfs_rq->runtime_remaining = 0;

		if (cfs_rq->throttled)
			unthrottle_cfs_rq(cfs_rq);
		rq_unlock_irq(rq, &rf);
	}
	if (runtime_was_enabled && !runtime_enabled)
		cfs_bandwidth_usage_dec();
out_unlock:
	mutex_unlock(&cfs_constraints_mutex);
	put_online_cpus();

	return ret;
}

int tg_set_cfs_quota(struct task_group *tg, long cfs_quota_us)
{
	u64 quota, period;

	period = ktime_to_ns(tg->cfs_bandwidth.period);
	if (cfs_quota_us < 0)
		quota = RUNTIME_INF;
	else
		quota = (u64)cfs_quota_us * NSEC_PER_USEC;

	return tg_set_cfs_bandwidth(tg, period, quota);
}

long tg_get_cfs_quota(struct task_group *tg)
{
	u64 quota_us;

	if (tg->cfs_bandwidth.quota == RUNTIME_INF)
		return -1;

	quota_us = tg->cfs_bandwidth.quota;
	do_div(quota_us, NSEC_PER_USEC);

	return quota_us;
}

int tg_set_cfs_period(struct task_group *tg, long cfs_period_us)
{
	u64 quota, period;

	period = (u64)cfs_period_us * NSEC_PER_USEC;
	quota = tg->cfs_bandwidth.quota;

	return tg_set_cfs_bandwidth(tg, period, quota);
}

long tg_get_cfs_period(struct task_group *tg)
{
	u64 cfs_period_us;

	cfs_period_us = ktime_to_ns(tg->cfs_bandwidth.period);
	do_div(cfs_period_us, NSEC_PER_USEC);

	return cfs_period_us;
}

static s64 cpu_cfs_quota_read_s64(struct cgroup_subsys_state *css,
				  struct cftype *cft)
{
	return tg_get_cfs_quota(css_tg(css));
}

static int cpu_cfs_quota_write_s64(struct cgroup_subsys_state *css,
				   struct cftype *cftype, s64 cfs_quota_us)
{
	return tg_set_cfs_quota(css_tg(css), cfs_quota_us);
}

static u64 cpu_cfs_period_read_u64(struct cgroup_subsys_state *css,
				   struct cftype *cft)
{
	return tg_get_cfs_period(css_tg(css));
}

static int cpu_cfs_period_write_u64(struct cgroup_subsys_state *css,
				    struct cftype *cftype, u64 cfs_period_us)
{
	return tg_set_cfs_period(css_tg(css), cfs_period_us);
}

struct cfs_schedulable_data {
	struct task_group *tg;
	u64 period, quota;
};

/*
 * normalize group quota/period to be quota/max_period
 * note: units are usecs
 */
static u64 normalize_cfs_quota(struct task_group *tg,
			       struct cfs_schedulable_data *d)
{
	u64 quota, period;

	if (tg == d->tg) {
		period = d->period;
		quota = d->quota;
	} else {
		period = tg_get_cfs_period(tg);
		quota = tg_get_cfs_quota(tg);
	}

	/* note: these should typically be equivalent */
	if (quota == RUNTIME_INF || quota == -1)
		return RUNTIME_INF;

	return to_ratio(period, quota);
}

static int tg_cfs_schedulable_down(struct task_group *tg, void *data)
{
	struct cfs_schedulable_data *d = data;
	struct cfs_bandwidth *cfs_b = &tg->cfs_bandwidth;
	s64 quota = 0, parent_quota = -1;

	if (!tg->parent) {
		quota = RUNTIME_INF;
	} else {
		struct cfs_bandwidth *parent_b = &tg->parent->cfs_bandwidth;

		quota = normalize_cfs_quota(tg, d);
		parent_quota = parent_b->hierarchical_quota;

		/*
		 * Ensure max(child_quota) <= parent_quota.  On cgroup2,
		 * always take the min.  On cgroup1, only inherit when no
		 * limit is set:
		 */
		if (cgroup_subsys_on_dfl(cpu_cgrp_subsys)) {
			quota = min(quota, parent_quota);
		} else {
			if (quota == RUNTIME_INF)
				quota = parent_quota;
			else if (parent_quota != RUNTIME_INF && quota > parent_quota)
				return -EINVAL;
		}
	}
	cfs_b->hierarchical_quota = quota;

	return 0;
}

static int __cfs_schedulable(struct task_group *tg, u64 period, u64 quota)
{
	int ret;
	struct cfs_schedulable_data data = {
		.tg = tg,
		.period = period,
		.quota = quota,
	};

	if (quota != RUNTIME_INF) {
		do_div(data.period, NSEC_PER_USEC);
		do_div(data.quota, NSEC_PER_USEC);
	}

	rcu_read_lock();
	ret = walk_tg_tree(tg_cfs_schedulable_down, tg_nop, &data);
	rcu_read_unlock();

	return ret;
}

static int cpu_cfs_stat_show(struct seq_file *sf, void *v)
{
	struct task_group *tg = css_tg(seq_css(sf));
	struct cfs_bandwidth *cfs_b = &tg->cfs_bandwidth;

	seq_printf(sf, "nr_periods %d\n", cfs_b->nr_periods);
	seq_printf(sf, "nr_throttled %d\n", cfs_b->nr_throttled);
	seq_printf(sf, "throttled_time %llu\n", cfs_b->throttled_time);

	return 0;
}
#endif /* CONFIG_CFS_BANDWIDTH */
#endif /* CONFIG_FAIR_GROUP_SCHED */

#ifdef CONFIG_RT_GROUP_SCHED
static int cpu_rt_runtime_write(struct cgroup_subsys_state *css,
				struct cftype *cft, s64 val)
{
	return sched_group_set_rt_runtime(css_tg(css), val);
}

static s64 cpu_rt_runtime_read(struct cgroup_subsys_state *css,
			       struct cftype *cft)
{
	return sched_group_rt_runtime(css_tg(css));
}

static int cpu_rt_period_write_uint(struct cgroup_subsys_state *css,
				    struct cftype *cftype, u64 rt_period_us)
{
	return sched_group_set_rt_period(css_tg(css), rt_period_us);
}

static u64 cpu_rt_period_read_uint(struct cgroup_subsys_state *css,
				   struct cftype *cft)
{
	return sched_group_rt_period(css_tg(css));
}
#endif /* CONFIG_RT_GROUP_SCHED */

static struct cftype cpu_legacy_files[] = {
#ifdef CONFIG_FAIR_GROUP_SCHED
	{
		.name = "shares",
		.read_u64 = cpu_shares_read_u64,
		.write_u64 = cpu_shares_write_u64,
	},
#endif
#ifdef CONFIG_CFS_BANDWIDTH
	{
		.name = "cfs_quota_us",
		.read_s64 = cpu_cfs_quota_read_s64,
		.write_s64 = cpu_cfs_quota_write_s64,
	},
	{
		.name = "cfs_period_us",
		.read_u64 = cpu_cfs_period_read_u64,
		.write_u64 = cpu_cfs_period_write_u64,
	},
	{
		.name = "stat",
		.seq_show = cpu_cfs_stat_show,
	},
#endif
#ifdef CONFIG_RT_GROUP_SCHED
	{
		.name = "rt_runtime_us",
		.read_s64 = cpu_rt_runtime_read,
		.write_s64 = cpu_rt_runtime_write,
	},
	{
		.name = "rt_period_us",
		.read_u64 = cpu_rt_period_read_uint,
		.write_u64 = cpu_rt_period_write_uint,
	},
#endif
	{ }	/* Terminate */
};

static int cpu_extra_stat_show(struct seq_file *sf,
			       struct cgroup_subsys_state *css)
{
#ifdef CONFIG_CFS_BANDWIDTH
	{
		struct task_group *tg = css_tg(css);
		struct cfs_bandwidth *cfs_b = &tg->cfs_bandwidth;
		u64 throttled_usec;

		throttled_usec = cfs_b->throttled_time;
		do_div(throttled_usec, NSEC_PER_USEC);

		seq_printf(sf, "nr_periods %d\n"
			   "nr_throttled %d\n"
			   "throttled_usec %llu\n",
			   cfs_b->nr_periods, cfs_b->nr_throttled,
			   throttled_usec);
	}
#endif
	return 0;
}

#ifdef CONFIG_FAIR_GROUP_SCHED
static u64 cpu_weight_read_u64(struct cgroup_subsys_state *css,
			       struct cftype *cft)
{
	struct task_group *tg = css_tg(css);
	u64 weight = scale_load_down(tg->shares);

	return DIV_ROUND_CLOSEST_ULL(weight * CGROUP_WEIGHT_DFL, 1024);
}

static int cpu_weight_write_u64(struct cgroup_subsys_state *css,
				struct cftype *cft, u64 weight)
{
	/*
	 * cgroup weight knobs should use the common MIN, DFL and MAX
	 * values which are 1, 100 and 10000 respectively.  While it loses
	 * a bit of range on both ends, it maps pretty well onto the shares
	 * value used by scheduler and the round-trip conversions preserve
	 * the original value over the entire range.
	 */
	if (weight < CGROUP_WEIGHT_MIN || weight > CGROUP_WEIGHT_MAX)
		return -ERANGE;

	weight = DIV_ROUND_CLOSEST_ULL(weight * 1024, CGROUP_WEIGHT_DFL);

	return sched_group_set_shares(css_tg(css), scale_load(weight));
}

static s64 cpu_weight_nice_read_s64(struct cgroup_subsys_state *css,
				    struct cftype *cft)
{
	unsigned long weight = scale_load_down(css_tg(css)->shares);
	int last_delta = INT_MAX;
	int prio, delta;

	/* find the closest nice value to the current weight */
	for (prio = 0; prio < ARRAY_SIZE(sched_prio_to_weight); prio++) {
		delta = abs(sched_prio_to_weight[prio] - weight);
		if (delta >= last_delta)
			break;
		last_delta = delta;
	}

	return PRIO_TO_NICE(prio - 1 + MAX_RT_PRIO);
}

static int cpu_weight_nice_write_s64(struct cgroup_subsys_state *css,
				     struct cftype *cft, s64 nice)
{
	unsigned long weight;
	int idx;

	if (nice < MIN_NICE || nice > MAX_NICE)
		return -ERANGE;

	idx = NICE_TO_PRIO(nice) - MAX_RT_PRIO;
	idx = array_index_nospec(idx, 40);
	weight = sched_prio_to_weight[idx];

	return sched_group_set_shares(css_tg(css), scale_load(weight));
}
#endif

static void __maybe_unused cpu_period_quota_print(struct seq_file *sf,
						  long period, long quota)
{
	if (quota < 0)
		seq_puts(sf, "max");
	else
		seq_printf(sf, "%ld", quota);

	seq_printf(sf, " %ld\n", period);
}

/* caller should put the current value in *@periodp before calling */
static int __maybe_unused cpu_period_quota_parse(char *buf,
						 u64 *periodp, u64 *quotap)
{
	char tok[21];	/* U64_MAX */

	if (!sscanf(buf, "%s %llu", tok, periodp))
		return -EINVAL;

	*periodp *= NSEC_PER_USEC;

	if (sscanf(tok, "%llu", quotap))
		*quotap *= NSEC_PER_USEC;
	else if (!strcmp(tok, "max"))
		*quotap = RUNTIME_INF;
	else
		return -EINVAL;

	return 0;
}

#ifdef CONFIG_CFS_BANDWIDTH
static int cpu_max_show(struct seq_file *sf, void *v)
{
	struct task_group *tg = css_tg(seq_css(sf));

	cpu_period_quota_print(sf, tg_get_cfs_period(tg), tg_get_cfs_quota(tg));
	return 0;
}

static ssize_t cpu_max_write(struct kernfs_open_file *of,
			     char *buf, size_t nbytes, loff_t off)
{
	struct task_group *tg = css_tg(of_css(of));
	u64 period = tg_get_cfs_period(tg);
	u64 quota;
	int ret;

	ret = cpu_period_quota_parse(buf, &period, &quota);
	if (!ret)
		ret = tg_set_cfs_bandwidth(tg, period, quota);
	return ret ?: nbytes;
}
#endif

static struct cftype cpu_files[] = {
#ifdef CONFIG_FAIR_GROUP_SCHED
	{
		.name = "weight",
		.flags = CFTYPE_NOT_ON_ROOT,
		.read_u64 = cpu_weight_read_u64,
		.write_u64 = cpu_weight_write_u64,
	},
	{
		.name = "weight.nice",
		.flags = CFTYPE_NOT_ON_ROOT,
		.read_s64 = cpu_weight_nice_read_s64,
		.write_s64 = cpu_weight_nice_write_s64,
	},
#endif
#ifdef CONFIG_CFS_BANDWIDTH
	{
		.name = "max",
		.flags = CFTYPE_NOT_ON_ROOT,
		.seq_show = cpu_max_show,
		.write = cpu_max_write,
	},
#endif
	{ }	/* terminate */
};

struct cgroup_subsys cpu_cgrp_subsys = {
	.css_alloc	= cpu_cgroup_css_alloc,
	.css_online	= cpu_cgroup_css_online,
	.css_released	= cpu_cgroup_css_released,
	.css_free	= cpu_cgroup_css_free,
	.css_extra_stat_show = cpu_extra_stat_show,
	.fork		= cpu_cgroup_fork,
	.can_attach	= cpu_cgroup_can_attach,
	.attach		= cpu_cgroup_attach,
	.legacy_cftypes	= cpu_legacy_files,
	.dfl_cftypes	= cpu_files,
	.early_init	= true,
	.threaded	= true,
};

#endif	/* CONFIG_CGROUP_SCHED */

void dump_cpu_task(int cpu)
{
	pr_info("Task dump for CPU %d:\n", cpu);
	sched_show_task(cpu_curr(cpu));
}

/*
 * Nice levels are multiplicative, with a gentle 10% change for every
 * nice level changed. I.e. when a CPU-bound task goes from nice 0 to
 * nice 1, it will get ~10% less CPU time than another CPU-bound task
 * that remained on nice 0.
 *
 * The "10% effect" is relative and cumulative: from _any_ nice level,
 * if you go up 1 level, it's -10% CPU usage, if you go down 1 level
 * it's +10% CPU usage. (to achieve that we use a multiplier of 1.25.
 * If a task goes up by ~10% and another task goes down by ~10% then
 * the relative distance between them is ~25%.)
 */
const int sched_prio_to_weight[40] = {
 /* -20 */     88761,     71755,     56483,     46273,     36291,
 /* -15 */     29154,     23254,     18705,     14949,     11916,
 /* -10 */      9548,      7620,      6100,      4904,      3906,
 /*  -5 */      3121,      2501,      1991,      1586,      1277,
 /*   0 */      1024,       820,       655,       526,       423,
 /*   5 */       335,       272,       215,       172,       137,
 /*  10 */       110,        87,        70,        56,        45,
 /*  15 */        36,        29,        23,        18,        15,
};

/*
 * Inverse (2^32/x) values of the sched_prio_to_weight[] array, precalculated.
 *
 * In cases where the weight does not change often, we can use the
 * precalculated inverse to speed up arithmetics by turning divisions
 * into multiplications:
 */
const u32 sched_prio_to_wmult[40] = {
 /* -20 */     48388,     59856,     76040,     92818,    118348,
 /* -15 */    147320,    184698,    229616,    287308,    360437,
 /* -10 */    449829,    563644,    704093,    875809,   1099582,
 /*  -5 */   1376151,   1717300,   2157191,   2708050,   3363326,
 /*   0 */   4194304,   5237765,   6557202,   8165337,  10153587,
 /*   5 */  12820798,  15790321,  19976592,  24970740,  31350126,
 /*  10 */  39045157,  49367440,  61356676,  76695844,  95443717,
 /*  15 */ 119304647, 148102320, 186737708, 238609294, 286331153,
};

#undef CREATE_TRACE_POINTS<|MERGE_RESOLUTION|>--- conflicted
+++ resolved
@@ -7,12 +7,9 @@
  */
 #include "sched.h"
 
-<<<<<<< HEAD
+#include <linux/kcov.h>
 #include <linux/kthread.h>
 #include <linux/nospec.h>
-=======
-#include <linux/kcov.h>
->>>>>>> a64af9e7
 
 #include <asm/switch_to.h>
 #include <asm/tlb.h>
