--- conflicted
+++ resolved
@@ -3264,7 +3264,6 @@
 			return ret;
 
 		*evt = perf_event_groups_next(*evt);
-<<<<<<< HEAD
 	}
 
 	return 0;
@@ -3316,67 +3315,11 @@
 			list_add_tail(&event->active_list, &sid->ctx->flexible_active);
 		else
 			sid->can_add_hw = 0;
-=======
->>>>>>> bd6dd1cd
 	}
 
 	return 0;
 }
 
-<<<<<<< HEAD
-=======
-struct sched_in_data {
-	struct perf_event_context *ctx;
-	struct perf_cpu_context *cpuctx;
-	int can_add_hw;
-};
-
-static int pinned_sched_in(struct perf_event *event, void *data)
-{
-	struct sched_in_data *sid = data;
-
-	if (event->state <= PERF_EVENT_STATE_OFF)
-		return 0;
-
-	if (!event_filter_match(event))
-		return 0;
-
-	if (group_can_go_on(event, sid->cpuctx, sid->can_add_hw)) {
-		if (!group_sched_in(event, sid->cpuctx, sid->ctx))
-			list_add_tail(&event->active_list, &sid->ctx->pinned_active);
-	}
-
-	/*
-	 * If this pinned group hasn't been scheduled,
-	 * put it in error state.
-	 */
-	if (event->state == PERF_EVENT_STATE_INACTIVE)
-		perf_event_set_state(event, PERF_EVENT_STATE_ERROR);
-
-	return 0;
-}
-
-static int flexible_sched_in(struct perf_event *event, void *data)
-{
-	struct sched_in_data *sid = data;
-
-	if (event->state <= PERF_EVENT_STATE_OFF)
-		return 0;
-
-	if (!event_filter_match(event))
-		return 0;
-
-	if (group_can_go_on(event, sid->cpuctx, sid->can_add_hw)) {
-		if (!group_sched_in(event, sid->cpuctx, sid->ctx))
-			list_add_tail(&event->active_list, &sid->ctx->flexible_active);
-		else
-			sid->can_add_hw = 0;
-	}
-
-	return 0;
-}
-
->>>>>>> bd6dd1cd
 static void
 ctx_pinned_sched_in(struct perf_event_context *ctx,
 		    struct perf_cpu_context *cpuctx)
