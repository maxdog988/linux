--- conflicted
+++ resolved
@@ -3322,12 +3322,9 @@
 {
 	struct fc_rport *rport = starget_to_rport(scsi_target(cmnd->device));
 
-<<<<<<< HEAD
-=======
 	if (WARN_ON_ONCE(!rport))
 		return FAST_IO_FAIL;
 
->>>>>>> 9abd04af
 	return fc_block_rport(rport);
 }
 EXPORT_SYMBOL(fc_block_scsi_eh);
