--- conflicted
+++ resolved
@@ -395,7 +395,6 @@
 	if (IS_ERR(flow_rule)) {
 		err = PTR_ERR(flow_rule);
 		esw_warn(esw->dev,  "FDB: Failed to add unicast miss flow rule err %d\n", err);
-<<<<<<< HEAD
 		goto out;
 	}
 
@@ -415,27 +414,6 @@
 		goto out;
 	}
 
-=======
-		goto out;
-	}
-
-	esw->fdb_table.offloads.miss_rule_uni = flow_rule;
-
-	headers_v = MLX5_ADDR_OF(fte_match_param, spec->match_value,
-				 outer_headers);
-	dmac_v = MLX5_ADDR_OF(fte_match_param, headers_v,
-			      outer_headers.dmac_47_16);
-	dmac_v[0] = 0x01;
-	flow_rule = mlx5_add_flow_rules(esw->fdb_table.offloads.fdb, spec,
-					&flow_act, &dest, 1);
-	if (IS_ERR(flow_rule)) {
-		err = PTR_ERR(flow_rule);
-		esw_warn(esw->dev, "FDB: Failed to add multicast miss flow rule err %d\n", err);
-		mlx5_del_flow_rules(esw->fdb_table.offloads.miss_rule_uni);
-		goto out;
-	}
-
->>>>>>> 5d22d47b
 	esw->fdb_table.offloads.miss_rule_multi = flow_rule;
 
 out:
