/*
 * Copyright (c) 2009, Microsoft Corporation.
 *
 * This program is free software; you can redistribute it and/or modify it
 * under the terms and conditions of the GNU General Public License,
 * version 2, as published by the Free Software Foundation.
 *
 * This program is distributed in the hope it will be useful, but WITHOUT
 * ANY WARRANTY; without even the implied warranty of MERCHANTABILITY or
 * FITNESS FOR A PARTICULAR PURPOSE.  See the GNU General Public License for
 * more details.
 *
 * You should have received a copy of the GNU General Public License along with
 * this program; if not, see <http://www.gnu.org/licenses/>.
 *
 * Authors:
 *   Haiyang Zhang <haiyangz@microsoft.com>
 *   Hank Janssen  <hjanssen@microsoft.com>
 */
#include <linux/kernel.h>
#include <linux/sched.h>
#include <linux/wait.h>
#include <linux/highmem.h>
#include <linux/slab.h>
#include <linux/io.h>
#include <linux/if_ether.h>
#include <linux/netdevice.h>
#include <linux/if_vlan.h>
#include <linux/nls.h>
#include <linux/vmalloc.h>
#include <linux/rtnetlink.h>

#include "hyperv_net.h"
#include "netvsc_trace.h"

static void rndis_set_multicast(struct work_struct *w);

#define RNDIS_EXT_LEN PAGE_SIZE
struct rndis_request {
	struct list_head list_ent;
	struct completion  wait_event;

	struct rndis_message response_msg;
	/*
	 * The buffer for extended info after the RNDIS response message. It's
	 * referenced based on the data offset in the RNDIS message. Its size
	 * is enough for current needs, and should be sufficient for the near
	 * future.
	 */
	u8 response_ext[RNDIS_EXT_LEN];

	/* Simplify allocation by having a netvsc packet inline */
	struct hv_netvsc_packet	pkt;

	struct rndis_message request_msg;
	/*
	 * The buffer for the extended info after the RNDIS request message.
	 * It is referenced and sized in a similar way as response_ext.
	 */
	u8 request_ext[RNDIS_EXT_LEN];
};

static const u8 netvsc_hash_key[NETVSC_HASH_KEYLEN] = {
	0x6d, 0x5a, 0x56, 0xda, 0x25, 0x5b, 0x0e, 0xc2,
	0x41, 0x67, 0x25, 0x3d, 0x43, 0xa3, 0x8f, 0xb0,
	0xd0, 0xca, 0x2b, 0xcb, 0xae, 0x7b, 0x30, 0xb4,
	0x77, 0xcb, 0x2d, 0xa3, 0x80, 0x30, 0xf2, 0x0c,
	0x6a, 0x42, 0xb7, 0x3b, 0xbe, 0xac, 0x01, 0xfa
};

static struct rndis_device *get_rndis_device(void)
{
	struct rndis_device *device;

	device = kzalloc(sizeof(struct rndis_device), GFP_KERNEL);
	if (!device)
		return NULL;

	spin_lock_init(&device->request_lock);

	INIT_LIST_HEAD(&device->req_list);
	INIT_WORK(&device->mcast_work, rndis_set_multicast);

	device->state = RNDIS_DEV_UNINITIALIZED;

	return device;
}

static struct rndis_request *get_rndis_request(struct rndis_device *dev,
					     u32 msg_type,
					     u32 msg_len)
{
	struct rndis_request *request;
	struct rndis_message *rndis_msg;
	struct rndis_set_request *set;
	unsigned long flags;

	request = kzalloc(sizeof(struct rndis_request), GFP_KERNEL);
	if (!request)
		return NULL;

	init_completion(&request->wait_event);

	rndis_msg = &request->request_msg;
	rndis_msg->ndis_msg_type = msg_type;
	rndis_msg->msg_len = msg_len;

	request->pkt.q_idx = 0;

	/*
	 * Set the request id. This field is always after the rndis header for
	 * request/response packet types so we just used the SetRequest as a
	 * template
	 */
	set = &rndis_msg->msg.set_req;
	set->req_id = atomic_inc_return(&dev->new_req_id);

	/* Add to the request list */
	spin_lock_irqsave(&dev->request_lock, flags);
	list_add_tail(&request->list_ent, &dev->req_list);
	spin_unlock_irqrestore(&dev->request_lock, flags);

	return request;
}

static void put_rndis_request(struct rndis_device *dev,
			    struct rndis_request *req)
{
	unsigned long flags;

	spin_lock_irqsave(&dev->request_lock, flags);
	list_del(&req->list_ent);
	spin_unlock_irqrestore(&dev->request_lock, flags);

	kfree(req);
}

static void dump_rndis_message(struct net_device *netdev,
			       const struct rndis_message *rndis_msg)
{
	switch (rndis_msg->ndis_msg_type) {
	case RNDIS_MSG_PACKET:
		netdev_dbg(netdev, "RNDIS_MSG_PACKET (len %u, "
			   "data offset %u data len %u, # oob %u, "
			   "oob offset %u, oob len %u, pkt offset %u, "
			   "pkt len %u\n",
			   rndis_msg->msg_len,
			   rndis_msg->msg.pkt.data_offset,
			   rndis_msg->msg.pkt.data_len,
			   rndis_msg->msg.pkt.num_oob_data_elements,
			   rndis_msg->msg.pkt.oob_data_offset,
			   rndis_msg->msg.pkt.oob_data_len,
			   rndis_msg->msg.pkt.per_pkt_info_offset,
			   rndis_msg->msg.pkt.per_pkt_info_len);
		break;

	case RNDIS_MSG_INIT_C:
		netdev_dbg(netdev, "RNDIS_MSG_INIT_C "
			"(len %u, id 0x%x, status 0x%x, major %d, minor %d, "
			"device flags %d, max xfer size 0x%x, max pkts %u, "
			"pkt aligned %u)\n",
			rndis_msg->msg_len,
			rndis_msg->msg.init_complete.req_id,
			rndis_msg->msg.init_complete.status,
			rndis_msg->msg.init_complete.major_ver,
			rndis_msg->msg.init_complete.minor_ver,
			rndis_msg->msg.init_complete.dev_flags,
			rndis_msg->msg.init_complete.max_xfer_size,
			rndis_msg->msg.init_complete.
			   max_pkt_per_msg,
			rndis_msg->msg.init_complete.
			   pkt_alignment_factor);
		break;

	case RNDIS_MSG_QUERY_C:
		netdev_dbg(netdev, "RNDIS_MSG_QUERY_C "
			"(len %u, id 0x%x, status 0x%x, buf len %u, "
			"buf offset %u)\n",
			rndis_msg->msg_len,
			rndis_msg->msg.query_complete.req_id,
			rndis_msg->msg.query_complete.status,
			rndis_msg->msg.query_complete.
			   info_buflen,
			rndis_msg->msg.query_complete.
			   info_buf_offset);
		break;

	case RNDIS_MSG_SET_C:
		netdev_dbg(netdev,
			"RNDIS_MSG_SET_C (len %u, id 0x%x, status 0x%x)\n",
			rndis_msg->msg_len,
			rndis_msg->msg.set_complete.req_id,
			rndis_msg->msg.set_complete.status);
		break;

	case RNDIS_MSG_INDICATE:
		netdev_dbg(netdev, "RNDIS_MSG_INDICATE "
			"(len %u, status 0x%x, buf len %u, buf offset %u)\n",
			rndis_msg->msg_len,
			rndis_msg->msg.indicate_status.status,
			rndis_msg->msg.indicate_status.status_buflen,
			rndis_msg->msg.indicate_status.status_buf_offset);
		break;

	default:
		netdev_dbg(netdev, "0x%x (len %u)\n",
			rndis_msg->ndis_msg_type,
			rndis_msg->msg_len);
		break;
	}
}

static int rndis_filter_send_request(struct rndis_device *dev,
				  struct rndis_request *req)
{
	struct hv_netvsc_packet *packet;
	struct hv_page_buffer page_buf[2];
	struct hv_page_buffer *pb = page_buf;
	int ret;

	/* Setup the packet to send it */
	packet = &req->pkt;

	packet->total_data_buflen = req->request_msg.msg_len;
	packet->page_buf_cnt = 1;

	pb[0].pfn = virt_to_phys(&req->request_msg) >>
					PAGE_SHIFT;
	pb[0].len = req->request_msg.msg_len;
	pb[0].offset =
		(unsigned long)&req->request_msg & (PAGE_SIZE - 1);

	/* Add one page_buf when request_msg crossing page boundary */
	if (pb[0].offset + pb[0].len > PAGE_SIZE) {
		packet->page_buf_cnt++;
		pb[0].len = PAGE_SIZE -
			pb[0].offset;
		pb[1].pfn = virt_to_phys((void *)&req->request_msg
			+ pb[0].len) >> PAGE_SHIFT;
		pb[1].offset = 0;
		pb[1].len = req->request_msg.msg_len -
			pb[0].len;
	}

	trace_rndis_send(dev->ndev, 0, &req->request_msg);

	rcu_read_lock_bh();
	ret = netvsc_send(dev->ndev, packet, NULL, pb, NULL);
	rcu_read_unlock_bh();

	return ret;
}

static void rndis_set_link_state(struct rndis_device *rdev,
				 struct rndis_request *request)
{
	u32 link_status;
	struct rndis_query_complete *query_complete;

	query_complete = &request->response_msg.msg.query_complete;

	if (query_complete->status == RNDIS_STATUS_SUCCESS &&
	    query_complete->info_buflen == sizeof(u32)) {
		memcpy(&link_status, (void *)((unsigned long)query_complete +
		       query_complete->info_buf_offset), sizeof(u32));
		rdev->link_state = link_status != 0;
	}
}

static void rndis_filter_receive_response(struct net_device *ndev,
					  struct netvsc_device *nvdev,
					  const struct rndis_message *resp)
{
	struct rndis_device *dev = nvdev->extension;
	struct rndis_request *request = NULL;
	bool found = false;
	unsigned long flags;

	/* This should never happen, it means control message
	 * response received after device removed.
	 */
	if (dev->state == RNDIS_DEV_UNINITIALIZED) {
		netdev_err(ndev,
			   "got rndis message uninitialized\n");
		return;
	}

	spin_lock_irqsave(&dev->request_lock, flags);
	list_for_each_entry(request, &dev->req_list, list_ent) {
		/*
		 * All request/response message contains RequestId as the 1st
		 * field
		 */
		if (request->request_msg.msg.init_req.req_id
		    == resp->msg.init_complete.req_id) {
			found = true;
			break;
		}
	}
	spin_unlock_irqrestore(&dev->request_lock, flags);

	if (found) {
		if (resp->msg_len <=
		    sizeof(struct rndis_message) + RNDIS_EXT_LEN) {
			memcpy(&request->response_msg, resp,
			       resp->msg_len);
			if (request->request_msg.ndis_msg_type ==
			    RNDIS_MSG_QUERY && request->request_msg.msg.
			    query_req.oid == RNDIS_OID_GEN_MEDIA_CONNECT_STATUS)
				rndis_set_link_state(dev, request);
		} else {
			netdev_err(ndev,
				"rndis response buffer overflow "
				"detected (size %u max %zu)\n",
				resp->msg_len,
				sizeof(struct rndis_message));

			if (resp->ndis_msg_type ==
			    RNDIS_MSG_RESET_C) {
				/* does not have a request id field */
				request->response_msg.msg.reset_complete.
					status = RNDIS_STATUS_BUFFER_OVERFLOW;
			} else {
				request->response_msg.msg.
				init_complete.status =
					RNDIS_STATUS_BUFFER_OVERFLOW;
			}
		}

		complete(&request->wait_event);
	} else {
		netdev_err(ndev,
			"no rndis request found for this response "
			"(id 0x%x res type 0x%x)\n",
			resp->msg.init_complete.req_id,
			resp->ndis_msg_type);
	}
}

/*
 * Get the Per-Packet-Info with the specified type
 * return NULL if not found.
 */
static inline void *rndis_get_ppi(struct rndis_packet *rpkt, u32 type)
{
	struct rndis_per_packet_info *ppi;
	int len;

	if (rpkt->per_pkt_info_offset == 0)
		return NULL;

	ppi = (struct rndis_per_packet_info *)((ulong)rpkt +
		rpkt->per_pkt_info_offset);
	len = rpkt->per_pkt_info_len;

	while (len > 0) {
		if (ppi->type == type)
			return (void *)((ulong)ppi + ppi->ppi_offset);
		len -= ppi->size;
		ppi = (struct rndis_per_packet_info *)((ulong)ppi + ppi->size);
	}

	return NULL;
}

static int rndis_filter_receive_data(struct net_device *ndev,
				     struct netvsc_device *nvdev,
				     struct rndis_message *msg,
				     struct vmbus_channel *channel,
				     void *data, u32 data_buflen)
{
	struct rndis_packet *rndis_pkt = &msg->msg.pkt;
	const struct ndis_tcp_ip_checksum_info *csum_info;
	const struct ndis_pkt_8021q_info *vlan;
	u32 data_offset;

	/* Remove the rndis header and pass it back up the stack */
	data_offset = RNDIS_HEADER_SIZE + rndis_pkt->data_offset;

	data_buflen -= data_offset;

	/*
	 * Make sure we got a valid RNDIS message, now total_data_buflen
	 * should be the data packet size plus the trailer padding size
	 */
	if (unlikely(data_buflen < rndis_pkt->data_len)) {
		netdev_err(ndev, "rndis message buffer "
			   "overflow detected (got %u, min %u)"
			   "...dropping this message!\n",
			   data_buflen, rndis_pkt->data_len);
		return NVSP_STAT_FAIL;
	}

	vlan = rndis_get_ppi(rndis_pkt, IEEE_8021Q_INFO);

	/*
	 * Remove the rndis trailer padding from rndis packet message
	 * rndis_pkt->data_len tell us the real data length, we only copy
	 * the data packet to the stack, without the rndis trailer padding
	 */
	data = (void *)((unsigned long)data + data_offset);
	csum_info = rndis_get_ppi(rndis_pkt, TCPIP_CHKSUM_PKTINFO);

	return netvsc_recv_callback(ndev, nvdev, channel,
				    data, rndis_pkt->data_len,
				    csum_info, vlan);
}

int rndis_filter_receive(struct net_device *ndev,
			 struct netvsc_device *net_dev,
			 struct vmbus_channel *channel,
			 void *data, u32 buflen)
{
	struct net_device_context *net_device_ctx = netdev_priv(ndev);
	struct rndis_message *rndis_msg = data;

	if (netif_msg_rx_status(net_device_ctx))
		dump_rndis_message(ndev, rndis_msg);

	switch (rndis_msg->ndis_msg_type) {
	case RNDIS_MSG_PACKET:
		return rndis_filter_receive_data(ndev, net_dev, rndis_msg,
						 channel, data, buflen);
	case RNDIS_MSG_INIT_C:
	case RNDIS_MSG_QUERY_C:
	case RNDIS_MSG_SET_C:
		/* completion msgs */
		rndis_filter_receive_response(ndev, net_dev, rndis_msg);
		break;

	case RNDIS_MSG_INDICATE:
		/* notification msgs */
		netvsc_linkstatus_callback(ndev, rndis_msg);
		break;
	default:
		netdev_err(ndev,
			"unhandled rndis message (type %u len %u)\n",
			   rndis_msg->ndis_msg_type,
			   rndis_msg->msg_len);
		break;
	}

	return 0;
}

static int rndis_filter_query_device(struct rndis_device *dev,
				     struct netvsc_device *nvdev,
				     u32 oid, void *result, u32 *result_size)
{
	struct rndis_request *request;
	u32 inresult_size = *result_size;
	struct rndis_query_request *query;
	struct rndis_query_complete *query_complete;
	int ret = 0;

	if (!result)
		return -EINVAL;

	*result_size = 0;
	request = get_rndis_request(dev, RNDIS_MSG_QUERY,
			RNDIS_MESSAGE_SIZE(struct rndis_query_request));
	if (!request) {
		ret = -ENOMEM;
		goto cleanup;
	}

	/* Setup the rndis query */
	query = &request->request_msg.msg.query_req;
	query->oid = oid;
	query->info_buf_offset = sizeof(struct rndis_query_request);
	query->info_buflen = 0;
	query->dev_vc_handle = 0;

	if (oid == OID_TCP_OFFLOAD_HARDWARE_CAPABILITIES) {
		struct ndis_offload *hwcaps;
		u32 nvsp_version = nvdev->nvsp_version;
		u8 ndis_rev;
		size_t size;

		if (nvsp_version >= NVSP_PROTOCOL_VERSION_5) {
			ndis_rev = NDIS_OFFLOAD_PARAMETERS_REVISION_3;
			size = NDIS_OFFLOAD_SIZE;
		} else if (nvsp_version >= NVSP_PROTOCOL_VERSION_4) {
			ndis_rev = NDIS_OFFLOAD_PARAMETERS_REVISION_2;
			size = NDIS_OFFLOAD_SIZE_6_1;
		} else {
			ndis_rev = NDIS_OFFLOAD_PARAMETERS_REVISION_1;
			size = NDIS_OFFLOAD_SIZE_6_0;
		}

		request->request_msg.msg_len += size;
		query->info_buflen = size;
		hwcaps = (struct ndis_offload *)
			((unsigned long)query + query->info_buf_offset);

		hwcaps->header.type = NDIS_OBJECT_TYPE_OFFLOAD;
		hwcaps->header.revision = ndis_rev;
		hwcaps->header.size = size;

	} else if (oid == OID_GEN_RECEIVE_SCALE_CAPABILITIES) {
		struct ndis_recv_scale_cap *cap;

		request->request_msg.msg_len +=
			sizeof(struct ndis_recv_scale_cap);
		query->info_buflen = sizeof(struct ndis_recv_scale_cap);
		cap = (struct ndis_recv_scale_cap *)((unsigned long)query +
						     query->info_buf_offset);
		cap->hdr.type = NDIS_OBJECT_TYPE_RSS_CAPABILITIES;
		cap->hdr.rev = NDIS_RECEIVE_SCALE_CAPABILITIES_REVISION_2;
		cap->hdr.size = sizeof(struct ndis_recv_scale_cap);
	}

	ret = rndis_filter_send_request(dev, request);
	if (ret != 0)
		goto cleanup;

	wait_for_completion(&request->wait_event);

	/* Copy the response back */
	query_complete = &request->response_msg.msg.query_complete;

	if (query_complete->info_buflen > inresult_size) {
		ret = -1;
		goto cleanup;
	}

	memcpy(result,
	       (void *)((unsigned long)query_complete +
			 query_complete->info_buf_offset),
	       query_complete->info_buflen);

	*result_size = query_complete->info_buflen;

cleanup:
	if (request)
		put_rndis_request(dev, request);

	return ret;
}

/* Get the hardware offload capabilities */
static int
rndis_query_hwcaps(struct rndis_device *dev, struct netvsc_device *net_device,
		   struct ndis_offload *caps)
{
	u32 caps_len = sizeof(*caps);
	int ret;

	memset(caps, 0, sizeof(*caps));

	ret = rndis_filter_query_device(dev, net_device,
					OID_TCP_OFFLOAD_HARDWARE_CAPABILITIES,
					caps, &caps_len);
	if (ret)
		return ret;

	if (caps->header.type != NDIS_OBJECT_TYPE_OFFLOAD) {
		netdev_warn(dev->ndev, "invalid NDIS objtype %#x\n",
			    caps->header.type);
		return -EINVAL;
	}

	if (caps->header.revision < NDIS_OFFLOAD_PARAMETERS_REVISION_1) {
		netdev_warn(dev->ndev, "invalid NDIS objrev %x\n",
			    caps->header.revision);
		return -EINVAL;
	}

	if (caps->header.size > caps_len ||
	    caps->header.size < NDIS_OFFLOAD_SIZE_6_0) {
		netdev_warn(dev->ndev,
			    "invalid NDIS objsize %u, data size %u\n",
			    caps->header.size, caps_len);
		return -EINVAL;
	}

	return 0;
}

static int rndis_filter_query_device_mac(struct rndis_device *dev,
					 struct netvsc_device *net_device)
{
	u32 size = ETH_ALEN;

	return rndis_filter_query_device(dev, net_device,
				      RNDIS_OID_802_3_PERMANENT_ADDRESS,
				      dev->hw_mac_adr, &size);
}

#define NWADR_STR "NetworkAddress"
#define NWADR_STRLEN 14

int rndis_filter_set_device_mac(struct netvsc_device *nvdev,
				const char *mac)
{
	struct rndis_device *rdev = nvdev->extension;
	struct rndis_request *request;
	struct rndis_set_request *set;
	struct rndis_config_parameter_info *cpi;
	wchar_t *cfg_nwadr, *cfg_mac;
	struct rndis_set_complete *set_complete;
	char macstr[2*ETH_ALEN+1];
	u32 extlen = sizeof(struct rndis_config_parameter_info) +
		2*NWADR_STRLEN + 4*ETH_ALEN;
	int ret;

	request = get_rndis_request(rdev, RNDIS_MSG_SET,
		RNDIS_MESSAGE_SIZE(struct rndis_set_request) + extlen);
	if (!request)
		return -ENOMEM;

	set = &request->request_msg.msg.set_req;
	set->oid = RNDIS_OID_GEN_RNDIS_CONFIG_PARAMETER;
	set->info_buflen = extlen;
	set->info_buf_offset = sizeof(struct rndis_set_request);
	set->dev_vc_handle = 0;

	cpi = (struct rndis_config_parameter_info *)((ulong)set +
		set->info_buf_offset);
	cpi->parameter_name_offset =
		sizeof(struct rndis_config_parameter_info);
	/* Multiply by 2 because host needs 2 bytes (utf16) for each char */
	cpi->parameter_name_length = 2*NWADR_STRLEN;
	cpi->parameter_type = RNDIS_CONFIG_PARAM_TYPE_STRING;
	cpi->parameter_value_offset =
		cpi->parameter_name_offset + cpi->parameter_name_length;
	/* Multiply by 4 because each MAC byte displayed as 2 utf16 chars */
	cpi->parameter_value_length = 4*ETH_ALEN;

	cfg_nwadr = (wchar_t *)((ulong)cpi + cpi->parameter_name_offset);
	cfg_mac = (wchar_t *)((ulong)cpi + cpi->parameter_value_offset);
	ret = utf8s_to_utf16s(NWADR_STR, NWADR_STRLEN, UTF16_HOST_ENDIAN,
			      cfg_nwadr, NWADR_STRLEN);
	if (ret < 0)
		goto cleanup;
	snprintf(macstr, 2*ETH_ALEN+1, "%pm", mac);
	ret = utf8s_to_utf16s(macstr, 2*ETH_ALEN, UTF16_HOST_ENDIAN,
			      cfg_mac, 2*ETH_ALEN);
	if (ret < 0)
		goto cleanup;

	ret = rndis_filter_send_request(rdev, request);
	if (ret != 0)
		goto cleanup;

	wait_for_completion(&request->wait_event);

	set_complete = &request->response_msg.msg.set_complete;
	if (set_complete->status != RNDIS_STATUS_SUCCESS)
		ret = -EIO;

cleanup:
	put_rndis_request(rdev, request);
	return ret;
}

static int
rndis_filter_set_offload_params(struct net_device *ndev,
				struct netvsc_device *nvdev,
				struct ndis_offload_params *req_offloads)
{
	struct rndis_device *rdev = nvdev->extension;
	struct rndis_request *request;
	struct rndis_set_request *set;
	struct ndis_offload_params *offload_params;
	struct rndis_set_complete *set_complete;
	u32 extlen = sizeof(struct ndis_offload_params);
	int ret;
	u32 vsp_version = nvdev->nvsp_version;

	if (vsp_version <= NVSP_PROTOCOL_VERSION_4) {
		extlen = VERSION_4_OFFLOAD_SIZE;
		/* On NVSP_PROTOCOL_VERSION_4 and below, we do not support
		 * UDP checksum offload.
		 */
		req_offloads->udp_ip_v4_csum = 0;
		req_offloads->udp_ip_v6_csum = 0;
	}

	request = get_rndis_request(rdev, RNDIS_MSG_SET,
		RNDIS_MESSAGE_SIZE(struct rndis_set_request) + extlen);
	if (!request)
		return -ENOMEM;

	set = &request->request_msg.msg.set_req;
	set->oid = OID_TCP_OFFLOAD_PARAMETERS;
	set->info_buflen = extlen;
	set->info_buf_offset = sizeof(struct rndis_set_request);
	set->dev_vc_handle = 0;

	offload_params = (struct ndis_offload_params *)((ulong)set +
				set->info_buf_offset);
	*offload_params = *req_offloads;
	offload_params->header.type = NDIS_OBJECT_TYPE_DEFAULT;
	offload_params->header.revision = NDIS_OFFLOAD_PARAMETERS_REVISION_3;
	offload_params->header.size = extlen;

	ret = rndis_filter_send_request(rdev, request);
	if (ret != 0)
		goto cleanup;

	wait_for_completion(&request->wait_event);
	set_complete = &request->response_msg.msg.set_complete;
	if (set_complete->status != RNDIS_STATUS_SUCCESS) {
		netdev_err(ndev, "Fail to set offload on host side:0x%x\n",
			   set_complete->status);
		ret = -EINVAL;
	}

cleanup:
	put_rndis_request(rdev, request);
	return ret;
}

int rndis_filter_set_rss_param(struct rndis_device *rdev,
			       const u8 *rss_key)
{
	struct net_device *ndev = rdev->ndev;
	struct rndis_request *request;
	struct rndis_set_request *set;
	struct rndis_set_complete *set_complete;
	u32 extlen = sizeof(struct ndis_recv_scale_param) +
		     4 * ITAB_NUM + NETVSC_HASH_KEYLEN;
	struct ndis_recv_scale_param *rssp;
	u32 *itab;
	u8 *keyp;
	int i, ret;

	request = get_rndis_request(
			rdev, RNDIS_MSG_SET,
			RNDIS_MESSAGE_SIZE(struct rndis_set_request) + extlen);
	if (!request)
		return -ENOMEM;

	set = &request->request_msg.msg.set_req;
	set->oid = OID_GEN_RECEIVE_SCALE_PARAMETERS;
	set->info_buflen = extlen;
	set->info_buf_offset = sizeof(struct rndis_set_request);
	set->dev_vc_handle = 0;

	rssp = (struct ndis_recv_scale_param *)(set + 1);
	rssp->hdr.type = NDIS_OBJECT_TYPE_RSS_PARAMETERS;
	rssp->hdr.rev = NDIS_RECEIVE_SCALE_PARAMETERS_REVISION_2;
	rssp->hdr.size = sizeof(struct ndis_recv_scale_param);
	rssp->flag = 0;
	rssp->hashinfo = NDIS_HASH_FUNC_TOEPLITZ | NDIS_HASH_IPV4 |
			 NDIS_HASH_TCP_IPV4 | NDIS_HASH_IPV6 |
			 NDIS_HASH_TCP_IPV6;
	rssp->indirect_tabsize = 4*ITAB_NUM;
	rssp->indirect_taboffset = sizeof(struct ndis_recv_scale_param);
	rssp->hashkey_size = NETVSC_HASH_KEYLEN;
	rssp->kashkey_offset = rssp->indirect_taboffset +
			       rssp->indirect_tabsize;

	/* Set indirection table entries */
	itab = (u32 *)(rssp + 1);
	for (i = 0; i < ITAB_NUM; i++)
		itab[i] = rdev->rx_table[i];

	/* Set hask key values */
	keyp = (u8 *)((unsigned long)rssp + rssp->kashkey_offset);
	memcpy(keyp, rss_key, NETVSC_HASH_KEYLEN);

	ret = rndis_filter_send_request(rdev, request);
	if (ret != 0)
		goto cleanup;

	wait_for_completion(&request->wait_event);
	set_complete = &request->response_msg.msg.set_complete;
	if (set_complete->status == RNDIS_STATUS_SUCCESS)
		memcpy(rdev->rss_key, rss_key, NETVSC_HASH_KEYLEN);
	else {
		netdev_err(ndev, "Fail to set RSS parameters:0x%x\n",
			   set_complete->status);
		ret = -EINVAL;
	}

cleanup:
	put_rndis_request(rdev, request);
	return ret;
}

static int rndis_filter_query_device_link_status(struct rndis_device *dev,
						 struct netvsc_device *net_device)
{
	u32 size = sizeof(u32);
	u32 link_status;

	return rndis_filter_query_device(dev, net_device,
					 RNDIS_OID_GEN_MEDIA_CONNECT_STATUS,
					 &link_status, &size);
}

static int rndis_filter_query_link_speed(struct rndis_device *dev,
					 struct netvsc_device *net_device)
{
	u32 size = sizeof(u32);
	u32 link_speed;
	struct net_device_context *ndc;
	int ret;

	ret = rndis_filter_query_device(dev, net_device,
					RNDIS_OID_GEN_LINK_SPEED,
					&link_speed, &size);

	if (!ret) {
		ndc = netdev_priv(dev->ndev);

		/* The link speed reported from host is in 100bps unit, so
		 * we convert it to Mbps here.
		 */
		ndc->speed = link_speed / 10000;
	}

	return ret;
}

static int rndis_filter_set_packet_filter(struct rndis_device *dev,
					  u32 new_filter)
{
	struct rndis_request *request;
	struct rndis_set_request *set;
	int ret;

	if (dev->filter == new_filter)
		return 0;

	request = get_rndis_request(dev, RNDIS_MSG_SET,
			RNDIS_MESSAGE_SIZE(struct rndis_set_request) +
			sizeof(u32));
	if (!request)
		return -ENOMEM;

	/* Setup the rndis set */
	set = &request->request_msg.msg.set_req;
	set->oid = RNDIS_OID_GEN_CURRENT_PACKET_FILTER;
	set->info_buflen = sizeof(u32);
	set->info_buf_offset = sizeof(struct rndis_set_request);

	memcpy((void *)(unsigned long)set + sizeof(struct rndis_set_request),
	       &new_filter, sizeof(u32));

	ret = rndis_filter_send_request(dev, request);
	if (ret == 0) {
		wait_for_completion(&request->wait_event);
		dev->filter = new_filter;
	}

	put_rndis_request(dev, request);

	return ret;
}

static void rndis_set_multicast(struct work_struct *w)
{
	struct rndis_device *rdev
		= container_of(w, struct rndis_device, mcast_work);
	u32 filter = NDIS_PACKET_TYPE_DIRECTED;
	unsigned int flags = rdev->ndev->flags;

	if (flags & IFF_PROMISC) {
		filter = NDIS_PACKET_TYPE_PROMISCUOUS;
	} else {
		if (flags & IFF_ALLMULTI)
<<<<<<< HEAD
			filter |= NDIS_PACKET_TYPE_ALL_MULTICAST;
		if (flags & IFF_BROADCAST)
			filter |= NDIS_PACKET_TYPE_BROADCAST;
=======
			flags |= NDIS_PACKET_TYPE_ALL_MULTICAST;
		if (flags & IFF_BROADCAST)
			flags |= NDIS_PACKET_TYPE_BROADCAST;
>>>>>>> 6686c459
	}

	rndis_filter_set_packet_filter(rdev, filter);
}

void rndis_filter_update(struct netvsc_device *nvdev)
{
	struct rndis_device *rdev = nvdev->extension;

	schedule_work(&rdev->mcast_work);
}

static int rndis_filter_init_device(struct rndis_device *dev,
				    struct netvsc_device *nvdev)
{
	struct rndis_request *request;
	struct rndis_initialize_request *init;
	struct rndis_initialize_complete *init_complete;
	u32 status;
	int ret;

	request = get_rndis_request(dev, RNDIS_MSG_INIT,
			RNDIS_MESSAGE_SIZE(struct rndis_initialize_request));
	if (!request) {
		ret = -ENOMEM;
		goto cleanup;
	}

	/* Setup the rndis set */
	init = &request->request_msg.msg.init_req;
	init->major_ver = RNDIS_MAJOR_VERSION;
	init->minor_ver = RNDIS_MINOR_VERSION;
	init->max_xfer_size = 0x4000;

	dev->state = RNDIS_DEV_INITIALIZING;

	ret = rndis_filter_send_request(dev, request);
	if (ret != 0) {
		dev->state = RNDIS_DEV_UNINITIALIZED;
		goto cleanup;
	}

	wait_for_completion(&request->wait_event);

	init_complete = &request->response_msg.msg.init_complete;
	status = init_complete->status;
	if (status == RNDIS_STATUS_SUCCESS) {
		dev->state = RNDIS_DEV_INITIALIZED;
		nvdev->max_pkt = init_complete->max_pkt_per_msg;
		nvdev->pkt_align = 1 << init_complete->pkt_alignment_factor;
		ret = 0;
	} else {
		dev->state = RNDIS_DEV_UNINITIALIZED;
		ret = -EINVAL;
	}

cleanup:
	if (request)
		put_rndis_request(dev, request);

	return ret;
}

static bool netvsc_device_idle(const struct netvsc_device *nvdev)
{
	int i;

	for (i = 0; i < nvdev->num_chn; i++) {
		const struct netvsc_channel *nvchan = &nvdev->chan_table[i];

		if (nvchan->mrc.first != nvchan->mrc.next)
			return false;

		if (atomic_read(&nvchan->queue_sends) > 0)
			return false;
	}

	return true;
}

static void rndis_filter_halt_device(struct netvsc_device *nvdev,
				     struct rndis_device *dev)
{
	struct rndis_request *request;
	struct rndis_halt_request *halt;

	/* Attempt to do a rndis device halt */
	request = get_rndis_request(dev, RNDIS_MSG_HALT,
				RNDIS_MESSAGE_SIZE(struct rndis_halt_request));
	if (!request)
		goto cleanup;

	/* Setup the rndis set */
	halt = &request->request_msg.msg.halt_req;
	halt->req_id = atomic_inc_return(&dev->new_req_id);

	/* Ignore return since this msg is optional. */
	rndis_filter_send_request(dev, request);

	dev->state = RNDIS_DEV_UNINITIALIZED;

cleanup:
	nvdev->destroy = true;

	/* Force flag to be ordered before waiting */
	wmb();

	/* Wait for all send completions */
	wait_event(nvdev->wait_drain, netvsc_device_idle(nvdev));

	if (request)
		put_rndis_request(dev, request);
}

static int rndis_filter_open_device(struct rndis_device *dev)
{
	int ret;

	if (dev->state != RNDIS_DEV_INITIALIZED)
		return 0;

	ret = rndis_filter_set_packet_filter(dev,
					 NDIS_PACKET_TYPE_BROADCAST |
					 NDIS_PACKET_TYPE_ALL_MULTICAST |
					 NDIS_PACKET_TYPE_DIRECTED);
	if (ret == 0)
		dev->state = RNDIS_DEV_DATAINITIALIZED;

	return ret;
}

static int rndis_filter_close_device(struct rndis_device *dev)
{
	int ret;

	if (dev->state != RNDIS_DEV_DATAINITIALIZED)
		return 0;

	/* Make sure rndis_set_multicast doesn't re-enable filter! */
	cancel_work_sync(&dev->mcast_work);

	ret = rndis_filter_set_packet_filter(dev, 0);
	if (ret == -ENODEV)
		ret = 0;

	if (ret == 0)
		dev->state = RNDIS_DEV_INITIALIZED;

	return ret;
}

static void netvsc_sc_open(struct vmbus_channel *new_sc)
{
	struct net_device *ndev =
		hv_get_drvdata(new_sc->primary_channel->device_obj);
	struct net_device_context *ndev_ctx = netdev_priv(ndev);
	struct netvsc_device *nvscdev;
	u16 chn_index = new_sc->offermsg.offer.sub_channel_index;
	struct netvsc_channel *nvchan;
	int ret;

	/* This is safe because this callback only happens when
	 * new device is being setup and waiting on the channel_init_wait.
	 */
	nvscdev = rcu_dereference_raw(ndev_ctx->nvdev);
	if (!nvscdev || chn_index >= nvscdev->num_chn)
		return;

	nvchan = nvscdev->chan_table + chn_index;

	/* Because the device uses NAPI, all the interrupt batching and
	 * control is done via Net softirq, not the channel handling
	 */
	set_channel_read_mode(new_sc, HV_CALL_ISR);

	/* Set the channel before opening.*/
	nvchan->channel = new_sc;

	ret = vmbus_open(new_sc, netvsc_ring_bytes,
			 netvsc_ring_bytes, NULL, 0,
			 netvsc_channel_cb, nvchan);
	if (ret == 0)
		napi_enable(&nvchan->napi);
	else
		netdev_notice(ndev, "sub channel open failed: %d\n", ret);

	if (atomic_inc_return(&nvscdev->open_chn) == nvscdev->num_chn)
		wake_up(&nvscdev->subchan_open);
}

/* Open sub-channels after completing the handling of the device probe.
 * This breaks overlap of processing the host message for the
 * new primary channel with the initialization of sub-channels.
 */
void rndis_set_subchannel(struct work_struct *w)
{
	struct netvsc_device *nvdev
		= container_of(w, struct netvsc_device, subchan_work);
	struct nvsp_message *init_packet = &nvdev->channel_init_pkt;
	struct net_device_context *ndev_ctx;
	struct rndis_device *rdev;
	struct net_device *ndev;
	struct hv_device *hv_dev;
	int i, ret;

	if (!rtnl_trylock()) {
		schedule_work(w);
		return;
	}

	rdev = nvdev->extension;
	if (!rdev)
		goto unlock;	/* device was removed */

	ndev = rdev->ndev;
	ndev_ctx = netdev_priv(ndev);
	hv_dev = ndev_ctx->device_ctx;

	memset(init_packet, 0, sizeof(struct nvsp_message));
	init_packet->hdr.msg_type = NVSP_MSG5_TYPE_SUBCHANNEL;
	init_packet->msg.v5_msg.subchn_req.op = NVSP_SUBCHANNEL_ALLOCATE;
	init_packet->msg.v5_msg.subchn_req.num_subchannels =
						nvdev->num_chn - 1;
	trace_nvsp_send(ndev, init_packet);

	ret = vmbus_sendpacket(hv_dev->channel, init_packet,
			       sizeof(struct nvsp_message),
			       (unsigned long)init_packet,
			       VM_PKT_DATA_INBAND,
			       VMBUS_DATA_PACKET_FLAG_COMPLETION_REQUESTED);
	if (ret) {
		netdev_err(ndev, "sub channel allocate send failed: %d\n", ret);
		goto failed;
	}

	wait_for_completion(&nvdev->channel_init_wait);
	if (init_packet->msg.v5_msg.subchn_comp.status != NVSP_STAT_SUCCESS) {
		netdev_err(ndev, "sub channel request failed\n");
		goto failed;
	}

	nvdev->num_chn = 1 +
		init_packet->msg.v5_msg.subchn_comp.num_subchannels;

	/* wait for all sub channels to open */
	wait_event(nvdev->subchan_open,
		   atomic_read(&nvdev->open_chn) == nvdev->num_chn);

	/* ignore failues from setting rss parameters, still have channels */
	rndis_filter_set_rss_param(rdev, netvsc_hash_key);

	netif_set_real_num_tx_queues(ndev, nvdev->num_chn);
	netif_set_real_num_rx_queues(ndev, nvdev->num_chn);

	for (i = 0; i < VRSS_SEND_TAB_SIZE; i++)
		ndev_ctx->tx_table[i] = i % nvdev->num_chn;

	netif_device_attach(ndev);
	rtnl_unlock();
	return;

failed:
	/* fallback to only primary channel */
	for (i = 1; i < nvdev->num_chn; i++)
		netif_napi_del(&nvdev->chan_table[i].napi);

	nvdev->max_chn = 1;
	nvdev->num_chn = 1;

	netif_device_attach(ndev);
unlock:
	rtnl_unlock();
}

static int rndis_netdev_set_hwcaps(struct rndis_device *rndis_device,
				   struct netvsc_device *nvdev)
{
	struct net_device *net = rndis_device->ndev;
	struct net_device_context *net_device_ctx = netdev_priv(net);
	struct ndis_offload hwcaps;
	struct ndis_offload_params offloads;
	unsigned int gso_max_size = GSO_MAX_SIZE;
	int ret;

	/* Find HW offload capabilities */
	ret = rndis_query_hwcaps(rndis_device, nvdev, &hwcaps);
	if (ret != 0)
		return ret;

	/* A value of zero means "no change"; now turn on what we want. */
	memset(&offloads, 0, sizeof(struct ndis_offload_params));

	/* Linux does not care about IP checksum, always does in kernel */
	offloads.ip_v4_csum = NDIS_OFFLOAD_PARAMETERS_TX_RX_DISABLED;

	/* Reset previously set hw_features flags */
	net->hw_features &= ~NETVSC_SUPPORTED_HW_FEATURES;
	net_device_ctx->tx_checksum_mask = 0;

	/* Compute tx offload settings based on hw capabilities */
	net->hw_features |= NETIF_F_RXCSUM;

	if ((hwcaps.csum.ip4_txcsum & NDIS_TXCSUM_ALL_TCP4) == NDIS_TXCSUM_ALL_TCP4) {
		/* Can checksum TCP */
		net->hw_features |= NETIF_F_IP_CSUM;
		net_device_ctx->tx_checksum_mask |= TRANSPORT_INFO_IPV4_TCP;

		offloads.tcp_ip_v4_csum = NDIS_OFFLOAD_PARAMETERS_TX_RX_ENABLED;

		if (hwcaps.lsov2.ip4_encap & NDIS_OFFLOAD_ENCAP_8023) {
			offloads.lso_v2_ipv4 = NDIS_OFFLOAD_PARAMETERS_LSOV2_ENABLED;
			net->hw_features |= NETIF_F_TSO;

			if (hwcaps.lsov2.ip4_maxsz < gso_max_size)
				gso_max_size = hwcaps.lsov2.ip4_maxsz;
		}

		if (hwcaps.csum.ip4_txcsum & NDIS_TXCSUM_CAP_UDP4) {
			offloads.udp_ip_v4_csum = NDIS_OFFLOAD_PARAMETERS_TX_RX_ENABLED;
			net_device_ctx->tx_checksum_mask |= TRANSPORT_INFO_IPV4_UDP;
		}
	}

	if ((hwcaps.csum.ip6_txcsum & NDIS_TXCSUM_ALL_TCP6) == NDIS_TXCSUM_ALL_TCP6) {
		net->hw_features |= NETIF_F_IPV6_CSUM;

		offloads.tcp_ip_v6_csum = NDIS_OFFLOAD_PARAMETERS_TX_RX_ENABLED;
		net_device_ctx->tx_checksum_mask |= TRANSPORT_INFO_IPV6_TCP;

		if ((hwcaps.lsov2.ip6_encap & NDIS_OFFLOAD_ENCAP_8023) &&
		    (hwcaps.lsov2.ip6_opts & NDIS_LSOV2_CAP_IP6) == NDIS_LSOV2_CAP_IP6) {
			offloads.lso_v2_ipv6 = NDIS_OFFLOAD_PARAMETERS_LSOV2_ENABLED;
			net->hw_features |= NETIF_F_TSO6;

			if (hwcaps.lsov2.ip6_maxsz < gso_max_size)
				gso_max_size = hwcaps.lsov2.ip6_maxsz;
		}

		if (hwcaps.csum.ip6_txcsum & NDIS_TXCSUM_CAP_UDP6) {
			offloads.udp_ip_v6_csum = NDIS_OFFLOAD_PARAMETERS_TX_RX_ENABLED;
			net_device_ctx->tx_checksum_mask |= TRANSPORT_INFO_IPV6_UDP;
		}
	}

	/* In case some hw_features disappeared we need to remove them from
	 * net->features list as they're no longer supported.
	 */
	net->features &= ~NETVSC_SUPPORTED_HW_FEATURES | net->hw_features;

	netif_set_gso_max_size(net, gso_max_size);

	ret = rndis_filter_set_offload_params(net, nvdev, &offloads);

	return ret;
}

struct netvsc_device *rndis_filter_device_add(struct hv_device *dev,
				      struct netvsc_device_info *device_info)
{
	struct net_device *net = hv_get_drvdata(dev);
	struct netvsc_device *net_device;
	struct rndis_device *rndis_device;
	struct ndis_recv_scale_cap rsscap;
	u32 rsscap_size = sizeof(struct ndis_recv_scale_cap);
	u32 mtu, size;
	u32 num_possible_rss_qs;
	int i, ret;

	rndis_device = get_rndis_device();
	if (!rndis_device)
		return ERR_PTR(-ENODEV);

	/* Let the inner driver handle this first to create the netvsc channel
	 * NOTE! Once the channel is created, we may get a receive callback
	 * (RndisFilterOnReceive()) before this call is completed
	 */
	net_device = netvsc_device_add(dev, device_info);
	if (IS_ERR(net_device)) {
		kfree(rndis_device);
		return net_device;
	}

	/* Initialize the rndis device */
	net_device->max_chn = 1;
	net_device->num_chn = 1;

	net_device->extension = rndis_device;
	rndis_device->ndev = net;

	/* Send the rndis initialization message */
	ret = rndis_filter_init_device(rndis_device, net_device);
	if (ret != 0)
		goto err_dev_remv;

	/* Get the MTU from the host */
	size = sizeof(u32);
	ret = rndis_filter_query_device(rndis_device, net_device,
					RNDIS_OID_GEN_MAXIMUM_FRAME_SIZE,
					&mtu, &size);
	if (ret == 0 && size == sizeof(u32) && mtu < net->mtu)
		net->mtu = mtu;

	/* Get the mac address */
	ret = rndis_filter_query_device_mac(rndis_device, net_device);
	if (ret != 0)
		goto err_dev_remv;

	memcpy(device_info->mac_adr, rndis_device->hw_mac_adr, ETH_ALEN);

	/* Query and set hardware capabilities */
	ret = rndis_netdev_set_hwcaps(rndis_device, net_device);
	if (ret != 0)
		goto err_dev_remv;

	rndis_filter_query_device_link_status(rndis_device, net_device);

	netdev_dbg(net, "Device MAC %pM link state %s\n",
		   rndis_device->hw_mac_adr,
		   rndis_device->link_state ? "down" : "up");

	if (net_device->nvsp_version < NVSP_PROTOCOL_VERSION_5)
		return net_device;

	rndis_filter_query_link_speed(rndis_device, net_device);

	/* vRSS setup */
	memset(&rsscap, 0, rsscap_size);
	ret = rndis_filter_query_device(rndis_device, net_device,
					OID_GEN_RECEIVE_SCALE_CAPABILITIES,
					&rsscap, &rsscap_size);
	if (ret || rsscap.num_recv_que < 2)
		goto out;

	/* This guarantees that num_possible_rss_qs <= num_online_cpus */
	num_possible_rss_qs = min_t(u32, num_online_cpus(),
				    rsscap.num_recv_que);

	net_device->max_chn = min_t(u32, VRSS_CHANNEL_MAX, num_possible_rss_qs);

	/* We will use the given number of channels if available. */
	net_device->num_chn = min(net_device->max_chn, device_info->num_chn);

	for (i = 0; i < ITAB_NUM; i++)
		rndis_device->rx_table[i] = ethtool_rxfh_indir_default(
						i, net_device->num_chn);

	atomic_set(&net_device->open_chn, 1);
	vmbus_set_sc_create_callback(dev->channel, netvsc_sc_open);

	for (i = 1; i < net_device->num_chn; i++) {
		ret = netvsc_alloc_recv_comp_ring(net_device, i);
		if (ret) {
			while (--i != 0)
				vfree(net_device->chan_table[i].mrc.slots);
			goto out;
		}
	}

	for (i = 1; i < net_device->num_chn; i++)
		netif_napi_add(net, &net_device->chan_table[i].napi,
			       netvsc_poll, NAPI_POLL_WEIGHT);

	if (net_device->num_chn > 1)
		schedule_work(&net_device->subchan_work);

out:
	/* if unavailable, just proceed with one queue */
	if (ret) {
		net_device->max_chn = 1;
		net_device->num_chn = 1;
	}

	/* No sub channels, device is ready */
	if (net_device->num_chn == 1)
		netif_device_attach(net);

	return net_device;

err_dev_remv:
	rndis_filter_device_remove(dev, net_device);
	return ERR_PTR(ret);
}

void rndis_filter_device_remove(struct hv_device *dev,
				struct netvsc_device *net_dev)
{
	struct rndis_device *rndis_dev = net_dev->extension;

	/* Don't try and setup sub channels if about to halt */
	cancel_work_sync(&net_dev->subchan_work);

	/* Halt and release the rndis device */
	rndis_filter_halt_device(net_dev, rndis_dev);

	net_dev->extension = NULL;

	netvsc_device_remove(dev);
}

int rndis_filter_open(struct netvsc_device *nvdev)
{
	if (!nvdev)
		return -EINVAL;

	return rndis_filter_open_device(nvdev->extension);
}

int rndis_filter_close(struct netvsc_device *nvdev)
{
	if (!nvdev)
		return -EINVAL;

	return rndis_filter_close_device(nvdev->extension);
}<|MERGE_RESOLUTION|>--- conflicted
+++ resolved
@@ -862,15 +862,9 @@
 		filter = NDIS_PACKET_TYPE_PROMISCUOUS;
 	} else {
 		if (flags & IFF_ALLMULTI)
-<<<<<<< HEAD
 			filter |= NDIS_PACKET_TYPE_ALL_MULTICAST;
 		if (flags & IFF_BROADCAST)
 			filter |= NDIS_PACKET_TYPE_BROADCAST;
-=======
-			flags |= NDIS_PACKET_TYPE_ALL_MULTICAST;
-		if (flags & IFF_BROADCAST)
-			flags |= NDIS_PACKET_TYPE_BROADCAST;
->>>>>>> 6686c459
 	}
 
 	rndis_filter_set_packet_filter(rdev, filter);
@@ -1359,9 +1353,6 @@
 {
 	struct rndis_device *rndis_dev = net_dev->extension;
 
-	/* Don't try and setup sub channels if about to halt */
-	cancel_work_sync(&net_dev->subchan_work);
-
 	/* Halt and release the rndis device */
 	rndis_filter_halt_device(net_dev, rndis_dev);
 
