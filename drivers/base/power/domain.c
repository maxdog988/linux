--- conflicted
+++ resolved
@@ -238,8 +238,6 @@
 static inline void genpd_update_accounting(struct generic_pm_domain *genpd) {}
 #endif
 
-<<<<<<< HEAD
-=======
 /**
  * dev_pm_genpd_set_performance_state- Set performance state of device's power
  * domain.
@@ -329,7 +327,6 @@
 }
 EXPORT_SYMBOL_GPL(dev_pm_genpd_set_performance_state);
 
->>>>>>> 9abd04af
 static int _genpd_power_on(struct generic_pm_domain *genpd, bool timed)
 {
 	unsigned int state_idx = genpd->state_idx;
@@ -2541,7 +2538,6 @@
 			ktime_add(genpd->states[i].idle_time, delta));
 		seq_printf(s, "S%-13i %lld\n", i, msecs);
 	}
-<<<<<<< HEAD
 
 	genpd_unlock(genpd);
 	return ret;
@@ -2650,116 +2646,6 @@
 define_genpd_debugfs_fops(active_time);
 define_genpd_debugfs_fops(total_idle_time);
 define_genpd_debugfs_fops(devices);
-=======
->>>>>>> 9abd04af
-
-	genpd_unlock(genpd);
-	return ret;
-}
-
-static int genpd_active_time_show(struct seq_file *s, void *data)
-{
-	struct generic_pm_domain *genpd = s->private;
-	ktime_t delta = 0;
-	int ret = 0;
-
-	ret = genpd_lock_interruptible(genpd);
-	if (ret)
-		return -ERESTARTSYS;
-
-	if (genpd->status == GPD_STATE_ACTIVE)
-		delta = ktime_sub(ktime_get(), genpd->accounting_time);
-
-	seq_printf(s, "%lld ms\n", ktime_to_ms(
-				ktime_add(genpd->on_time, delta)));
-
-	genpd_unlock(genpd);
-	return ret;
-}
-
-static int genpd_total_idle_time_show(struct seq_file *s, void *data)
-{
-	struct generic_pm_domain *genpd = s->private;
-	ktime_t delta = 0, total = 0;
-	unsigned int i;
-	int ret = 0;
-
-	ret = genpd_lock_interruptible(genpd);
-	if (ret)
-		return -ERESTARTSYS;
-
-	for (i = 0; i < genpd->state_count; i++) {
-
-		if ((genpd->status == GPD_STATE_POWER_OFF) &&
-				(genpd->state_idx == i))
-			delta = ktime_sub(ktime_get(), genpd->accounting_time);
-
-		total = ktime_add(total, genpd->states[i].idle_time);
-	}
-	total = ktime_add(total, delta);
-
-	seq_printf(s, "%lld ms\n", ktime_to_ms(total));
-
-	genpd_unlock(genpd);
-	return ret;
-}
-
-
-static int genpd_devices_show(struct seq_file *s, void *data)
-{
-	struct generic_pm_domain *genpd = s->private;
-	struct pm_domain_data *pm_data;
-	const char *kobj_path;
-	int ret = 0;
-
-	ret = genpd_lock_interruptible(genpd);
-	if (ret)
-		return -ERESTARTSYS;
-
-	list_for_each_entry(pm_data, &genpd->dev_list, list_node) {
-		kobj_path = kobject_get_path(&pm_data->dev->kobj,
-				genpd_is_irq_safe(genpd) ?
-				GFP_ATOMIC : GFP_KERNEL);
-		if (kobj_path == NULL)
-			continue;
-
-		seq_printf(s, "%s\n", kobj_path);
-		kfree(kobj_path);
-	}
-
-	genpd_unlock(genpd);
-	return ret;
-}
-
-#define define_genpd_open_function(name) \
-static int genpd_##name##_open(struct inode *inode, struct file *file) \
-{ \
-	return single_open(file, genpd_##name##_show, inode->i_private); \
-}
-
-define_genpd_open_function(summary);
-define_genpd_open_function(status);
-define_genpd_open_function(sub_domains);
-define_genpd_open_function(idle_states);
-define_genpd_open_function(active_time);
-define_genpd_open_function(total_idle_time);
-define_genpd_open_function(devices);
-
-#define define_genpd_debugfs_fops(name) \
-static const struct file_operations genpd_##name##_fops = { \
-	.open = genpd_##name##_open, \
-	.read = seq_read, \
-	.llseek = seq_lseek, \
-	.release = single_release, \
-}
-
-define_genpd_debugfs_fops(summary);
-define_genpd_debugfs_fops(status);
-define_genpd_debugfs_fops(sub_domains);
-define_genpd_debugfs_fops(idle_states);
-define_genpd_debugfs_fops(active_time);
-define_genpd_debugfs_fops(total_idle_time);
-define_genpd_debugfs_fops(devices);
 
 static int __init genpd_debug_init(void)
 {
@@ -2772,20 +2658,12 @@
 		return -ENOMEM;
 
 	d = debugfs_create_file("pm_genpd_summary", S_IRUGO,
-<<<<<<< HEAD
-			pm_genpd_debugfs_dir, NULL, &genpd_summary_fops);
-=======
 			genpd_debugfs_dir, NULL, &genpd_summary_fops);
->>>>>>> 9abd04af
 	if (!d)
 		return -ENOMEM;
 
 	list_for_each_entry(genpd, &gpd_list, gpd_list_node) {
-<<<<<<< HEAD
-		d = debugfs_create_dir(genpd->name, pm_genpd_debugfs_dir);
-=======
 		d = debugfs_create_dir(genpd->name, genpd_debugfs_dir);
->>>>>>> 9abd04af
 		if (!d)
 			return -ENOMEM;
 
