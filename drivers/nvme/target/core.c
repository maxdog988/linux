/*
 * Common code for the NVMe target.
 * Copyright (c) 2015-2016 HGST, a Western Digital Company.
 *
 * This program is free software; you can redistribute it and/or modify it
 * under the terms and conditions of the GNU General Public License,
 * version 2, as published by the Free Software Foundation.
 *
 * This program is distributed in the hope it will be useful, but WITHOUT
 * ANY WARRANTY; without even the implied warranty of MERCHANTABILITY or
 * FITNESS FOR A PARTICULAR PURPOSE.  See the GNU General Public License for
 * more details.
 */
#define pr_fmt(fmt) KBUILD_MODNAME ": " fmt
#include <linux/module.h>
#include <linux/random.h>
#include <linux/rculist.h>

#include "nvmet.h"

static struct nvmet_fabrics_ops *nvmet_transports[NVMF_TRTYPE_MAX];
static DEFINE_IDA(cntlid_ida);

/*
 * This read/write semaphore is used to synchronize access to configuration
 * information on a target system that will result in discovery log page
 * information change for at least one host.
 * The full list of resources to protected by this semaphore is:
 *
 *  - subsystems list
 *  - per-subsystem allowed hosts list
 *  - allow_any_host subsystem attribute
 *  - nvmet_genctr
 *  - the nvmet_transports array
 *
 * When updating any of those lists/structures write lock should be obtained,
 * while when reading (popolating discovery log page or checking host-subsystem
 * link) read lock is obtained to allow concurrent reads.
 */
DECLARE_RWSEM(nvmet_config_sem);

static struct nvmet_subsys *nvmet_find_get_subsys(struct nvmet_port *port,
		const char *subsysnqn);

u16 nvmet_copy_to_sgl(struct nvmet_req *req, off_t off, const void *buf,
		size_t len)
{
	if (sg_pcopy_from_buffer(req->sg, req->sg_cnt, buf, len, off) != len)
		return NVME_SC_SGL_INVALID_DATA | NVME_SC_DNR;
	return 0;
}

u16 nvmet_copy_from_sgl(struct nvmet_req *req, off_t off, void *buf, size_t len)
{
	if (sg_pcopy_to_buffer(req->sg, req->sg_cnt, buf, len, off) != len)
		return NVME_SC_SGL_INVALID_DATA | NVME_SC_DNR;
	return 0;
}

static unsigned int nvmet_max_nsid(struct nvmet_subsys *subsys)
{
	struct nvmet_ns *ns;

	if (list_empty(&subsys->namespaces))
		return 0;

	ns = list_last_entry(&subsys->namespaces, struct nvmet_ns, dev_link);
	return ns->nsid;
}

static u32 nvmet_async_event_result(struct nvmet_async_event *aen)
{
	return aen->event_type | (aen->event_info << 8) | (aen->log_page << 16);
}

static void nvmet_async_events_free(struct nvmet_ctrl *ctrl)
{
	struct nvmet_req *req;

	while (1) {
		mutex_lock(&ctrl->lock);
		if (!ctrl->nr_async_event_cmds) {
			mutex_unlock(&ctrl->lock);
			return;
		}

		req = ctrl->async_event_cmds[--ctrl->nr_async_event_cmds];
		mutex_unlock(&ctrl->lock);
		nvmet_req_complete(req, NVME_SC_INTERNAL | NVME_SC_DNR);
	}
}

static void nvmet_async_event_work(struct work_struct *work)
{
	struct nvmet_ctrl *ctrl =
		container_of(work, struct nvmet_ctrl, async_event_work);
	struct nvmet_async_event *aen;
	struct nvmet_req *req;

	while (1) {
		mutex_lock(&ctrl->lock);
		aen = list_first_entry_or_null(&ctrl->async_events,
				struct nvmet_async_event, entry);
		if (!aen || !ctrl->nr_async_event_cmds) {
			mutex_unlock(&ctrl->lock);
			return;
		}

		req = ctrl->async_event_cmds[--ctrl->nr_async_event_cmds];
		nvmet_set_result(req, nvmet_async_event_result(aen));

		list_del(&aen->entry);
		kfree(aen);

		mutex_unlock(&ctrl->lock);
		nvmet_req_complete(req, 0);
	}
}

static void nvmet_add_async_event(struct nvmet_ctrl *ctrl, u8 event_type,
		u8 event_info, u8 log_page)
{
	struct nvmet_async_event *aen;

	aen = kmalloc(sizeof(*aen), GFP_KERNEL);
	if (!aen)
		return;

	aen->event_type = event_type;
	aen->event_info = event_info;
	aen->log_page = log_page;

	mutex_lock(&ctrl->lock);
	list_add_tail(&aen->entry, &ctrl->async_events);
	mutex_unlock(&ctrl->lock);

	schedule_work(&ctrl->async_event_work);
}

int nvmet_register_transport(struct nvmet_fabrics_ops *ops)
{
	int ret = 0;

	down_write(&nvmet_config_sem);
	if (nvmet_transports[ops->type])
		ret = -EINVAL;
	else
		nvmet_transports[ops->type] = ops;
	up_write(&nvmet_config_sem);

	return ret;
}
EXPORT_SYMBOL_GPL(nvmet_register_transport);

void nvmet_unregister_transport(struct nvmet_fabrics_ops *ops)
{
	down_write(&nvmet_config_sem);
	nvmet_transports[ops->type] = NULL;
	up_write(&nvmet_config_sem);
}
EXPORT_SYMBOL_GPL(nvmet_unregister_transport);

int nvmet_enable_port(struct nvmet_port *port)
{
	struct nvmet_fabrics_ops *ops;
	int ret;

	lockdep_assert_held(&nvmet_config_sem);

	ops = nvmet_transports[port->disc_addr.trtype];
	if (!ops) {
		up_write(&nvmet_config_sem);
		request_module("nvmet-transport-%d", port->disc_addr.trtype);
		down_write(&nvmet_config_sem);
		ops = nvmet_transports[port->disc_addr.trtype];
		if (!ops) {
			pr_err("transport type %d not supported\n",
				port->disc_addr.trtype);
			return -EINVAL;
		}
	}

	if (!try_module_get(ops->owner))
		return -EINVAL;

	ret = ops->add_port(port);
	if (ret) {
		module_put(ops->owner);
		return ret;
	}

	port->enabled = true;
	return 0;
}

void nvmet_disable_port(struct nvmet_port *port)
{
	struct nvmet_fabrics_ops *ops;

	lockdep_assert_held(&nvmet_config_sem);

	port->enabled = false;

	ops = nvmet_transports[port->disc_addr.trtype];
	ops->remove_port(port);
	module_put(ops->owner);
}

static void nvmet_keep_alive_timer(struct work_struct *work)
{
	struct nvmet_ctrl *ctrl = container_of(to_delayed_work(work),
			struct nvmet_ctrl, ka_work);

	pr_err("ctrl %d keep-alive timer (%d seconds) expired!\n",
		ctrl->cntlid, ctrl->kato);

	nvmet_ctrl_fatal_error(ctrl);
}

static void nvmet_start_keep_alive_timer(struct nvmet_ctrl *ctrl)
{
	pr_debug("ctrl %d start keep-alive timer for %d secs\n",
		ctrl->cntlid, ctrl->kato);

	INIT_DELAYED_WORK(&ctrl->ka_work, nvmet_keep_alive_timer);
	schedule_delayed_work(&ctrl->ka_work, ctrl->kato * HZ);
}

static void nvmet_stop_keep_alive_timer(struct nvmet_ctrl *ctrl)
{
	pr_debug("ctrl %d stop keep-alive\n", ctrl->cntlid);

	cancel_delayed_work_sync(&ctrl->ka_work);
}

static struct nvmet_ns *__nvmet_find_namespace(struct nvmet_ctrl *ctrl,
		__le32 nsid)
{
	struct nvmet_ns *ns;

	list_for_each_entry_rcu(ns, &ctrl->subsys->namespaces, dev_link) {
		if (ns->nsid == le32_to_cpu(nsid))
			return ns;
	}

	return NULL;
}

struct nvmet_ns *nvmet_find_namespace(struct nvmet_ctrl *ctrl, __le32 nsid)
{
	struct nvmet_ns *ns;

	rcu_read_lock();
	ns = __nvmet_find_namespace(ctrl, nsid);
	if (ns)
		percpu_ref_get(&ns->ref);
	rcu_read_unlock();

	return ns;
}

static void nvmet_destroy_namespace(struct percpu_ref *ref)
{
	struct nvmet_ns *ns = container_of(ref, struct nvmet_ns, ref);

	complete(&ns->disable_done);
}

void nvmet_put_namespace(struct nvmet_ns *ns)
{
	percpu_ref_put(&ns->ref);
}

int nvmet_ns_enable(struct nvmet_ns *ns)
{
	struct nvmet_subsys *subsys = ns->subsys;
	struct nvmet_ctrl *ctrl;
	int ret = 0;

	mutex_lock(&subsys->lock);
	if (ns->enabled)
		goto out_unlock;

	ns->bdev = blkdev_get_by_path(ns->device_path, FMODE_READ | FMODE_WRITE,
			NULL);
	if (IS_ERR(ns->bdev)) {
		pr_err("failed to open block device %s: (%ld)\n",
		       ns->device_path, PTR_ERR(ns->bdev));
		ret = PTR_ERR(ns->bdev);
		ns->bdev = NULL;
		goto out_unlock;
	}

	ns->size = i_size_read(ns->bdev->bd_inode);
	ns->blksize_shift = blksize_bits(bdev_logical_block_size(ns->bdev));

	ret = percpu_ref_init(&ns->ref, nvmet_destroy_namespace,
				0, GFP_KERNEL);
	if (ret)
		goto out_blkdev_put;

	if (ns->nsid > subsys->max_nsid)
		subsys->max_nsid = ns->nsid;

	/*
	 * The namespaces list needs to be sorted to simplify the implementation
	 * of the Identify Namepace List subcommand.
	 */
	if (list_empty(&subsys->namespaces)) {
		list_add_tail_rcu(&ns->dev_link, &subsys->namespaces);
	} else {
		struct nvmet_ns *old;

		list_for_each_entry_rcu(old, &subsys->namespaces, dev_link) {
			BUG_ON(ns->nsid == old->nsid);
			if (ns->nsid < old->nsid)
				break;
		}

		list_add_tail_rcu(&ns->dev_link, &old->dev_link);
	}

	list_for_each_entry(ctrl, &subsys->ctrls, subsys_entry)
		nvmet_add_async_event(ctrl, NVME_AER_TYPE_NOTICE, 0, 0);

	ns->enabled = true;
	ret = 0;
out_unlock:
	mutex_unlock(&subsys->lock);
	return ret;
out_blkdev_put:
	blkdev_put(ns->bdev, FMODE_WRITE|FMODE_READ);
	ns->bdev = NULL;
	goto out_unlock;
}

void nvmet_ns_disable(struct nvmet_ns *ns)
{
	struct nvmet_subsys *subsys = ns->subsys;
	struct nvmet_ctrl *ctrl;

	mutex_lock(&subsys->lock);
	if (!ns->enabled)
		goto out_unlock;

	ns->enabled = false;
	list_del_rcu(&ns->dev_link);
	if (ns->nsid == subsys->max_nsid)
		subsys->max_nsid = nvmet_max_nsid(subsys);
	mutex_unlock(&subsys->lock);

	/*
	 * Now that we removed the namespaces from the lookup list, we
	 * can kill the per_cpu ref and wait for any remaining references
	 * to be dropped, as well as a RCU grace period for anyone only
	 * using the namepace under rcu_read_lock().  Note that we can't
	 * use call_rcu here as we need to ensure the namespaces have
	 * been fully destroyed before unloading the module.
	 */
	percpu_ref_kill(&ns->ref);
	synchronize_rcu();
	wait_for_completion(&ns->disable_done);
	percpu_ref_exit(&ns->ref);

	mutex_lock(&subsys->lock);
	list_for_each_entry(ctrl, &subsys->ctrls, subsys_entry)
		nvmet_add_async_event(ctrl, NVME_AER_TYPE_NOTICE, 0, 0);

	if (ns->bdev)
		blkdev_put(ns->bdev, FMODE_WRITE|FMODE_READ);
out_unlock:
	mutex_unlock(&subsys->lock);
}

void nvmet_ns_free(struct nvmet_ns *ns)
{
	nvmet_ns_disable(ns);

	kfree(ns->device_path);
	kfree(ns);
}

struct nvmet_ns *nvmet_ns_alloc(struct nvmet_subsys *subsys, u32 nsid)
{
	struct nvmet_ns *ns;

	ns = kzalloc(sizeof(*ns), GFP_KERNEL);
	if (!ns)
		return NULL;

	INIT_LIST_HEAD(&ns->dev_link);
	init_completion(&ns->disable_done);

	ns->nsid = nsid;
	ns->subsys = subsys;
	uuid_gen(&ns->uuid);

	return ns;
}

static void __nvmet_req_complete(struct nvmet_req *req, u16 status)
{
	u32 old_sqhd, new_sqhd;
	u16 sqhd;

	if (status)
		nvmet_set_status(req, status);

<<<<<<< HEAD
	if (req->sq->size)
		req->sq->sqhd = (req->sq->sqhd + 1) % req->sq->size;
	req->rsp->sq_head = cpu_to_le16(req->sq->sqhd);
=======
	if (req->sq->size) {
		do {
			old_sqhd = req->sq->sqhd;
			new_sqhd = (old_sqhd + 1) % req->sq->size;
		} while (cmpxchg(&req->sq->sqhd, old_sqhd, new_sqhd) !=
					old_sqhd);
	}
	sqhd = req->sq->sqhd & 0x0000FFFF;
	req->rsp->sq_head = cpu_to_le16(sqhd);
>>>>>>> 9abd04af
	req->rsp->sq_id = cpu_to_le16(req->sq->qid);
	req->rsp->command_id = req->cmd->common.command_id;

	if (req->ns)
		nvmet_put_namespace(req->ns);
	req->ops->queue_response(req);
}

void nvmet_req_complete(struct nvmet_req *req, u16 status)
{
	__nvmet_req_complete(req, status);
	percpu_ref_put(&req->sq->ref);
}
EXPORT_SYMBOL_GPL(nvmet_req_complete);

void nvmet_cq_setup(struct nvmet_ctrl *ctrl, struct nvmet_cq *cq,
		u16 qid, u16 size)
{
	cq->qid = qid;
	cq->size = size;

	ctrl->cqs[qid] = cq;
}

void nvmet_sq_setup(struct nvmet_ctrl *ctrl, struct nvmet_sq *sq,
		u16 qid, u16 size)
{
	sq->sqhd = 0;
	sq->qid = qid;
	sq->size = size;

	ctrl->sqs[qid] = sq;
}

static void nvmet_confirm_sq(struct percpu_ref *ref)
{
	struct nvmet_sq *sq = container_of(ref, struct nvmet_sq, ref);

	complete(&sq->confirm_done);
}

void nvmet_sq_destroy(struct nvmet_sq *sq)
{
	/*
	 * If this is the admin queue, complete all AERs so that our
	 * queue doesn't have outstanding requests on it.
	 */
	if (sq->ctrl && sq->ctrl->sqs && sq->ctrl->sqs[0] == sq)
		nvmet_async_events_free(sq->ctrl);
	percpu_ref_kill_and_confirm(&sq->ref, nvmet_confirm_sq);
	wait_for_completion(&sq->confirm_done);
	wait_for_completion(&sq->free_done);
	percpu_ref_exit(&sq->ref);

	if (sq->ctrl) {
		nvmet_ctrl_put(sq->ctrl);
		sq->ctrl = NULL; /* allows reusing the queue later */
	}
}
EXPORT_SYMBOL_GPL(nvmet_sq_destroy);

static void nvmet_sq_free(struct percpu_ref *ref)
{
	struct nvmet_sq *sq = container_of(ref, struct nvmet_sq, ref);

	complete(&sq->free_done);
}

int nvmet_sq_init(struct nvmet_sq *sq)
{
	int ret;

	ret = percpu_ref_init(&sq->ref, nvmet_sq_free, 0, GFP_KERNEL);
	if (ret) {
		pr_err("percpu_ref init failed!\n");
		return ret;
	}
	init_completion(&sq->free_done);
	init_completion(&sq->confirm_done);

	return 0;
}
EXPORT_SYMBOL_GPL(nvmet_sq_init);

bool nvmet_req_init(struct nvmet_req *req, struct nvmet_cq *cq,
		struct nvmet_sq *sq, struct nvmet_fabrics_ops *ops)
{
	u8 flags = req->cmd->common.flags;
	u16 status;

	req->cq = cq;
	req->sq = sq;
	req->ops = ops;
	req->sg = NULL;
	req->sg_cnt = 0;
	req->transfer_len = 0;
	req->rsp->status = 0;

	/* no support for fused commands yet */
	if (unlikely(flags & (NVME_CMD_FUSE_FIRST | NVME_CMD_FUSE_SECOND))) {
		status = NVME_SC_INVALID_FIELD | NVME_SC_DNR;
		goto fail;
	}

	/* either variant of SGLs is fine, as we don't support metadata */
	if (unlikely((flags & NVME_CMD_SGL_ALL) != NVME_CMD_SGL_METABUF &&
		     (flags & NVME_CMD_SGL_ALL) != NVME_CMD_SGL_METASEG)) {
		status = NVME_SC_INVALID_FIELD | NVME_SC_DNR;
		goto fail;
	}

	if (unlikely(!req->sq->ctrl))
		/* will return an error for any Non-connect command: */
		status = nvmet_parse_connect_cmd(req);
	else if (likely(req->sq->qid != 0))
		status = nvmet_parse_io_cmd(req);
	else if (req->cmd->common.opcode == nvme_fabrics_command)
		status = nvmet_parse_fabrics_cmd(req);
	else if (req->sq->ctrl->subsys->type == NVME_NQN_DISC)
		status = nvmet_parse_discovery_cmd(req);
	else
		status = nvmet_parse_admin_cmd(req);

	if (status)
		goto fail;

	if (unlikely(!percpu_ref_tryget_live(&sq->ref))) {
		status = NVME_SC_INVALID_FIELD | NVME_SC_DNR;
		goto fail;
	}

	return true;

fail:
	__nvmet_req_complete(req, status);
	return false;
}
EXPORT_SYMBOL_GPL(nvmet_req_init);

void nvmet_req_uninit(struct nvmet_req *req)
{
	percpu_ref_put(&req->sq->ref);
}
EXPORT_SYMBOL_GPL(nvmet_req_uninit);

void nvmet_req_execute(struct nvmet_req *req)
{
	if (unlikely(req->data_len != req->transfer_len))
		nvmet_req_complete(req, NVME_SC_SGL_INVALID_DATA | NVME_SC_DNR);
	else
		req->execute(req);
}
EXPORT_SYMBOL_GPL(nvmet_req_execute);

static inline bool nvmet_cc_en(u32 cc)
{
	return (cc >> NVME_CC_EN_SHIFT) & 0x1;
}

static inline u8 nvmet_cc_css(u32 cc)
{
	return (cc >> NVME_CC_CSS_SHIFT) & 0x7;
}

static inline u8 nvmet_cc_mps(u32 cc)
{
	return (cc >> NVME_CC_MPS_SHIFT) & 0xf;
}

static inline u8 nvmet_cc_ams(u32 cc)
{
	return (cc >> NVME_CC_AMS_SHIFT) & 0x7;
}

static inline u8 nvmet_cc_shn(u32 cc)
{
	return (cc >> NVME_CC_SHN_SHIFT) & 0x3;
}

static inline u8 nvmet_cc_iosqes(u32 cc)
{
	return (cc >> NVME_CC_IOSQES_SHIFT) & 0xf;
}

static inline u8 nvmet_cc_iocqes(u32 cc)
{
	return (cc >> NVME_CC_IOCQES_SHIFT) & 0xf;
}

static void nvmet_start_ctrl(struct nvmet_ctrl *ctrl)
{
	lockdep_assert_held(&ctrl->lock);

	if (nvmet_cc_iosqes(ctrl->cc) != NVME_NVM_IOSQES ||
	    nvmet_cc_iocqes(ctrl->cc) != NVME_NVM_IOCQES ||
	    nvmet_cc_mps(ctrl->cc) != 0 ||
	    nvmet_cc_ams(ctrl->cc) != 0 ||
	    nvmet_cc_css(ctrl->cc) != 0) {
		ctrl->csts = NVME_CSTS_CFS;
		return;
	}

	ctrl->csts = NVME_CSTS_RDY;
}

static void nvmet_clear_ctrl(struct nvmet_ctrl *ctrl)
{
	lockdep_assert_held(&ctrl->lock);

	/* XXX: tear down queues? */
	ctrl->csts &= ~NVME_CSTS_RDY;
	ctrl->cc = 0;
}

void nvmet_update_cc(struct nvmet_ctrl *ctrl, u32 new)
{
	u32 old;

	mutex_lock(&ctrl->lock);
	old = ctrl->cc;
	ctrl->cc = new;

	if (nvmet_cc_en(new) && !nvmet_cc_en(old))
		nvmet_start_ctrl(ctrl);
	if (!nvmet_cc_en(new) && nvmet_cc_en(old))
		nvmet_clear_ctrl(ctrl);
	if (nvmet_cc_shn(new) && !nvmet_cc_shn(old)) {
		nvmet_clear_ctrl(ctrl);
		ctrl->csts |= NVME_CSTS_SHST_CMPLT;
	}
	if (!nvmet_cc_shn(new) && nvmet_cc_shn(old))
		ctrl->csts &= ~NVME_CSTS_SHST_CMPLT;
	mutex_unlock(&ctrl->lock);
}

static void nvmet_init_cap(struct nvmet_ctrl *ctrl)
{
	/* command sets supported: NVMe command set: */
	ctrl->cap = (1ULL << 37);
	/* CC.EN timeout in 500msec units: */
	ctrl->cap |= (15ULL << 24);
	/* maximum queue entries supported: */
	ctrl->cap |= NVMET_QUEUE_SIZE - 1;
}

u16 nvmet_ctrl_find_get(const char *subsysnqn, const char *hostnqn, u16 cntlid,
		struct nvmet_req *req, struct nvmet_ctrl **ret)
{
	struct nvmet_subsys *subsys;
	struct nvmet_ctrl *ctrl;
	u16 status = 0;

	subsys = nvmet_find_get_subsys(req->port, subsysnqn);
	if (!subsys) {
		pr_warn("connect request for invalid subsystem %s!\n",
			subsysnqn);
		req->rsp->result.u32 = IPO_IATTR_CONNECT_DATA(subsysnqn);
		return NVME_SC_CONNECT_INVALID_PARAM | NVME_SC_DNR;
	}

	mutex_lock(&subsys->lock);
	list_for_each_entry(ctrl, &subsys->ctrls, subsys_entry) {
		if (ctrl->cntlid == cntlid) {
			if (strncmp(hostnqn, ctrl->hostnqn, NVMF_NQN_SIZE)) {
				pr_warn("hostnqn mismatch.\n");
				continue;
			}
			if (!kref_get_unless_zero(&ctrl->ref))
				continue;

			*ret = ctrl;
			goto out;
		}
	}

	pr_warn("could not find controller %d for subsys %s / host %s\n",
		cntlid, subsysnqn, hostnqn);
	req->rsp->result.u32 = IPO_IATTR_CONNECT_DATA(cntlid);
	status = NVME_SC_CONNECT_INVALID_PARAM | NVME_SC_DNR;

out:
	mutex_unlock(&subsys->lock);
	nvmet_subsys_put(subsys);
	return status;
}

u16 nvmet_check_ctrl_status(struct nvmet_req *req, struct nvme_command *cmd)
{
	if (unlikely(!(req->sq->ctrl->cc & NVME_CC_ENABLE))) {
		pr_err("got io cmd %d while CC.EN == 0 on qid = %d\n",
		       cmd->common.opcode, req->sq->qid);
		return NVME_SC_CMD_SEQ_ERROR | NVME_SC_DNR;
	}

	if (unlikely(!(req->sq->ctrl->csts & NVME_CSTS_RDY))) {
		pr_err("got io cmd %d while CSTS.RDY == 0 on qid = %d\n",
		       cmd->common.opcode, req->sq->qid);
		req->ns = NULL;
		return NVME_SC_CMD_SEQ_ERROR | NVME_SC_DNR;
	}
	return 0;
}

static bool __nvmet_host_allowed(struct nvmet_subsys *subsys,
		const char *hostnqn)
{
	struct nvmet_host_link *p;

	if (subsys->allow_any_host)
		return true;

	list_for_each_entry(p, &subsys->hosts, entry) {
		if (!strcmp(nvmet_host_name(p->host), hostnqn))
			return true;
	}

	return false;
}

static bool nvmet_host_discovery_allowed(struct nvmet_req *req,
		const char *hostnqn)
{
	struct nvmet_subsys_link *s;

	list_for_each_entry(s, &req->port->subsystems, entry) {
		if (__nvmet_host_allowed(s->subsys, hostnqn))
			return true;
	}

	return false;
}

bool nvmet_host_allowed(struct nvmet_req *req, struct nvmet_subsys *subsys,
		const char *hostnqn)
{
	lockdep_assert_held(&nvmet_config_sem);

	if (subsys->type == NVME_NQN_DISC)
		return nvmet_host_discovery_allowed(req, hostnqn);
	else
		return __nvmet_host_allowed(subsys, hostnqn);
}

u16 nvmet_alloc_ctrl(const char *subsysnqn, const char *hostnqn,
		struct nvmet_req *req, u32 kato, struct nvmet_ctrl **ctrlp)
{
	struct nvmet_subsys *subsys;
	struct nvmet_ctrl *ctrl;
	int ret;
	u16 status;

	status = NVME_SC_CONNECT_INVALID_PARAM | NVME_SC_DNR;
	subsys = nvmet_find_get_subsys(req->port, subsysnqn);
	if (!subsys) {
		pr_warn("connect request for invalid subsystem %s!\n",
			subsysnqn);
		req->rsp->result.u32 = IPO_IATTR_CONNECT_DATA(subsysnqn);
		goto out;
	}

	status = NVME_SC_CONNECT_INVALID_PARAM | NVME_SC_DNR;
	down_read(&nvmet_config_sem);
	if (!nvmet_host_allowed(req, subsys, hostnqn)) {
		pr_info("connect by host %s for subsystem %s not allowed\n",
			hostnqn, subsysnqn);
		req->rsp->result.u32 = IPO_IATTR_CONNECT_DATA(hostnqn);
		up_read(&nvmet_config_sem);
		status = NVME_SC_CONNECT_INVALID_HOST | NVME_SC_DNR;
		goto out_put_subsystem;
	}
	up_read(&nvmet_config_sem);

	status = NVME_SC_INTERNAL;
	ctrl = kzalloc(sizeof(*ctrl), GFP_KERNEL);
	if (!ctrl)
		goto out_put_subsystem;
	mutex_init(&ctrl->lock);

	nvmet_init_cap(ctrl);

	INIT_WORK(&ctrl->async_event_work, nvmet_async_event_work);
	INIT_LIST_HEAD(&ctrl->async_events);

	memcpy(ctrl->subsysnqn, subsysnqn, NVMF_NQN_SIZE);
	memcpy(ctrl->hostnqn, hostnqn, NVMF_NQN_SIZE);

	kref_init(&ctrl->ref);
	ctrl->subsys = subsys;

	ctrl->cqs = kcalloc(subsys->max_qid + 1,
			sizeof(struct nvmet_cq *),
			GFP_KERNEL);
	if (!ctrl->cqs)
		goto out_free_ctrl;

	ctrl->sqs = kcalloc(subsys->max_qid + 1,
			sizeof(struct nvmet_sq *),
			GFP_KERNEL);
	if (!ctrl->sqs)
		goto out_free_cqs;

	ret = ida_simple_get(&cntlid_ida,
			     NVME_CNTLID_MIN, NVME_CNTLID_MAX,
			     GFP_KERNEL);
	if (ret < 0) {
		status = NVME_SC_CONNECT_CTRL_BUSY | NVME_SC_DNR;
		goto out_free_sqs;
	}
	ctrl->cntlid = ret;

	ctrl->ops = req->ops;
	if (ctrl->subsys->type == NVME_NQN_DISC) {
		/* Don't accept keep-alive timeout for discovery controllers */
		if (kato) {
			status = NVME_SC_INVALID_FIELD | NVME_SC_DNR;
			goto out_free_sqs;
		}

		/*
		 * Discovery controllers use some arbitrary high value in order
		 * to cleanup stale discovery sessions
		 *
		 * From the latest base diff RC:
		 * "The Keep Alive command is not supported by
		 * Discovery controllers. A transport may specify a
		 * fixed Discovery controller activity timeout value
		 * (e.g., 2 minutes).  If no commands are received
		 * by a Discovery controller within that time
		 * period, the controller may perform the
		 * actions for Keep Alive Timer expiration".
		 */
		ctrl->kato = NVMET_DISC_KATO;
	} else {
		/* keep-alive timeout in seconds */
		ctrl->kato = DIV_ROUND_UP(kato, 1000);
	}
	nvmet_start_keep_alive_timer(ctrl);

	mutex_lock(&subsys->lock);
	list_add_tail(&ctrl->subsys_entry, &subsys->ctrls);
	mutex_unlock(&subsys->lock);

	*ctrlp = ctrl;
	return 0;

out_free_sqs:
	kfree(ctrl->sqs);
out_free_cqs:
	kfree(ctrl->cqs);
out_free_ctrl:
	kfree(ctrl);
out_put_subsystem:
	nvmet_subsys_put(subsys);
out:
	return status;
}

static void nvmet_ctrl_free(struct kref *ref)
{
	struct nvmet_ctrl *ctrl = container_of(ref, struct nvmet_ctrl, ref);
	struct nvmet_subsys *subsys = ctrl->subsys;

	nvmet_stop_keep_alive_timer(ctrl);

	mutex_lock(&subsys->lock);
	list_del(&ctrl->subsys_entry);
	mutex_unlock(&subsys->lock);

	flush_work(&ctrl->async_event_work);
	cancel_work_sync(&ctrl->fatal_err_work);

	ida_simple_remove(&cntlid_ida, ctrl->cntlid);
	nvmet_subsys_put(subsys);

	kfree(ctrl->sqs);
	kfree(ctrl->cqs);
	kfree(ctrl);
}

void nvmet_ctrl_put(struct nvmet_ctrl *ctrl)
{
	kref_put(&ctrl->ref, nvmet_ctrl_free);
}

static void nvmet_fatal_error_handler(struct work_struct *work)
{
	struct nvmet_ctrl *ctrl =
			container_of(work, struct nvmet_ctrl, fatal_err_work);

	pr_err("ctrl %d fatal error occurred!\n", ctrl->cntlid);
	ctrl->ops->delete_ctrl(ctrl);
}

void nvmet_ctrl_fatal_error(struct nvmet_ctrl *ctrl)
{
	mutex_lock(&ctrl->lock);
	if (!(ctrl->csts & NVME_CSTS_CFS)) {
		ctrl->csts |= NVME_CSTS_CFS;
		INIT_WORK(&ctrl->fatal_err_work, nvmet_fatal_error_handler);
		schedule_work(&ctrl->fatal_err_work);
	}
	mutex_unlock(&ctrl->lock);
}
EXPORT_SYMBOL_GPL(nvmet_ctrl_fatal_error);

static struct nvmet_subsys *nvmet_find_get_subsys(struct nvmet_port *port,
		const char *subsysnqn)
{
	struct nvmet_subsys_link *p;

	if (!port)
		return NULL;

	if (!strncmp(NVME_DISC_SUBSYS_NAME, subsysnqn,
			NVMF_NQN_SIZE)) {
		if (!kref_get_unless_zero(&nvmet_disc_subsys->ref))
			return NULL;
		return nvmet_disc_subsys;
	}

	down_read(&nvmet_config_sem);
	list_for_each_entry(p, &port->subsystems, entry) {
		if (!strncmp(p->subsys->subsysnqn, subsysnqn,
				NVMF_NQN_SIZE)) {
			if (!kref_get_unless_zero(&p->subsys->ref))
				break;
			up_read(&nvmet_config_sem);
			return p->subsys;
		}
	}
	up_read(&nvmet_config_sem);
	return NULL;
}

struct nvmet_subsys *nvmet_subsys_alloc(const char *subsysnqn,
		enum nvme_subsys_type type)
{
	struct nvmet_subsys *subsys;

	subsys = kzalloc(sizeof(*subsys), GFP_KERNEL);
	if (!subsys)
		return NULL;

	subsys->ver = NVME_VS(1, 3, 0); /* NVMe 1.3.0 */
	/* generate a random serial number as our controllers are ephemeral: */
	get_random_bytes(&subsys->serial, sizeof(subsys->serial));

	switch (type) {
	case NVME_NQN_NVME:
		subsys->max_qid = NVMET_NR_QUEUES;
		break;
	case NVME_NQN_DISC:
		subsys->max_qid = 0;
		break;
	default:
		pr_err("%s: Unknown Subsystem type - %d\n", __func__, type);
		kfree(subsys);
		return NULL;
	}
	subsys->type = type;
	subsys->subsysnqn = kstrndup(subsysnqn, NVMF_NQN_SIZE,
			GFP_KERNEL);
	if (!subsys->subsysnqn) {
		kfree(subsys);
		return NULL;
	}

	kref_init(&subsys->ref);

	mutex_init(&subsys->lock);
	INIT_LIST_HEAD(&subsys->namespaces);
	INIT_LIST_HEAD(&subsys->ctrls);
	INIT_LIST_HEAD(&subsys->hosts);

	return subsys;
}

static void nvmet_subsys_free(struct kref *ref)
{
	struct nvmet_subsys *subsys =
		container_of(ref, struct nvmet_subsys, ref);

	WARN_ON_ONCE(!list_empty(&subsys->namespaces));

	kfree(subsys->subsysnqn);
	kfree(subsys);
}

void nvmet_subsys_del_ctrls(struct nvmet_subsys *subsys)
{
	struct nvmet_ctrl *ctrl;

	mutex_lock(&subsys->lock);
	list_for_each_entry(ctrl, &subsys->ctrls, subsys_entry)
		ctrl->ops->delete_ctrl(ctrl);
	mutex_unlock(&subsys->lock);
}

void nvmet_subsys_put(struct nvmet_subsys *subsys)
{
	kref_put(&subsys->ref, nvmet_subsys_free);
}

static int __init nvmet_init(void)
{
	int error;

	error = nvmet_init_discovery();
	if (error)
		goto out;

	error = nvmet_init_configfs();
	if (error)
		goto out_exit_discovery;
	return 0;

out_exit_discovery:
	nvmet_exit_discovery();
out:
	return error;
}

static void __exit nvmet_exit(void)
{
	nvmet_exit_configfs();
	nvmet_exit_discovery();
	ida_destroy(&cntlid_ida);

	BUILD_BUG_ON(sizeof(struct nvmf_disc_rsp_page_entry) != 1024);
	BUILD_BUG_ON(sizeof(struct nvmf_disc_rsp_page_hdr) != 1024);
}

module_init(nvmet_init);
module_exit(nvmet_exit);

MODULE_LICENSE("GPL v2");<|MERGE_RESOLUTION|>--- conflicted
+++ resolved
@@ -406,11 +406,6 @@
 	if (status)
 		nvmet_set_status(req, status);
 
-<<<<<<< HEAD
-	if (req->sq->size)
-		req->sq->sqhd = (req->sq->sqhd + 1) % req->sq->size;
-	req->rsp->sq_head = cpu_to_le16(req->sq->sqhd);
-=======
 	if (req->sq->size) {
 		do {
 			old_sqhd = req->sq->sqhd;
@@ -420,7 +415,6 @@
 	}
 	sqhd = req->sq->sqhd & 0x0000FFFF;
 	req->rsp->sq_head = cpu_to_le16(sqhd);
->>>>>>> 9abd04af
 	req->rsp->sq_id = cpu_to_le16(req->sq->qid);
 	req->rsp->command_id = req->cmd->common.command_id;
 
