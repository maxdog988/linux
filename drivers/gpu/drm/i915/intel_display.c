--- conflicted
+++ resolved
@@ -14268,13 +14268,7 @@
 		addr = obj->phys_handle->busaddr;
 
 	intel_crtc->cursor_addr = addr;
-<<<<<<< HEAD
 	intel_crtc_update_cursor(crtc, state);
-=======
-
-	if (crtc->state->active)
-		intel_crtc_update_cursor(crtc, state->visible);
->>>>>>> 1df59b84
 }
 
 static struct drm_plane *intel_cursor_plane_create(struct drm_device *dev,
