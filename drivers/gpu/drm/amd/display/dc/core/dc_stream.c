--- conflicted
+++ resolved
@@ -198,12 +198,7 @@
 	for (i = 0; i < MAX_PIPES; i++) {
 		struct pipe_ctx *pipe_ctx = &res_ctx->pipe_ctx[i];
 
-<<<<<<< HEAD
-		if (pipe_ctx->stream != stream || (!pipe_ctx->plane_res.xfm &&
-		    !pipe_ctx->plane_res.dpp) || !pipe_ctx->plane_res.ipp)
-=======
 		if (pipe_ctx->stream != stream)
->>>>>>> 33d009cd
 			continue;
 		if (pipe_ctx->top_pipe && pipe_ctx->plane_state != pipe_ctx->top_pipe->plane_state)
 			continue;
