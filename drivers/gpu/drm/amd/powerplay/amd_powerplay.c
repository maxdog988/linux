/*
 * Copyright 2015 Advanced Micro Devices, Inc.
 *
 * Permission is hereby granted, free of charge, to any person obtaining a
 * copy of this software and associated documentation files (the "Software"),
 * to deal in the Software without restriction, including without limitation
 * the rights to use, copy, modify, merge, publish, distribute, sublicense,
 * and/or sell copies of the Software, and to permit persons to whom the
 * Software is furnished to do so, subject to the following conditions:
 *
 * The above copyright notice and this permission notice shall be included in
 * all copies or substantial portions of the Software.
 *
 * THE SOFTWARE IS PROVIDED "AS IS", WITHOUT WARRANTY OF ANY KIND, EXPRESS OR
 * IMPLIED, INCLUDING BUT NOT LIMITED TO THE WARRANTIES OF MERCHANTABILITY,
 * FITNESS FOR A PARTICULAR PURPOSE AND NONINFRINGEMENT.  IN NO EVENT SHALL
 * THE COPYRIGHT HOLDER(S) OR AUTHOR(S) BE LIABLE FOR ANY CLAIM, DAMAGES OR
 * OTHER LIABILITY, WHETHER IN AN ACTION OF CONTRACT, TORT OR OTHERWISE,
 * ARISING FROM, OUT OF OR IN CONNECTION WITH THE SOFTWARE OR THE USE OR
 * OTHER DEALINGS IN THE SOFTWARE.
 *
 */
#include "pp_debug.h"
#include <linux/types.h>
#include <linux/kernel.h>
#include <linux/gfp.h>
#include <linux/slab.h>
#include "amd_shared.h"
#include "amd_powerplay.h"
#include "power_state.h"
#include "amdgpu.h"
#include "hwmgr.h"

#define PP_DPM_DISABLED 0xCCCC

static int pp_dpm_dispatch_tasks(void *handle, enum amd_pp_task task_id,
		enum amd_pm_state_type *user_state);

static const struct amd_pm_funcs pp_dpm_funcs;

static inline int pp_check(struct pp_hwmgr *hwmgr)
{
	if (hwmgr == NULL || hwmgr->smumgr_funcs == NULL)
		return -EINVAL;

	if (hwmgr->pm_en == 0 || hwmgr->hwmgr_func == NULL)
		return PP_DPM_DISABLED;

	return 0;
}

static int amd_powerplay_create(struct amdgpu_device *adev)
{
	struct pp_hwmgr *hwmgr;

	if (adev == NULL)
		return -EINVAL;

	hwmgr = kzalloc(sizeof(struct pp_hwmgr), GFP_KERNEL);
	if (hwmgr == NULL)
		return -ENOMEM;

	hwmgr->adev = adev;
	hwmgr->pm_en = (amdgpu_dpm != 0 && !amdgpu_sriov_vf(adev)) ? true : false;
	hwmgr->device = amdgpu_cgs_create_device(adev);
	mutex_init(&hwmgr->smu_lock);
	hwmgr->chip_family = adev->family;
	hwmgr->chip_id = adev->asic_type;
	hwmgr->feature_mask = amdgpu_pp_feature_mask;
	adev->powerplay.pp_handle = hwmgr;
	adev->powerplay.pp_funcs = &pp_dpm_funcs;
	return 0;
}


static int amd_powerplay_destroy(struct amdgpu_device *adev)
{
	struct pp_hwmgr *hwmgr = adev->powerplay.pp_handle;

	kfree(hwmgr->hardcode_pp_table);
	hwmgr->hardcode_pp_table = NULL;

	kfree(hwmgr);
	hwmgr = NULL;

	return 0;
}

static int pp_early_init(void *handle)
{
	int ret;
	struct amdgpu_device *adev = handle;

	ret = amd_powerplay_create(adev);

	if (ret != 0)
		return ret;

	ret = hwmgr_early_init(adev->powerplay.pp_handle);
	if (ret)
		return -EINVAL;

	return 0;
}

static int pp_sw_init(void *handle)
{
	struct amdgpu_device *adev = handle;
	struct pp_hwmgr *hwmgr = adev->powerplay.pp_handle;
	int ret = 0;

	ret = pp_check(hwmgr);

	if (ret >= 0) {
		if (hwmgr->smumgr_funcs->smu_init == NULL)
			return -EINVAL;

		ret = hwmgr->smumgr_funcs->smu_init(hwmgr);

		phm_register_irq_handlers(hwmgr);

		pr_debug("amdgpu: powerplay sw initialized\n");
	}

	return ret;
}

static int pp_sw_fini(void *handle)
{
	struct amdgpu_device *adev = handle;
	struct pp_hwmgr *hwmgr = adev->powerplay.pp_handle;
	int ret = 0;

	ret = pp_check(hwmgr);
	if (ret >= 0) {
		if (hwmgr->smumgr_funcs->smu_fini != NULL)
			hwmgr->smumgr_funcs->smu_fini(hwmgr);
	}

	if (adev->firmware.load_type == AMDGPU_FW_LOAD_SMU)
		amdgpu_ucode_fini_bo(adev);

	return 0;
}

static int pp_hw_init(void *handle)
{
	int ret = 0;
	struct amdgpu_device *adev = handle;
	struct pp_hwmgr *hwmgr = adev->powerplay.pp_handle;

	if (adev->firmware.load_type == AMDGPU_FW_LOAD_SMU)
		amdgpu_ucode_init_bo(adev);

	ret = pp_check(hwmgr);

	if (ret >= 0) {
		if (hwmgr->smumgr_funcs->start_smu == NULL)
			return -EINVAL;

		if (hwmgr->smumgr_funcs->start_smu(hwmgr)) {
			pr_err("smc start failed\n");
<<<<<<< HEAD
			hwmgr->smumgr_funcs->smu_fini(pp_handle->hwmgr);
=======
			hwmgr->smumgr_funcs->smu_fini(hwmgr);
>>>>>>> 33d009cd
			return -EINVAL;
		}
		if (ret == PP_DPM_DISABLED)
			goto exit;
		ret = hwmgr_hw_init(hwmgr);
		if (ret)
			goto exit;
	}
	return ret;
exit:
	hwmgr->pm_en = 0;
	cgs_notify_dpm_enabled(hwmgr->device, false);
	return 0;

}

static int pp_hw_fini(void *handle)
{
	struct amdgpu_device *adev = handle;
	struct pp_hwmgr *hwmgr = adev->powerplay.pp_handle;
	int ret = 0;

	ret = pp_check(hwmgr);
	if (ret == 0)
		hwmgr_hw_fini(hwmgr);

	return 0;
}

static int pp_late_init(void *handle)
{
	struct amdgpu_device *adev = handle;
	struct pp_hwmgr *hwmgr = adev->powerplay.pp_handle;
	int ret = 0;

	ret = pp_check(hwmgr);

	if (ret == 0)
		pp_dpm_dispatch_tasks(hwmgr,
					AMD_PP_TASK_COMPLETE_INIT, NULL);

	return 0;
}

static void pp_late_fini(void *handle)
{
	struct amdgpu_device *adev = handle;

	amd_powerplay_destroy(adev);
}


static bool pp_is_idle(void *handle)
{
	return false;
}

static int pp_wait_for_idle(void *handle)
{
	return 0;
}

static int pp_sw_reset(void *handle)
{
	return 0;
}

static int pp_set_powergating_state(void *handle,
				    enum amd_powergating_state state)
{
	struct amdgpu_device *adev = handle;
	struct pp_hwmgr *hwmgr = adev->powerplay.pp_handle;
	int ret = 0;

	ret = pp_check(hwmgr);

	if (ret)
		return ret;

	if (hwmgr->hwmgr_func->enable_per_cu_power_gating == NULL) {
		pr_info("%s was not implemented.\n", __func__);
		return 0;
	}

	/* Enable/disable GFX per cu powergating through SMU */
	return hwmgr->hwmgr_func->enable_per_cu_power_gating(hwmgr,
			state == AMD_PG_STATE_GATE);
}

static int pp_suspend(void *handle)
{
	struct amdgpu_device *adev = handle;
	struct pp_hwmgr *hwmgr = adev->powerplay.pp_handle;
	int ret = 0;

	ret = pp_check(hwmgr);
	if (ret == 0)
		hwmgr_hw_suspend(hwmgr);
	return 0;
}

static int pp_resume(void *handle)
{
	struct amdgpu_device *adev = handle;
	struct pp_hwmgr *hwmgr = adev->powerplay.pp_handle;
	int ret;

	ret = pp_check(hwmgr);

	if (ret < 0)
		return ret;

	if (hwmgr->smumgr_funcs->start_smu == NULL)
		return -EINVAL;

	if (hwmgr->smumgr_funcs->start_smu(hwmgr)) {
		pr_err("smc start failed\n");
		hwmgr->smumgr_funcs->smu_fini(hwmgr);
		return -EINVAL;
	}

	if (ret == PP_DPM_DISABLED)
		return 0;

	return hwmgr_hw_resume(hwmgr);
}

static int pp_set_clockgating_state(void *handle,
					  enum amd_clockgating_state state)
{
	return 0;
}

static const struct amd_ip_funcs pp_ip_funcs = {
	.name = "powerplay",
	.early_init = pp_early_init,
	.late_init = pp_late_init,
	.sw_init = pp_sw_init,
	.sw_fini = pp_sw_fini,
	.hw_init = pp_hw_init,
	.hw_fini = pp_hw_fini,
	.late_fini = pp_late_fini,
	.suspend = pp_suspend,
	.resume = pp_resume,
	.is_idle = pp_is_idle,
	.wait_for_idle = pp_wait_for_idle,
	.soft_reset = pp_sw_reset,
	.set_clockgating_state = pp_set_clockgating_state,
	.set_powergating_state = pp_set_powergating_state,
};

const struct amdgpu_ip_block_version pp_smu_ip_block =
{
	.type = AMD_IP_BLOCK_TYPE_SMC,
	.major = 1,
	.minor = 0,
	.rev = 0,
	.funcs = &pp_ip_funcs,
};

static int pp_dpm_load_fw(void *handle)
{
	return 0;
}

static int pp_dpm_fw_loading_complete(void *handle)
{
	return 0;
}

static int pp_set_clockgating_by_smu(void *handle, uint32_t msg_id)
{
	struct pp_hwmgr *hwmgr = handle;
	int ret = 0;

	ret = pp_check(hwmgr);

	if (ret)
		return ret;

	if (hwmgr->hwmgr_func->update_clock_gatings == NULL) {
		pr_info("%s was not implemented.\n", __func__);
		return 0;
	}

	return hwmgr->hwmgr_func->update_clock_gatings(hwmgr, &msg_id);
}

static void pp_dpm_en_umd_pstate(struct pp_hwmgr  *hwmgr,
						enum amd_dpm_forced_level *level)
{
	uint32_t profile_mode_mask = AMD_DPM_FORCED_LEVEL_PROFILE_STANDARD |
					AMD_DPM_FORCED_LEVEL_PROFILE_MIN_SCLK |
					AMD_DPM_FORCED_LEVEL_PROFILE_MIN_MCLK |
					AMD_DPM_FORCED_LEVEL_PROFILE_PEAK;

	if (!(hwmgr->dpm_level & profile_mode_mask)) {
		/* enter umd pstate, save current level, disable gfx cg*/
		if (*level & profile_mode_mask) {
			hwmgr->saved_dpm_level = hwmgr->dpm_level;
			hwmgr->en_umd_pstate = true;
			cgs_set_clockgating_state(hwmgr->device,
						AMD_IP_BLOCK_TYPE_GFX,
						AMD_CG_STATE_UNGATE);
			cgs_set_powergating_state(hwmgr->device,
					AMD_IP_BLOCK_TYPE_GFX,
					AMD_PG_STATE_UNGATE);
		}
	} else {
		/* exit umd pstate, restore level, enable gfx cg*/
		if (!(*level & profile_mode_mask)) {
			if (*level == AMD_DPM_FORCED_LEVEL_PROFILE_EXIT)
				*level = hwmgr->saved_dpm_level;
			hwmgr->en_umd_pstate = false;
			cgs_set_clockgating_state(hwmgr->device,
					AMD_IP_BLOCK_TYPE_GFX,
					AMD_CG_STATE_GATE);
			cgs_set_powergating_state(hwmgr->device,
					AMD_IP_BLOCK_TYPE_GFX,
					AMD_PG_STATE_GATE);
		}
	}
}

static int pp_dpm_force_performance_level(void *handle,
					enum amd_dpm_forced_level level)
{
	struct pp_hwmgr *hwmgr = handle;
	int ret = 0;

	ret = pp_check(hwmgr);

	if (ret)
		return ret;

	if (level == hwmgr->dpm_level)
		return 0;

	mutex_lock(&hwmgr->smu_lock);
	pp_dpm_en_umd_pstate(hwmgr, &level);
	hwmgr->request_dpm_level = level;
	hwmgr_handle_task(hwmgr, AMD_PP_TASK_READJUST_POWER_STATE, NULL);
	mutex_unlock(&hwmgr->smu_lock);

	return 0;
}

static enum amd_dpm_forced_level pp_dpm_get_performance_level(
								void *handle)
{
	struct pp_hwmgr *hwmgr = handle;
	int ret = 0;
	enum amd_dpm_forced_level level;

	ret = pp_check(hwmgr);

	if (ret)
		return ret;

	mutex_lock(&hwmgr->smu_lock);
	level = hwmgr->dpm_level;
	mutex_unlock(&hwmgr->smu_lock);
	return level;
}

static uint32_t pp_dpm_get_sclk(void *handle, bool low)
{
	struct pp_hwmgr *hwmgr = handle;
	int ret = 0;
	uint32_t clk = 0;

	ret = pp_check(hwmgr);

	if (ret)
		return ret;

	if (hwmgr->hwmgr_func->get_sclk == NULL) {
		pr_info("%s was not implemented.\n", __func__);
		return 0;
	}
	mutex_lock(&hwmgr->smu_lock);
	clk = hwmgr->hwmgr_func->get_sclk(hwmgr, low);
	mutex_unlock(&hwmgr->smu_lock);
	return clk;
}

static uint32_t pp_dpm_get_mclk(void *handle, bool low)
{
	struct pp_hwmgr *hwmgr = handle;
	int ret = 0;
	uint32_t clk = 0;

	ret = pp_check(hwmgr);

	if (ret)
		return ret;

	if (hwmgr->hwmgr_func->get_mclk == NULL) {
		pr_info("%s was not implemented.\n", __func__);
		return 0;
	}
	mutex_lock(&hwmgr->smu_lock);
	clk = hwmgr->hwmgr_func->get_mclk(hwmgr, low);
	mutex_unlock(&hwmgr->smu_lock);
	return clk;
}

static void pp_dpm_powergate_vce(void *handle, bool gate)
{
	struct pp_hwmgr *hwmgr = handle;
	int ret = 0;

	ret = pp_check(hwmgr);

	if (ret)
		return;

	if (hwmgr->hwmgr_func->powergate_vce == NULL) {
		pr_info("%s was not implemented.\n", __func__);
		return;
	}
	mutex_lock(&hwmgr->smu_lock);
	hwmgr->hwmgr_func->powergate_vce(hwmgr, gate);
	mutex_unlock(&hwmgr->smu_lock);
}

static void pp_dpm_powergate_uvd(void *handle, bool gate)
{
	struct pp_hwmgr *hwmgr = handle;
	int ret = 0;

	ret = pp_check(hwmgr);

	if (ret)
		return;

	if (hwmgr->hwmgr_func->powergate_uvd == NULL) {
		pr_info("%s was not implemented.\n", __func__);
		return;
	}
	mutex_lock(&hwmgr->smu_lock);
	hwmgr->hwmgr_func->powergate_uvd(hwmgr, gate);
	mutex_unlock(&hwmgr->smu_lock);
}

static int pp_dpm_dispatch_tasks(void *handle, enum amd_pp_task task_id,
		enum amd_pm_state_type *user_state)
{
	int ret = 0;
	struct pp_hwmgr *hwmgr = handle;

	ret = pp_check(hwmgr);

	if (ret)
		return ret;

	mutex_lock(&hwmgr->smu_lock);
	ret = hwmgr_handle_task(hwmgr, task_id, user_state);
	mutex_unlock(&hwmgr->smu_lock);

	return ret;
}

static enum amd_pm_state_type pp_dpm_get_current_power_state(void *handle)
{
	struct pp_hwmgr *hwmgr = handle;
	struct pp_power_state *state;
	int ret = 0;
	enum amd_pm_state_type pm_type;

	ret = pp_check(hwmgr);

	if (ret)
		return ret;

	if (hwmgr->current_ps == NULL)
		return -EINVAL;

	mutex_lock(&hwmgr->smu_lock);

	state = hwmgr->current_ps;

	switch (state->classification.ui_label) {
	case PP_StateUILabel_Battery:
		pm_type = POWER_STATE_TYPE_BATTERY;
		break;
	case PP_StateUILabel_Balanced:
		pm_type = POWER_STATE_TYPE_BALANCED;
		break;
	case PP_StateUILabel_Performance:
		pm_type = POWER_STATE_TYPE_PERFORMANCE;
		break;
	default:
		if (state->classification.flags & PP_StateClassificationFlag_Boot)
			pm_type = POWER_STATE_TYPE_INTERNAL_BOOT;
		else
			pm_type = POWER_STATE_TYPE_DEFAULT;
		break;
	}
	mutex_unlock(&hwmgr->smu_lock);

	return pm_type;
}

static void pp_dpm_set_fan_control_mode(void *handle, uint32_t mode)
{
	struct pp_hwmgr *hwmgr = handle;
	int ret = 0;

	ret = pp_check(hwmgr);

	if (ret)
		return;

	if (hwmgr->hwmgr_func->set_fan_control_mode == NULL) {
		pr_info("%s was not implemented.\n", __func__);
		return;
	}
	mutex_lock(&hwmgr->smu_lock);
	hwmgr->hwmgr_func->set_fan_control_mode(hwmgr, mode);
	mutex_unlock(&hwmgr->smu_lock);
}

static uint32_t pp_dpm_get_fan_control_mode(void *handle)
{
	struct pp_hwmgr *hwmgr = handle;
	int ret = 0;
	uint32_t mode = 0;

	ret = pp_check(hwmgr);

	if (ret)
		return ret;

	if (hwmgr->hwmgr_func->get_fan_control_mode == NULL) {
		pr_info("%s was not implemented.\n", __func__);
		return 0;
	}
	mutex_lock(&hwmgr->smu_lock);
	mode = hwmgr->hwmgr_func->get_fan_control_mode(hwmgr);
	mutex_unlock(&hwmgr->smu_lock);
	return mode;
}

static int pp_dpm_set_fan_speed_percent(void *handle, uint32_t percent)
{
	struct pp_hwmgr *hwmgr = handle;
	int ret = 0;

	ret = pp_check(hwmgr);

	if (ret)
		return ret;

	if (hwmgr->hwmgr_func->set_fan_speed_percent == NULL) {
		pr_info("%s was not implemented.\n", __func__);
		return 0;
	}
	mutex_lock(&hwmgr->smu_lock);
	ret = hwmgr->hwmgr_func->set_fan_speed_percent(hwmgr, percent);
	mutex_unlock(&hwmgr->smu_lock);
	return ret;
}

static int pp_dpm_get_fan_speed_percent(void *handle, uint32_t *speed)
{
	struct pp_hwmgr *hwmgr = handle;
	int ret = 0;

	ret = pp_check(hwmgr);

	if (ret)
		return ret;

	if (hwmgr->hwmgr_func->get_fan_speed_percent == NULL) {
		pr_info("%s was not implemented.\n", __func__);
		return 0;
	}

	mutex_lock(&hwmgr->smu_lock);
	ret = hwmgr->hwmgr_func->get_fan_speed_percent(hwmgr, speed);
	mutex_unlock(&hwmgr->smu_lock);
	return ret;
}

static int pp_dpm_get_fan_speed_rpm(void *handle, uint32_t *rpm)
{
	struct pp_hwmgr *hwmgr = handle;
	int ret = 0;

	ret = pp_check(hwmgr);

	if (ret)
		return ret;

	if (hwmgr->hwmgr_func->get_fan_speed_rpm == NULL)
		return -EINVAL;

	mutex_lock(&hwmgr->smu_lock);
	ret = hwmgr->hwmgr_func->get_fan_speed_rpm(hwmgr, rpm);
	mutex_unlock(&hwmgr->smu_lock);
	return ret;
}

static int pp_dpm_get_pp_num_states(void *handle,
		struct pp_states_info *data)
{
	struct pp_hwmgr *hwmgr = handle;
	int i;
	int ret = 0;

	memset(data, 0, sizeof(*data));

	ret = pp_check(hwmgr);

	if (ret)
		return ret;

	if (hwmgr->ps == NULL)
		return -EINVAL;

	mutex_lock(&hwmgr->smu_lock);

	data->nums = hwmgr->num_ps;

	for (i = 0; i < hwmgr->num_ps; i++) {
		struct pp_power_state *state = (struct pp_power_state *)
				((unsigned long)hwmgr->ps + i * hwmgr->ps_size);
		switch (state->classification.ui_label) {
		case PP_StateUILabel_Battery:
			data->states[i] = POWER_STATE_TYPE_BATTERY;
			break;
		case PP_StateUILabel_Balanced:
			data->states[i] = POWER_STATE_TYPE_BALANCED;
			break;
		case PP_StateUILabel_Performance:
			data->states[i] = POWER_STATE_TYPE_PERFORMANCE;
			break;
		default:
			if (state->classification.flags & PP_StateClassificationFlag_Boot)
				data->states[i] = POWER_STATE_TYPE_INTERNAL_BOOT;
			else
				data->states[i] = POWER_STATE_TYPE_DEFAULT;
		}
	}
	mutex_unlock(&hwmgr->smu_lock);
	return 0;
}

static int pp_dpm_get_pp_table(void *handle, char **table)
{
	struct pp_hwmgr *hwmgr = handle;
	int ret = 0;
	int size = 0;

	ret = pp_check(hwmgr);

	if (ret)
		return ret;

	if (!hwmgr->soft_pp_table)
		return -EINVAL;

	mutex_lock(&hwmgr->smu_lock);
	*table = (char *)hwmgr->soft_pp_table;
	size = hwmgr->soft_pp_table_size;
	mutex_unlock(&hwmgr->smu_lock);
	return size;
}

static int amd_powerplay_reset(void *handle)
{
	struct pp_hwmgr *hwmgr = handle;
	int ret;

	ret = pp_check(hwmgr);
	if (ret)
		return ret;

	ret = hwmgr_hw_fini(hwmgr);
	if (ret)
		return ret;

	ret = hwmgr_hw_init(hwmgr);
	if (ret)
		return ret;

	return hwmgr_handle_task(hwmgr, AMD_PP_TASK_COMPLETE_INIT, NULL);
}

static int pp_dpm_set_pp_table(void *handle, const char *buf, size_t size)
{
	struct pp_hwmgr *hwmgr = handle;
	int ret = 0;

	ret = pp_check(hwmgr);

	if (ret)
		return ret;

	mutex_lock(&hwmgr->smu_lock);
	if (!hwmgr->hardcode_pp_table) {
		hwmgr->hardcode_pp_table = kmemdup(hwmgr->soft_pp_table,
						   hwmgr->soft_pp_table_size,
						   GFP_KERNEL);
		if (!hwmgr->hardcode_pp_table) {
			mutex_unlock(&hwmgr->smu_lock);
			return -ENOMEM;
		}
	}

	memcpy(hwmgr->hardcode_pp_table, buf, size);

	hwmgr->soft_pp_table = hwmgr->hardcode_pp_table;
	mutex_unlock(&hwmgr->smu_lock);

	ret = amd_powerplay_reset(handle);
	if (ret)
		return ret;

	if (hwmgr->hwmgr_func->avfs_control) {
		ret = hwmgr->hwmgr_func->avfs_control(hwmgr, false);
		if (ret)
			return ret;
	}

	return 0;
}

static int pp_dpm_force_clock_level(void *handle,
		enum pp_clock_type type, uint32_t mask)
{
	struct pp_hwmgr *hwmgr = handle;
	int ret = 0;

	ret = pp_check(hwmgr);

	if (ret)
		return ret;

	if (hwmgr->hwmgr_func->force_clock_level == NULL) {
		pr_info("%s was not implemented.\n", __func__);
		return 0;
	}
	mutex_lock(&hwmgr->smu_lock);
	if (hwmgr->dpm_level == AMD_DPM_FORCED_LEVEL_MANUAL)
		ret = hwmgr->hwmgr_func->force_clock_level(hwmgr, type, mask);
	else
		ret = -EINVAL;
	mutex_unlock(&hwmgr->smu_lock);
	return ret;
}

static int pp_dpm_print_clock_levels(void *handle,
		enum pp_clock_type type, char *buf)
{
	struct pp_hwmgr *hwmgr = handle;
	int ret = 0;

	ret = pp_check(hwmgr);

	if (ret)
		return ret;

	if (hwmgr->hwmgr_func->print_clock_levels == NULL) {
		pr_info("%s was not implemented.\n", __func__);
		return 0;
	}
	mutex_lock(&hwmgr->smu_lock);
	ret = hwmgr->hwmgr_func->print_clock_levels(hwmgr, type, buf);
	mutex_unlock(&hwmgr->smu_lock);
	return ret;
}

static int pp_dpm_get_sclk_od(void *handle)
{
	struct pp_hwmgr *hwmgr = handle;
	int ret = 0;

	ret = pp_check(hwmgr);

	if (ret)
		return ret;

	if (hwmgr->hwmgr_func->get_sclk_od == NULL) {
		pr_info("%s was not implemented.\n", __func__);
		return 0;
	}
	mutex_lock(&hwmgr->smu_lock);
	ret = hwmgr->hwmgr_func->get_sclk_od(hwmgr);
	mutex_unlock(&hwmgr->smu_lock);
	return ret;
}

static int pp_dpm_set_sclk_od(void *handle, uint32_t value)
{
	struct pp_hwmgr *hwmgr = handle;
	int ret = 0;

	ret = pp_check(hwmgr);

	if (ret)
		return ret;

	if (hwmgr->hwmgr_func->set_sclk_od == NULL) {
		pr_info("%s was not implemented.\n", __func__);
		return 0;
	}

	mutex_lock(&hwmgr->smu_lock);
	ret = hwmgr->hwmgr_func->set_sclk_od(hwmgr, value);
	mutex_unlock(&hwmgr->smu_lock);
	return ret;
}

static int pp_dpm_get_mclk_od(void *handle)
{
	struct pp_hwmgr *hwmgr = handle;
	int ret = 0;

	ret = pp_check(hwmgr);

	if (ret)
		return ret;

	if (hwmgr->hwmgr_func->get_mclk_od == NULL) {
		pr_info("%s was not implemented.\n", __func__);
		return 0;
	}
	mutex_lock(&hwmgr->smu_lock);
	ret = hwmgr->hwmgr_func->get_mclk_od(hwmgr);
	mutex_unlock(&hwmgr->smu_lock);
	return ret;
}

static int pp_dpm_set_mclk_od(void *handle, uint32_t value)
{
	struct pp_hwmgr *hwmgr = handle;
	int ret = 0;

	ret = pp_check(hwmgr);

	if (ret)
		return ret;

	if (hwmgr->hwmgr_func->set_mclk_od == NULL) {
		pr_info("%s was not implemented.\n", __func__);
		return 0;
	}
	mutex_lock(&hwmgr->smu_lock);
	ret = hwmgr->hwmgr_func->set_mclk_od(hwmgr, value);
	mutex_unlock(&hwmgr->smu_lock);
	return ret;
}

static int pp_dpm_read_sensor(void *handle, int idx,
			      void *value, int *size)
{
	struct pp_hwmgr *hwmgr = handle;
	int ret = 0;

	ret = pp_check(hwmgr);
	if (ret)
		return ret;

	if (value == NULL)
		return -EINVAL;

	switch (idx) {
	case AMDGPU_PP_SENSOR_STABLE_PSTATE_SCLK:
		*((uint32_t *)value) = hwmgr->pstate_sclk;
		return 0;
	case AMDGPU_PP_SENSOR_STABLE_PSTATE_MCLK:
		*((uint32_t *)value) = hwmgr->pstate_mclk;
		return 0;
	default:
		mutex_lock(&hwmgr->smu_lock);
		ret = hwmgr->hwmgr_func->read_sensor(hwmgr, idx, value, size);
		mutex_unlock(&hwmgr->smu_lock);
		return ret;
	}
}

static struct amd_vce_state*
pp_dpm_get_vce_clock_state(void *handle, unsigned idx)
{
	struct pp_hwmgr *hwmgr = handle;
	int ret = 0;

	ret = pp_check(hwmgr);

	if (ret)
		return NULL;

	if (hwmgr && idx < hwmgr->num_vce_state_tables)
		return &hwmgr->vce_states[idx];
	return NULL;
}

static int pp_get_power_profile_mode(void *handle, char *buf)
{
	struct pp_hwmgr *hwmgr = handle;

	if (!buf || pp_check(hwmgr))
		return -EINVAL;

	if (hwmgr->hwmgr_func->get_power_profile_mode == NULL) {
		pr_info("%s was not implemented.\n", __func__);
		return snprintf(buf, PAGE_SIZE, "\n");
	}

	return hwmgr->hwmgr_func->get_power_profile_mode(hwmgr, buf);
}

static int pp_set_power_profile_mode(void *handle, long *input, uint32_t size)
{
	struct pp_hwmgr *hwmgr = handle;
	int ret = -EINVAL;

	if (pp_check(hwmgr))
		return -EINVAL;

	if (hwmgr->hwmgr_func->set_power_profile_mode == NULL) {
		pr_info("%s was not implemented.\n", __func__);
		return -EINVAL;
	}
	mutex_lock(&hwmgr->smu_lock);
	if (hwmgr->dpm_level == AMD_DPM_FORCED_LEVEL_MANUAL)
		ret = hwmgr->hwmgr_func->set_power_profile_mode(hwmgr, input, size);
	mutex_unlock(&hwmgr->smu_lock);
	return ret;
}

static int pp_odn_edit_dpm_table(void *handle, uint32_t type, long *input, uint32_t size)
{
	struct pp_hwmgr *hwmgr = handle;

	if (pp_check(hwmgr))
		return -EINVAL;

	if (hwmgr->hwmgr_func->odn_edit_dpm_table == NULL) {
		pr_info("%s was not implemented.\n", __func__);
		return -EINVAL;
	}

	return hwmgr->hwmgr_func->odn_edit_dpm_table(hwmgr, type, input, size);
}

static int pp_dpm_switch_power_profile(void *handle,
		enum PP_SMC_POWER_PROFILE type, bool en)
{
	struct pp_hwmgr *hwmgr = handle;
	long workload;
	uint32_t index;

	if (pp_check(hwmgr))
		return -EINVAL;

	if (hwmgr->hwmgr_func->set_power_profile_mode == NULL) {
		pr_info("%s was not implemented.\n", __func__);
		return -EINVAL;
	}

	if (!(type < PP_SMC_POWER_PROFILE_CUSTOM))
		return -EINVAL;

	mutex_lock(&hwmgr->smu_lock);

	if (!en) {
		hwmgr->workload_mask &= ~(1 << hwmgr->workload_prority[type]);
		index = fls(hwmgr->workload_mask);
		index = index > 0 && index <= Workload_Policy_Max ? index - 1 : 0;
		workload = hwmgr->workload_setting[index];
	} else {
		hwmgr->workload_mask |= (1 << hwmgr->workload_prority[type]);
		index = fls(hwmgr->workload_mask);
		index = index <= Workload_Policy_Max ? index - 1 : 0;
		workload = hwmgr->workload_setting[index];
	}

	if (hwmgr->dpm_level != AMD_DPM_FORCED_LEVEL_MANUAL)
		hwmgr->hwmgr_func->set_power_profile_mode(hwmgr, &workload, 0);
	mutex_unlock(&hwmgr->smu_lock);

	return 0;
}

static int pp_dpm_notify_smu_memory_info(void *handle,
					uint32_t virtual_addr_low,
					uint32_t virtual_addr_hi,
					uint32_t mc_addr_low,
					uint32_t mc_addr_hi,
					uint32_t size)
{
	struct pp_hwmgr *hwmgr = handle;
	int ret = 0;

	ret = pp_check(hwmgr);

	if (ret)
		return ret;

	if (hwmgr->hwmgr_func->notify_cac_buffer_info == NULL) {
		pr_info("%s was not implemented.\n", __func__);
		return -EINVAL;
	}

	mutex_lock(&hwmgr->smu_lock);

	ret = hwmgr->hwmgr_func->notify_cac_buffer_info(hwmgr, virtual_addr_low,
					virtual_addr_hi, mc_addr_low, mc_addr_hi,
					size);

	mutex_unlock(&hwmgr->smu_lock);

	return ret;
}

static int pp_set_power_limit(void *handle, uint32_t limit)
{
	struct pp_hwmgr *hwmgr = handle;
	int ret = 0;

	ret = pp_check(hwmgr);

	if (ret)
		return ret;

	if (hwmgr->hwmgr_func->set_power_limit == NULL) {
		pr_info("%s was not implemented.\n", __func__);
		return -EINVAL;
	}

	if (limit == 0)
		limit = hwmgr->default_power_limit;

	if (limit > hwmgr->default_power_limit)
		return -EINVAL;

	mutex_lock(&hwmgr->smu_lock);
	hwmgr->hwmgr_func->set_power_limit(hwmgr, limit);
	hwmgr->power_limit = limit;
	mutex_unlock(&hwmgr->smu_lock);
	return ret;
}

static int pp_get_power_limit(void *handle, uint32_t *limit, bool default_limit)
{
	struct pp_hwmgr *hwmgr = handle;
	int ret = 0;

	ret = pp_check(hwmgr);

	if (ret)
		return ret;

	if (limit == NULL)
		return -EINVAL;

	mutex_lock(&hwmgr->smu_lock);

	if (default_limit)
		*limit = hwmgr->default_power_limit;
	else
		*limit = hwmgr->power_limit;

	mutex_unlock(&hwmgr->smu_lock);

	return ret;
}

static int pp_display_configuration_change(void *handle,
	const struct amd_pp_display_configuration *display_config)
{
	struct pp_hwmgr *hwmgr = handle;
	int ret = 0;

	ret = pp_check(hwmgr);

	if (ret)
		return ret;

	mutex_lock(&hwmgr->smu_lock);
	phm_store_dal_configuration_data(hwmgr, display_config);
	mutex_unlock(&hwmgr->smu_lock);
	return 0;
}

static int pp_get_display_power_level(void *handle,
		struct amd_pp_simple_clock_info *output)
{
	struct pp_hwmgr *hwmgr = handle;
	int ret = 0;

	ret = pp_check(hwmgr);

	if (ret)
		return ret;

	if (output == NULL)
		return -EINVAL;

	mutex_lock(&hwmgr->smu_lock);
	ret = phm_get_dal_power_level(hwmgr, output);
	mutex_unlock(&hwmgr->smu_lock);
	return ret;
}

static int pp_get_current_clocks(void *handle,
		struct amd_pp_clock_info *clocks)
{
	struct amd_pp_simple_clock_info simple_clocks;
	struct pp_clock_info hw_clocks;
	struct pp_hwmgr *hwmgr = handle;
	int ret = 0;

	ret = pp_check(hwmgr);

	if (ret)
		return ret;

	mutex_lock(&hwmgr->smu_lock);

	phm_get_dal_power_level(hwmgr, &simple_clocks);

	if (phm_cap_enabled(hwmgr->platform_descriptor.platformCaps,
					PHM_PlatformCaps_PowerContainment))
		ret = phm_get_clock_info(hwmgr, &hwmgr->current_ps->hardware,
					&hw_clocks, PHM_PerformanceLevelDesignation_PowerContainment);
	else
		ret = phm_get_clock_info(hwmgr, &hwmgr->current_ps->hardware,
					&hw_clocks, PHM_PerformanceLevelDesignation_Activity);

	if (ret) {
		pr_info("Error in phm_get_clock_info \n");
		mutex_unlock(&hwmgr->smu_lock);
		return -EINVAL;
	}

	clocks->min_engine_clock = hw_clocks.min_eng_clk;
	clocks->max_engine_clock = hw_clocks.max_eng_clk;
	clocks->min_memory_clock = hw_clocks.min_mem_clk;
	clocks->max_memory_clock = hw_clocks.max_mem_clk;
	clocks->min_bus_bandwidth = hw_clocks.min_bus_bandwidth;
	clocks->max_bus_bandwidth = hw_clocks.max_bus_bandwidth;

	clocks->max_engine_clock_in_sr = hw_clocks.max_eng_clk;
	clocks->min_engine_clock_in_sr = hw_clocks.min_eng_clk;

	clocks->max_clocks_state = simple_clocks.level;

	if (0 == phm_get_current_shallow_sleep_clocks(hwmgr, &hwmgr->current_ps->hardware, &hw_clocks)) {
		clocks->max_engine_clock_in_sr = hw_clocks.max_eng_clk;
		clocks->min_engine_clock_in_sr = hw_clocks.min_eng_clk;
	}
	mutex_unlock(&hwmgr->smu_lock);
	return 0;
}

static int pp_get_clock_by_type(void *handle, enum amd_pp_clock_type type, struct amd_pp_clocks *clocks)
{
	struct pp_hwmgr *hwmgr = handle;
	int ret = 0;

	ret = pp_check(hwmgr);

	if (ret)
		return ret;

	if (clocks == NULL)
		return -EINVAL;

	mutex_lock(&hwmgr->smu_lock);
	ret = phm_get_clock_by_type(hwmgr, type, clocks);
	mutex_unlock(&hwmgr->smu_lock);
	return ret;
}

static int pp_get_clock_by_type_with_latency(void *handle,
		enum amd_pp_clock_type type,
		struct pp_clock_levels_with_latency *clocks)
{
	struct pp_hwmgr *hwmgr = handle;
	int ret = 0;

	ret = pp_check(hwmgr);
	if (ret)
		return ret;

	if (!clocks)
		return -EINVAL;

	mutex_lock(&hwmgr->smu_lock);
	ret = phm_get_clock_by_type_with_latency(hwmgr, type, clocks);
	mutex_unlock(&hwmgr->smu_lock);
	return ret;
}

static int pp_get_clock_by_type_with_voltage(void *handle,
		enum amd_pp_clock_type type,
		struct pp_clock_levels_with_voltage *clocks)
{
	struct pp_hwmgr *hwmgr = handle;
	int ret = 0;

	ret = pp_check(hwmgr);
	if (ret)
		return ret;

	if (!clocks)
		return -EINVAL;

	mutex_lock(&hwmgr->smu_lock);

	ret = phm_get_clock_by_type_with_voltage(hwmgr, type, clocks);

	mutex_unlock(&hwmgr->smu_lock);
	return ret;
}

static int pp_set_watermarks_for_clocks_ranges(void *handle,
		struct pp_wm_sets_with_clock_ranges_soc15 *wm_with_clock_ranges)
{
	struct pp_hwmgr *hwmgr = handle;
	int ret = 0;

	ret = pp_check(hwmgr);
	if (ret)
		return ret;

	if (!wm_with_clock_ranges)
		return -EINVAL;

	mutex_lock(&hwmgr->smu_lock);
	ret = phm_set_watermarks_for_clocks_ranges(hwmgr,
			wm_with_clock_ranges);
	mutex_unlock(&hwmgr->smu_lock);

	return ret;
}

static int pp_display_clock_voltage_request(void *handle,
		struct pp_display_clock_request *clock)
{
	struct pp_hwmgr *hwmgr = handle;
	int ret = 0;

	ret = pp_check(hwmgr);
	if (ret)
		return ret;

	if (!clock)
		return -EINVAL;

	mutex_lock(&hwmgr->smu_lock);
	ret = phm_display_clock_voltage_request(hwmgr, clock);
	mutex_unlock(&hwmgr->smu_lock);

	return ret;
}

static int pp_get_display_mode_validation_clocks(void *handle,
		struct amd_pp_simple_clock_info *clocks)
{
	struct pp_hwmgr *hwmgr = handle;
	int ret = 0;

	ret = pp_check(hwmgr);

	if (ret)
		return ret;

	if (clocks == NULL)
		return -EINVAL;

	mutex_lock(&hwmgr->smu_lock);

	if (phm_cap_enabled(hwmgr->platform_descriptor.platformCaps, PHM_PlatformCaps_DynamicPatchPowerState))
		ret = phm_get_max_high_clocks(hwmgr, clocks);

	mutex_unlock(&hwmgr->smu_lock);
	return ret;
}

static int pp_set_mmhub_powergating_by_smu(void *handle)
{
	struct pp_hwmgr *hwmgr = handle;
	int ret = 0;

	ret = pp_check(hwmgr);

	if (ret)
		return ret;

	if (hwmgr->hwmgr_func->set_mmhub_powergating_by_smu == NULL) {
		pr_info("%s was not implemented.\n", __func__);
		return 0;
	}

	return hwmgr->hwmgr_func->set_mmhub_powergating_by_smu(hwmgr);
}

static const struct amd_pm_funcs pp_dpm_funcs = {
	.load_firmware = pp_dpm_load_fw,
	.wait_for_fw_loading_complete = pp_dpm_fw_loading_complete,
	.force_performance_level = pp_dpm_force_performance_level,
	.get_performance_level = pp_dpm_get_performance_level,
	.get_current_power_state = pp_dpm_get_current_power_state,
	.powergate_vce = pp_dpm_powergate_vce,
	.powergate_uvd = pp_dpm_powergate_uvd,
	.dispatch_tasks = pp_dpm_dispatch_tasks,
	.set_fan_control_mode = pp_dpm_set_fan_control_mode,
	.get_fan_control_mode = pp_dpm_get_fan_control_mode,
	.set_fan_speed_percent = pp_dpm_set_fan_speed_percent,
	.get_fan_speed_percent = pp_dpm_get_fan_speed_percent,
	.get_fan_speed_rpm = pp_dpm_get_fan_speed_rpm,
	.get_pp_num_states = pp_dpm_get_pp_num_states,
	.get_pp_table = pp_dpm_get_pp_table,
	.set_pp_table = pp_dpm_set_pp_table,
	.force_clock_level = pp_dpm_force_clock_level,
	.print_clock_levels = pp_dpm_print_clock_levels,
	.get_sclk_od = pp_dpm_get_sclk_od,
	.set_sclk_od = pp_dpm_set_sclk_od,
	.get_mclk_od = pp_dpm_get_mclk_od,
	.set_mclk_od = pp_dpm_set_mclk_od,
	.read_sensor = pp_dpm_read_sensor,
	.get_vce_clock_state = pp_dpm_get_vce_clock_state,
	.switch_power_profile = pp_dpm_switch_power_profile,
	.set_clockgating_by_smu = pp_set_clockgating_by_smu,
	.notify_smu_memory_info = pp_dpm_notify_smu_memory_info,
	.get_power_profile_mode = pp_get_power_profile_mode,
	.set_power_profile_mode = pp_set_power_profile_mode,
	.odn_edit_dpm_table = pp_odn_edit_dpm_table,
	.set_power_limit = pp_set_power_limit,
	.get_power_limit = pp_get_power_limit,
/* export to DC */
	.get_sclk = pp_dpm_get_sclk,
	.get_mclk = pp_dpm_get_mclk,
	.display_configuration_change = pp_display_configuration_change,
	.get_display_power_level = pp_get_display_power_level,
	.get_current_clocks = pp_get_current_clocks,
	.get_clock_by_type = pp_get_clock_by_type,
	.get_clock_by_type_with_latency = pp_get_clock_by_type_with_latency,
	.get_clock_by_type_with_voltage = pp_get_clock_by_type_with_voltage,
	.set_watermarks_for_clocks_ranges = pp_set_watermarks_for_clocks_ranges,
	.display_clock_voltage_request = pp_display_clock_voltage_request,
	.get_display_mode_validation_clocks = pp_get_display_mode_validation_clocks,
	.set_mmhub_powergating_by_smu = pp_set_mmhub_powergating_by_smu,
};<|MERGE_RESOLUTION|>--- conflicted
+++ resolved
@@ -160,11 +160,7 @@
 
 		if (hwmgr->smumgr_funcs->start_smu(hwmgr)) {
 			pr_err("smc start failed\n");
-<<<<<<< HEAD
-			hwmgr->smumgr_funcs->smu_fini(pp_handle->hwmgr);
-=======
 			hwmgr->smumgr_funcs->smu_fini(hwmgr);
->>>>>>> 33d009cd
 			return -EINVAL;
 		}
 		if (ret == PP_DPM_DISABLED)
