/*
 * net/sched/cls_api.c	Packet classifier API.
 *
 *		This program is free software; you can redistribute it and/or
 *		modify it under the terms of the GNU General Public License
 *		as published by the Free Software Foundation; either version
 *		2 of the License, or (at your option) any later version.
 *
 * Authors:	Alexey Kuznetsov, <kuznet@ms2.inr.ac.ru>
 *
 * Changes:
 *
 * Eduardo J. Blanco <ejbs@netlabs.com.uy> :990222: kmod support
 *
 */

#include <linux/module.h>
#include <linux/types.h>
#include <linux/kernel.h>
#include <linux/string.h>
#include <linux/errno.h>
#include <linux/err.h>
#include <linux/skbuff.h>
#include <linux/init.h>
#include <linux/kmod.h>
#include <linux/err.h>
#include <linux/slab.h>
#include <net/net_namespace.h>
#include <net/sock.h>
#include <net/netlink.h>
#include <net/pkt_sched.h>
#include <net/pkt_cls.h>

/* The list of all installed classifier types */
static LIST_HEAD(tcf_proto_base);

/* Protects list of registered TC modules. It is pure SMP lock. */
static DEFINE_RWLOCK(cls_mod_lock);

/* Find classifier type by string name */

static const struct tcf_proto_ops *tcf_proto_lookup_ops(const char *kind)
{
	const struct tcf_proto_ops *t, *res = NULL;

	if (kind) {
		read_lock(&cls_mod_lock);
		list_for_each_entry(t, &tcf_proto_base, head) {
			if (strcmp(kind, t->kind) == 0) {
				if (try_module_get(t->owner))
					res = t;
				break;
			}
		}
		read_unlock(&cls_mod_lock);
	}
	return res;
}

/* Register(unregister) new classifier type */

int register_tcf_proto_ops(struct tcf_proto_ops *ops)
{
	struct tcf_proto_ops *t;
	int rc = -EEXIST;

	write_lock(&cls_mod_lock);
	list_for_each_entry(t, &tcf_proto_base, head)
		if (!strcmp(ops->kind, t->kind))
			goto out;

	list_add_tail(&ops->head, &tcf_proto_base);
	rc = 0;
out:
	write_unlock(&cls_mod_lock);
	return rc;
}
EXPORT_SYMBOL(register_tcf_proto_ops);

static struct workqueue_struct *tc_filter_wq;

int unregister_tcf_proto_ops(struct tcf_proto_ops *ops)
{
	struct tcf_proto_ops *t;
	int rc = -ENOENT;

	/* Wait for outstanding call_rcu()s, if any, from a
	 * tcf_proto_ops's destroy() handler.
	 */
	rcu_barrier();
	flush_workqueue(tc_filter_wq);

	write_lock(&cls_mod_lock);
	list_for_each_entry(t, &tcf_proto_base, head) {
		if (t == ops) {
			list_del(&t->head);
			rc = 0;
			break;
		}
	}
	write_unlock(&cls_mod_lock);
	return rc;
}
EXPORT_SYMBOL(unregister_tcf_proto_ops);

<<<<<<< HEAD
=======
bool tcf_queue_work(struct work_struct *work)
{
	return queue_work(tc_filter_wq, work);
}
EXPORT_SYMBOL(tcf_queue_work);

>>>>>>> 9abd04af
/* Select new prio value from the range, managed by kernel. */

static inline u32 tcf_auto_prio(struct tcf_proto *tp)
{
	u32 first = TC_H_MAKE(0xC0000000U, 0U);

	if (tp)
		first = tp->prio - 1;

	return TC_H_MAJ(first);
}

static struct tcf_proto *tcf_proto_create(const char *kind, u32 protocol,
					  u32 prio, u32 parent, struct Qdisc *q,
					  struct tcf_chain *chain)
{
	struct tcf_proto *tp;
	int err;

	tp = kzalloc(sizeof(*tp), GFP_KERNEL);
	if (!tp)
		return ERR_PTR(-ENOBUFS);

	err = -ENOENT;
	tp->ops = tcf_proto_lookup_ops(kind);
	if (!tp->ops) {
#ifdef CONFIG_MODULES
		rtnl_unlock();
		request_module("cls_%s", kind);
		rtnl_lock();
		tp->ops = tcf_proto_lookup_ops(kind);
		/* We dropped the RTNL semaphore in order to perform
		 * the module load. So, even if we succeeded in loading
		 * the module we have to replay the request. We indicate
		 * this using -EAGAIN.
		 */
		if (tp->ops) {
			module_put(tp->ops->owner);
			err = -EAGAIN;
		} else {
			err = -ENOENT;
		}
		goto errout;
#endif
	}
	tp->classify = tp->ops->classify;
	tp->protocol = protocol;
	tp->prio = prio;
	tp->classid = parent;
	tp->q = q;
	tp->chain = chain;

	err = tp->ops->init(tp);
	if (err) {
		module_put(tp->ops->owner);
		goto errout;
	}
	return tp;

errout:
	kfree(tp);
	return ERR_PTR(err);
}

static void tcf_proto_destroy(struct tcf_proto *tp)
{
	tp->ops->destroy(tp);
	module_put(tp->ops->owner);
	kfree_rcu(tp, rcu);
}

static struct tcf_chain *tcf_chain_create(struct tcf_block *block,
					  u32 chain_index)
{
	struct tcf_chain *chain;

	chain = kzalloc(sizeof(*chain), GFP_KERNEL);
	if (!chain)
		return NULL;
	list_add_tail(&chain->list, &block->chain_list);
	chain->block = block;
	chain->index = chain_index;
	chain->refcnt = 1;
	return chain;
}

static void tcf_chain_flush(struct tcf_chain *chain)
{
	struct tcf_proto *tp;

	if (chain->p_filter_chain)
		RCU_INIT_POINTER(*chain->p_filter_chain, NULL);
	while ((tp = rtnl_dereference(chain->filter_chain)) != NULL) {
		RCU_INIT_POINTER(chain->filter_chain, tp->next);
		tcf_chain_put(chain);
		tcf_proto_destroy(tp);
	}
}

static void tcf_chain_destroy(struct tcf_chain *chain)
{
	list_del(&chain->list);
	kfree(chain);
}

static void tcf_chain_hold(struct tcf_chain *chain)
{
	++chain->refcnt;
}

struct tcf_chain *tcf_chain_get(struct tcf_block *block, u32 chain_index,
				bool create)
{
	struct tcf_chain *chain;

	list_for_each_entry(chain, &block->chain_list, list) {
		if (chain->index == chain_index) {
			tcf_chain_hold(chain);
			return chain;
		}
	}

	return create ? tcf_chain_create(block, chain_index) : NULL;
}
EXPORT_SYMBOL(tcf_chain_get);

void tcf_chain_put(struct tcf_chain *chain)
{
	if (--chain->refcnt == 0)
		tcf_chain_destroy(chain);
}
EXPORT_SYMBOL(tcf_chain_put);

static void
tcf_chain_filter_chain_ptr_set(struct tcf_chain *chain,
			       struct tcf_proto __rcu **p_filter_chain)
{
	chain->p_filter_chain = p_filter_chain;
}

int tcf_block_get(struct tcf_block **p_block,
		  struct tcf_proto __rcu **p_filter_chain)
{
	struct tcf_block *block = kzalloc(sizeof(*block), GFP_KERNEL);
	struct tcf_chain *chain;
	int err;

	if (!block)
		return -ENOMEM;
	INIT_LIST_HEAD(&block->chain_list);
	/* Create chain 0 by default, it has to be always present. */
	chain = tcf_chain_create(block, 0);
	if (!chain) {
		err = -ENOMEM;
		goto err_chain_create;
	}
	tcf_chain_filter_chain_ptr_set(chain, p_filter_chain);
	*p_block = block;
	return 0;

err_chain_create:
	kfree(block);
	return err;
}
EXPORT_SYMBOL(tcf_block_get);

static void tcf_block_put_final(struct work_struct *work)
{
	struct tcf_block *block = container_of(work, struct tcf_block, work);
	struct tcf_chain *chain, *tmp;

	rtnl_lock();
	/* Only chain 0 should be still here. */
	list_for_each_entry_safe(chain, tmp, &block->chain_list, list)
		tcf_chain_put(chain);
	rtnl_unlock();
	kfree(block);
}

/* XXX: Standalone actions are not allowed to jump to any chain, and bound
 * actions should be all removed after flushing. However, filters are now
 * destroyed in tc filter workqueue with RTNL lock, they can not race here.
 */
void tcf_block_put(struct tcf_block *block)
{
	struct tcf_chain *chain, *tmp;

	if (!block)
		return;

<<<<<<< HEAD
	/* XXX: Standalone actions are not allowed to jump to any chain, and
	 * bound actions should be all removed after flushing. However,
	 * filters are destroyed in RCU callbacks, we have to hold the chains
	 * first, otherwise we would always race with RCU callbacks on this list
	 * without proper locking.
	 */

	/* Wait for existing RCU callbacks to cool down. */
	rcu_barrier();

	/* Hold a refcnt for all chains, except 0, in case they are gone. */
	list_for_each_entry(chain, &block->chain_list, list)
		if (chain->index)
			tcf_chain_hold(chain);

	/* No race on the list, because no chain could be destroyed. */
	list_for_each_entry(chain, &block->chain_list, list)
		tcf_chain_flush(chain);

	/* Wait for RCU callbacks to release the reference count. */
	rcu_barrier();

	/* At this point, all the chains should have refcnt == 1. */
	list_for_each_entry_safe(chain, tmp, &block->chain_list, list)
		tcf_chain_put(chain);
	kfree(block);
=======
	list_for_each_entry_safe(chain, tmp, &block->chain_list, list)
		tcf_chain_flush(chain);

	INIT_WORK(&block->work, tcf_block_put_final);
	/* Wait for RCU callbacks to release the reference count and make
	 * sure their works have been queued before this.
	 */
	rcu_barrier();
	tcf_queue_work(&block->work);
>>>>>>> 9abd04af
}
EXPORT_SYMBOL(tcf_block_put);

/* Main classifier routine: scans classifier chain attached
 * to this qdisc, (optionally) tests for protocol and asks
 * specific classifiers.
 */
int tcf_classify(struct sk_buff *skb, const struct tcf_proto *tp,
		 struct tcf_result *res, bool compat_mode)
{
	__be16 protocol = tc_skb_protocol(skb);
#ifdef CONFIG_NET_CLS_ACT
	const int max_reclassify_loop = 4;
	const struct tcf_proto *orig_tp = tp;
	const struct tcf_proto *first_tp;
	int limit = 0;

reclassify:
#endif
	for (; tp; tp = rcu_dereference_bh(tp->next)) {
		int err;

		if (tp->protocol != protocol &&
		    tp->protocol != htons(ETH_P_ALL))
			continue;

		err = tp->classify(skb, tp, res);
#ifdef CONFIG_NET_CLS_ACT
		if (unlikely(err == TC_ACT_RECLASSIFY && !compat_mode)) {
			first_tp = orig_tp;
			goto reset;
		} else if (unlikely(TC_ACT_EXT_CMP(err, TC_ACT_GOTO_CHAIN))) {
			first_tp = res->goto_tp;
			goto reset;
		}
#endif
		if (err >= 0)
			return err;
	}

	return TC_ACT_UNSPEC; /* signal: continue lookup */
#ifdef CONFIG_NET_CLS_ACT
reset:
	if (unlikely(limit++ >= max_reclassify_loop)) {
		net_notice_ratelimited("%s: reclassify loop, rule prio %u, protocol %02x\n",
				       tp->q->ops->id, tp->prio & 0xffff,
				       ntohs(tp->protocol));
		return TC_ACT_SHOT;
	}

	tp = first_tp;
	protocol = tc_skb_protocol(skb);
	goto reclassify;
#endif
}
EXPORT_SYMBOL(tcf_classify);

struct tcf_chain_info {
	struct tcf_proto __rcu **pprev;
	struct tcf_proto __rcu *next;
};

static struct tcf_proto *tcf_chain_tp_prev(struct tcf_chain_info *chain_info)
{
	return rtnl_dereference(*chain_info->pprev);
}

static void tcf_chain_tp_insert(struct tcf_chain *chain,
				struct tcf_chain_info *chain_info,
				struct tcf_proto *tp)
{
	if (chain->p_filter_chain &&
	    *chain_info->pprev == chain->filter_chain)
		rcu_assign_pointer(*chain->p_filter_chain, tp);
	RCU_INIT_POINTER(tp->next, tcf_chain_tp_prev(chain_info));
	rcu_assign_pointer(*chain_info->pprev, tp);
	tcf_chain_hold(chain);
}

static void tcf_chain_tp_remove(struct tcf_chain *chain,
				struct tcf_chain_info *chain_info,
				struct tcf_proto *tp)
{
	struct tcf_proto *next = rtnl_dereference(chain_info->next);

	if (chain->p_filter_chain && tp == chain->filter_chain)
		RCU_INIT_POINTER(*chain->p_filter_chain, next);
	RCU_INIT_POINTER(*chain_info->pprev, next);
	tcf_chain_put(chain);
}

static struct tcf_proto *tcf_chain_tp_find(struct tcf_chain *chain,
					   struct tcf_chain_info *chain_info,
					   u32 protocol, u32 prio,
					   bool prio_allocate)
{
	struct tcf_proto **pprev;
	struct tcf_proto *tp;

	/* Check the chain for existence of proto-tcf with this priority */
	for (pprev = &chain->filter_chain;
	     (tp = rtnl_dereference(*pprev)); pprev = &tp->next) {
		if (tp->prio >= prio) {
			if (tp->prio == prio) {
				if (prio_allocate ||
				    (tp->protocol != protocol && protocol))
					return ERR_PTR(-EINVAL);
			} else {
				tp = NULL;
			}
			break;
		}
	}
	chain_info->pprev = pprev;
	chain_info->next = tp ? tp->next : NULL;
	return tp;
}

static int tcf_fill_node(struct net *net, struct sk_buff *skb,
			 struct tcf_proto *tp, void *fh, u32 portid,
			 u32 seq, u16 flags, int event)
{
	struct tcmsg *tcm;
	struct nlmsghdr  *nlh;
	unsigned char *b = skb_tail_pointer(skb);

	nlh = nlmsg_put(skb, portid, seq, event, sizeof(*tcm), flags);
	if (!nlh)
		goto out_nlmsg_trim;
	tcm = nlmsg_data(nlh);
	tcm->tcm_family = AF_UNSPEC;
	tcm->tcm__pad1 = 0;
	tcm->tcm__pad2 = 0;
	tcm->tcm_ifindex = qdisc_dev(tp->q)->ifindex;
	tcm->tcm_parent = tp->classid;
	tcm->tcm_info = TC_H_MAKE(tp->prio, tp->protocol);
	if (nla_put_string(skb, TCA_KIND, tp->ops->kind))
		goto nla_put_failure;
	if (nla_put_u32(skb, TCA_CHAIN, tp->chain->index))
		goto nla_put_failure;
	if (!fh) {
		tcm->tcm_handle = 0;
	} else {
		if (tp->ops->dump && tp->ops->dump(net, tp, fh, skb, tcm) < 0)
			goto nla_put_failure;
	}
	nlh->nlmsg_len = skb_tail_pointer(skb) - b;
	return skb->len;

out_nlmsg_trim:
nla_put_failure:
	nlmsg_trim(skb, b);
	return -1;
}

static int tfilter_notify(struct net *net, struct sk_buff *oskb,
			  struct nlmsghdr *n, struct tcf_proto *tp,
			  void *fh, int event, bool unicast)
{
	struct sk_buff *skb;
	u32 portid = oskb ? NETLINK_CB(oskb).portid : 0;

	skb = alloc_skb(NLMSG_GOODSIZE, GFP_KERNEL);
	if (!skb)
		return -ENOBUFS;

	if (tcf_fill_node(net, skb, tp, fh, portid, n->nlmsg_seq,
			  n->nlmsg_flags, event) <= 0) {
		kfree_skb(skb);
		return -EINVAL;
	}

	if (unicast)
		return netlink_unicast(net->rtnl, skb, portid, MSG_DONTWAIT);

	return rtnetlink_send(skb, net, portid, RTNLGRP_TC,
			      n->nlmsg_flags & NLM_F_ECHO);
}

static int tfilter_del_notify(struct net *net, struct sk_buff *oskb,
			      struct nlmsghdr *n, struct tcf_proto *tp,
			      void *fh, bool unicast, bool *last)
{
	struct sk_buff *skb;
	u32 portid = oskb ? NETLINK_CB(oskb).portid : 0;
	int err;

	skb = alloc_skb(NLMSG_GOODSIZE, GFP_KERNEL);
	if (!skb)
		return -ENOBUFS;

	if (tcf_fill_node(net, skb, tp, fh, portid, n->nlmsg_seq,
			  n->nlmsg_flags, RTM_DELTFILTER) <= 0) {
		kfree_skb(skb);
		return -EINVAL;
	}

	err = tp->ops->delete(tp, fh, last);
	if (err) {
		kfree_skb(skb);
		return err;
	}

	if (unicast)
		return netlink_unicast(net->rtnl, skb, portid, MSG_DONTWAIT);

	return rtnetlink_send(skb, net, portid, RTNLGRP_TC,
			      n->nlmsg_flags & NLM_F_ECHO);
}

static void tfilter_notify_chain(struct net *net, struct sk_buff *oskb,
				 struct nlmsghdr *n,
				 struct tcf_chain *chain, int event)
{
	struct tcf_proto *tp;

	for (tp = rtnl_dereference(chain->filter_chain);
	     tp; tp = rtnl_dereference(tp->next))
		tfilter_notify(net, oskb, n, tp, 0, event, false);
}

/* Add/change/delete/get a filter node */

static int tc_ctl_tfilter(struct sk_buff *skb, struct nlmsghdr *n,
			  struct netlink_ext_ack *extack)
{
	struct net *net = sock_net(skb->sk);
	struct nlattr *tca[TCA_MAX + 1];
	struct tcmsg *t;
	u32 protocol;
	u32 prio;
	bool prio_allocate;
	u32 parent;
	u32 chain_index;
	struct net_device *dev;
	struct Qdisc  *q;
	struct tcf_chain_info chain_info;
	struct tcf_chain *chain = NULL;
	struct tcf_block *block;
	struct tcf_proto *tp;
	const struct Qdisc_class_ops *cops;
	unsigned long cl;
	void *fh;
	int err;
	int tp_created;

	if ((n->nlmsg_type != RTM_GETTFILTER) &&
	    !netlink_ns_capable(skb, net->user_ns, CAP_NET_ADMIN))
		return -EPERM;

replay:
	tp_created = 0;

	err = nlmsg_parse(n, sizeof(*t), tca, TCA_MAX, NULL, extack);
	if (err < 0)
		return err;

	t = nlmsg_data(n);
	protocol = TC_H_MIN(t->tcm_info);
	prio = TC_H_MAJ(t->tcm_info);
	prio_allocate = false;
	parent = t->tcm_parent;
	cl = 0;

	if (prio == 0) {
		switch (n->nlmsg_type) {
		case RTM_DELTFILTER:
			if (protocol || t->tcm_handle || tca[TCA_KIND])
				return -ENOENT;
			break;
		case RTM_NEWTFILTER:
			/* If no priority is provided by the user,
			 * we allocate one.
			 */
			if (n->nlmsg_flags & NLM_F_CREATE) {
				prio = TC_H_MAKE(0x80000000U, 0U);
				prio_allocate = true;
				break;
			}
			/* fall-through */
		default:
			return -ENOENT;
		}
	}

	/* Find head of filter chain. */

	/* Find link */
	dev = __dev_get_by_index(net, t->tcm_ifindex);
	if (dev == NULL)
		return -ENODEV;

	/* Find qdisc */
	if (!parent) {
		q = dev->qdisc;
		parent = q->handle;
	} else {
		q = qdisc_lookup(dev, TC_H_MAJ(t->tcm_parent));
		if (q == NULL)
			return -EINVAL;
	}

	/* Is it classful? */
	cops = q->ops->cl_ops;
	if (!cops)
		return -EINVAL;

	if (!cops->tcf_block)
		return -EOPNOTSUPP;

	/* Do we search for filter, attached to class? */
	if (TC_H_MIN(parent)) {
		cl = cops->find(q, parent);
		if (cl == 0)
			return -ENOENT;
	}

	/* And the last stroke */
	block = cops->tcf_block(q, cl);
	if (!block) {
		err = -EINVAL;
		goto errout;
	}

	chain_index = tca[TCA_CHAIN] ? nla_get_u32(tca[TCA_CHAIN]) : 0;
	if (chain_index > TC_ACT_EXT_VAL_MASK) {
		err = -EINVAL;
		goto errout;
	}
	chain = tcf_chain_get(block, chain_index,
			      n->nlmsg_type == RTM_NEWTFILTER);
	if (!chain) {
		err = n->nlmsg_type == RTM_NEWTFILTER ? -ENOMEM : -EINVAL;
		goto errout;
	}

	if (n->nlmsg_type == RTM_DELTFILTER && prio == 0) {
		tfilter_notify_chain(net, skb, n, chain, RTM_DELTFILTER);
		tcf_chain_flush(chain);
		err = 0;
		goto errout;
	}

	tp = tcf_chain_tp_find(chain, &chain_info, protocol,
			       prio, prio_allocate);
	if (IS_ERR(tp)) {
		err = PTR_ERR(tp);
		goto errout;
	}

	if (tp == NULL) {
		/* Proto-tcf does not exist, create new one */

		if (tca[TCA_KIND] == NULL || !protocol) {
			err = -EINVAL;
			goto errout;
		}

		if (n->nlmsg_type != RTM_NEWTFILTER ||
		    !(n->nlmsg_flags & NLM_F_CREATE)) {
			err = -ENOENT;
			goto errout;
		}

		if (prio_allocate)
			prio = tcf_auto_prio(tcf_chain_tp_prev(&chain_info));

		tp = tcf_proto_create(nla_data(tca[TCA_KIND]),
				      protocol, prio, parent, q, chain);
		if (IS_ERR(tp)) {
			err = PTR_ERR(tp);
			goto errout;
		}
		tp_created = 1;
	} else if (tca[TCA_KIND] && nla_strcmp(tca[TCA_KIND], tp->ops->kind)) {
		err = -EINVAL;
		goto errout;
	}

	fh = tp->ops->get(tp, t->tcm_handle);

	if (!fh) {
		if (n->nlmsg_type == RTM_DELTFILTER && t->tcm_handle == 0) {
			tcf_chain_tp_remove(chain, &chain_info, tp);
			tfilter_notify(net, skb, n, tp, fh,
				       RTM_DELTFILTER, false);
			tcf_proto_destroy(tp);
			err = 0;
			goto errout;
		}

		if (n->nlmsg_type != RTM_NEWTFILTER ||
		    !(n->nlmsg_flags & NLM_F_CREATE)) {
			err = -ENOENT;
			goto errout;
		}
	} else {
		bool last;

		switch (n->nlmsg_type) {
		case RTM_NEWTFILTER:
			if (n->nlmsg_flags & NLM_F_EXCL) {
				if (tp_created)
					tcf_proto_destroy(tp);
				err = -EEXIST;
				goto errout;
			}
			break;
		case RTM_DELTFILTER:
			err = tfilter_del_notify(net, skb, n, tp, fh, false,
						 &last);
			if (err)
				goto errout;
			if (last) {
				tcf_chain_tp_remove(chain, &chain_info, tp);
				tcf_proto_destroy(tp);
			}
			goto errout;
		case RTM_GETTFILTER:
			err = tfilter_notify(net, skb, n, tp, fh,
					     RTM_NEWTFILTER, true);
			goto errout;
		default:
			err = -EINVAL;
			goto errout;
		}
	}

	err = tp->ops->change(net, skb, tp, cl, t->tcm_handle, tca, &fh,
			      n->nlmsg_flags & NLM_F_CREATE ? TCA_ACT_NOREPLACE : TCA_ACT_REPLACE);
	if (err == 0) {
		if (tp_created)
			tcf_chain_tp_insert(chain, &chain_info, tp);
		tfilter_notify(net, skb, n, tp, fh, RTM_NEWTFILTER, false);
	} else {
		if (tp_created)
			tcf_proto_destroy(tp);
	}

errout:
	if (chain)
		tcf_chain_put(chain);
	if (err == -EAGAIN)
		/* Replay the request. */
		goto replay;
	return err;
}

struct tcf_dump_args {
	struct tcf_walker w;
	struct sk_buff *skb;
	struct netlink_callback *cb;
};

static int tcf_node_dump(struct tcf_proto *tp, void *n, struct tcf_walker *arg)
{
	struct tcf_dump_args *a = (void *)arg;
	struct net *net = sock_net(a->skb->sk);

	return tcf_fill_node(net, a->skb, tp, n, NETLINK_CB(a->cb->skb).portid,
			     a->cb->nlh->nlmsg_seq, NLM_F_MULTI,
			     RTM_NEWTFILTER);
}

static bool tcf_chain_dump(struct tcf_chain *chain, struct sk_buff *skb,
			   struct netlink_callback *cb,
			   long index_start, long *p_index)
{
	struct net *net = sock_net(skb->sk);
	struct tcmsg *tcm = nlmsg_data(cb->nlh);
	struct tcf_dump_args arg;
	struct tcf_proto *tp;

	for (tp = rtnl_dereference(chain->filter_chain);
	     tp; tp = rtnl_dereference(tp->next), (*p_index)++) {
		if (*p_index < index_start)
			continue;
		if (TC_H_MAJ(tcm->tcm_info) &&
		    TC_H_MAJ(tcm->tcm_info) != tp->prio)
			continue;
		if (TC_H_MIN(tcm->tcm_info) &&
		    TC_H_MIN(tcm->tcm_info) != tp->protocol)
			continue;
		if (*p_index > index_start)
			memset(&cb->args[1], 0,
			       sizeof(cb->args) - sizeof(cb->args[0]));
		if (cb->args[1] == 0) {
			if (tcf_fill_node(net, skb, tp, 0,
					  NETLINK_CB(cb->skb).portid,
					  cb->nlh->nlmsg_seq, NLM_F_MULTI,
					  RTM_NEWTFILTER) <= 0)
				return false;

			cb->args[1] = 1;
		}
		if (!tp->ops->walk)
			continue;
		arg.w.fn = tcf_node_dump;
		arg.skb = skb;
		arg.cb = cb;
		arg.w.stop = 0;
		arg.w.skip = cb->args[1] - 1;
		arg.w.count = 0;
		tp->ops->walk(tp, &arg.w);
		cb->args[1] = arg.w.count + 1;
		if (arg.w.stop)
			return false;
	}
	return true;
}

/* called with RTNL */
static int tc_dump_tfilter(struct sk_buff *skb, struct netlink_callback *cb)
{
	struct net *net = sock_net(skb->sk);
	struct nlattr *tca[TCA_MAX + 1];
	struct net_device *dev;
	struct Qdisc *q;
	struct tcf_block *block;
	struct tcf_chain *chain;
	struct tcmsg *tcm = nlmsg_data(cb->nlh);
	unsigned long cl = 0;
	const struct Qdisc_class_ops *cops;
	long index_start;
	long index;
	int err;

	if (nlmsg_len(cb->nlh) < sizeof(*tcm))
		return skb->len;

	err = nlmsg_parse(cb->nlh, sizeof(*tcm), tca, TCA_MAX, NULL, NULL);
	if (err)
		return err;

	dev = __dev_get_by_index(net, tcm->tcm_ifindex);
	if (!dev)
		return skb->len;

	if (!tcm->tcm_parent)
		q = dev->qdisc;
	else
		q = qdisc_lookup(dev, TC_H_MAJ(tcm->tcm_parent));
	if (!q)
		goto out;
	cops = q->ops->cl_ops;
	if (!cops)
		goto out;
	if (!cops->tcf_block)
		goto out;
	if (TC_H_MIN(tcm->tcm_parent)) {
		cl = cops->find(q, tcm->tcm_parent);
		if (cl == 0)
			goto out;
	}
	block = cops->tcf_block(q, cl);
	if (!block)
		goto out;

	index_start = cb->args[0];
	index = 0;

	list_for_each_entry(chain, &block->chain_list, list) {
		if (tca[TCA_CHAIN] &&
		    nla_get_u32(tca[TCA_CHAIN]) != chain->index)
			continue;
		if (!tcf_chain_dump(chain, skb, cb, index_start, &index))
			break;
	}

	cb->args[0] = index;

out:
	return skb->len;
}

void tcf_exts_destroy(struct tcf_exts *exts)
{
#ifdef CONFIG_NET_CLS_ACT
	LIST_HEAD(actions);

	ASSERT_RTNL();
	tcf_exts_to_list(exts, &actions);
	tcf_action_destroy(&actions, TCA_ACT_UNBIND);
	kfree(exts->actions);
	exts->nr_actions = 0;
#endif
}
EXPORT_SYMBOL(tcf_exts_destroy);

int tcf_exts_validate(struct net *net, struct tcf_proto *tp, struct nlattr **tb,
		      struct nlattr *rate_tlv, struct tcf_exts *exts, bool ovr)
{
#ifdef CONFIG_NET_CLS_ACT
	{
		struct tc_action *act;

		if (exts->police && tb[exts->police]) {
			act = tcf_action_init_1(net, tp, tb[exts->police],
						rate_tlv, "police", ovr,
						TCA_ACT_BIND);
			if (IS_ERR(act))
				return PTR_ERR(act);

			act->type = exts->type = TCA_OLD_COMPAT;
			exts->actions[0] = act;
			exts->nr_actions = 1;
		} else if (exts->action && tb[exts->action]) {
			LIST_HEAD(actions);
			int err, i = 0;

			err = tcf_action_init(net, tp, tb[exts->action],
					      rate_tlv, NULL, ovr, TCA_ACT_BIND,
					      &actions);
			if (err)
				return err;
			list_for_each_entry(act, &actions, list)
				exts->actions[i++] = act;
			exts->nr_actions = i;
		}
		exts->net = net;
	}
#else
	if ((exts->action && tb[exts->action]) ||
	    (exts->police && tb[exts->police]))
		return -EOPNOTSUPP;
#endif

	return 0;
}
EXPORT_SYMBOL(tcf_exts_validate);

void tcf_exts_change(struct tcf_exts *dst, struct tcf_exts *src)
{
#ifdef CONFIG_NET_CLS_ACT
	struct tcf_exts old = *dst;

	*dst = *src;
	tcf_exts_destroy(&old);
#endif
}
EXPORT_SYMBOL(tcf_exts_change);

#ifdef CONFIG_NET_CLS_ACT
static struct tc_action *tcf_exts_first_act(struct tcf_exts *exts)
{
	if (exts->nr_actions == 0)
		return NULL;
	else
		return exts->actions[0];
}
#endif

int tcf_exts_dump(struct sk_buff *skb, struct tcf_exts *exts)
{
#ifdef CONFIG_NET_CLS_ACT
	struct nlattr *nest;

	if (exts->action && tcf_exts_has_actions(exts)) {
		/*
		 * again for backward compatible mode - we want
		 * to work with both old and new modes of entering
		 * tc data even if iproute2  was newer - jhs
		 */
		if (exts->type != TCA_OLD_COMPAT) {
			LIST_HEAD(actions);

			nest = nla_nest_start(skb, exts->action);
			if (nest == NULL)
				goto nla_put_failure;

			tcf_exts_to_list(exts, &actions);
			if (tcf_action_dump(skb, &actions, 0, 0) < 0)
				goto nla_put_failure;
			nla_nest_end(skb, nest);
		} else if (exts->police) {
			struct tc_action *act = tcf_exts_first_act(exts);
			nest = nla_nest_start(skb, exts->police);
			if (nest == NULL || !act)
				goto nla_put_failure;
			if (tcf_action_dump_old(skb, act, 0, 0) < 0)
				goto nla_put_failure;
			nla_nest_end(skb, nest);
		}
	}
	return 0;

nla_put_failure:
	nla_nest_cancel(skb, nest);
	return -1;
#else
	return 0;
#endif
}
EXPORT_SYMBOL(tcf_exts_dump);


int tcf_exts_dump_stats(struct sk_buff *skb, struct tcf_exts *exts)
{
#ifdef CONFIG_NET_CLS_ACT
	struct tc_action *a = tcf_exts_first_act(exts);
	if (a != NULL && tcf_action_copy_stats(skb, a, 1) < 0)
		return -1;
#endif
	return 0;
}
EXPORT_SYMBOL(tcf_exts_dump_stats);

int tcf_exts_get_dev(struct net_device *dev, struct tcf_exts *exts,
		     struct net_device **hw_dev)
{
#ifdef CONFIG_NET_CLS_ACT
	const struct tc_action *a;
	LIST_HEAD(actions);

	if (!tcf_exts_has_actions(exts))
		return -EINVAL;

	tcf_exts_to_list(exts, &actions);
	list_for_each_entry(a, &actions, list) {
		if (a->ops->get_dev) {
			a->ops->get_dev(a, dev_net(dev), hw_dev);
			break;
		}
	}
	if (*hw_dev)
		return 0;
#endif
	return -EOPNOTSUPP;
}
EXPORT_SYMBOL(tcf_exts_get_dev);

static int __init tc_filter_init(void)
{
<<<<<<< HEAD
=======
	tc_filter_wq = alloc_ordered_workqueue("tc_filter_workqueue", 0);
	if (!tc_filter_wq)
		return -ENOMEM;

>>>>>>> 9abd04af
	rtnl_register(PF_UNSPEC, RTM_NEWTFILTER, tc_ctl_tfilter, NULL, 0);
	rtnl_register(PF_UNSPEC, RTM_DELTFILTER, tc_ctl_tfilter, NULL, 0);
	rtnl_register(PF_UNSPEC, RTM_GETTFILTER, tc_ctl_tfilter,
		      tc_dump_tfilter, 0);

	return 0;
}

subsys_initcall(tc_filter_init);<|MERGE_RESOLUTION|>--- conflicted
+++ resolved
@@ -103,15 +103,12 @@
 }
 EXPORT_SYMBOL(unregister_tcf_proto_ops);
 
-<<<<<<< HEAD
-=======
 bool tcf_queue_work(struct work_struct *work)
 {
 	return queue_work(tc_filter_wq, work);
 }
 EXPORT_SYMBOL(tcf_queue_work);
 
->>>>>>> 9abd04af
 /* Select new prio value from the range, managed by kernel. */
 
 static inline u32 tcf_auto_prio(struct tcf_proto *tp)
@@ -302,34 +299,6 @@
 	if (!block)
 		return;
 
-<<<<<<< HEAD
-	/* XXX: Standalone actions are not allowed to jump to any chain, and
-	 * bound actions should be all removed after flushing. However,
-	 * filters are destroyed in RCU callbacks, we have to hold the chains
-	 * first, otherwise we would always race with RCU callbacks on this list
-	 * without proper locking.
-	 */
-
-	/* Wait for existing RCU callbacks to cool down. */
-	rcu_barrier();
-
-	/* Hold a refcnt for all chains, except 0, in case they are gone. */
-	list_for_each_entry(chain, &block->chain_list, list)
-		if (chain->index)
-			tcf_chain_hold(chain);
-
-	/* No race on the list, because no chain could be destroyed. */
-	list_for_each_entry(chain, &block->chain_list, list)
-		tcf_chain_flush(chain);
-
-	/* Wait for RCU callbacks to release the reference count. */
-	rcu_barrier();
-
-	/* At this point, all the chains should have refcnt == 1. */
-	list_for_each_entry_safe(chain, tmp, &block->chain_list, list)
-		tcf_chain_put(chain);
-	kfree(block);
-=======
 	list_for_each_entry_safe(chain, tmp, &block->chain_list, list)
 		tcf_chain_flush(chain);
 
@@ -339,7 +308,6 @@
 	 */
 	rcu_barrier();
 	tcf_queue_work(&block->work);
->>>>>>> 9abd04af
 }
 EXPORT_SYMBOL(tcf_block_put);
 
@@ -1073,13 +1041,10 @@
 
 static int __init tc_filter_init(void)
 {
-<<<<<<< HEAD
-=======
 	tc_filter_wq = alloc_ordered_workqueue("tc_filter_workqueue", 0);
 	if (!tc_filter_wq)
 		return -ENOMEM;
 
->>>>>>> 9abd04af
 	rtnl_register(PF_UNSPEC, RTM_NEWTFILTER, tc_ctl_tfilter, NULL, 0);
 	rtnl_register(PF_UNSPEC, RTM_DELTFILTER, tc_ctl_tfilter, NULL, 0);
 	rtnl_register(PF_UNSPEC, RTM_GETTFILTER, tc_ctl_tfilter,
