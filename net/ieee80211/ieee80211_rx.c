/*
 * Original code based Host AP (software wireless LAN access point) driver
 * for Intersil Prism2/2.5/3 - hostap.o module, common routines
 *
 * Copyright (c) 2001-2002, SSH Communications Security Corp and Jouni Malinen
 * <jkmaline@cc.hut.fi>
 * Copyright (c) 2002-2003, Jouni Malinen <jkmaline@cc.hut.fi>
 * Copyright (c) 2004-2005, Intel Corporation
 *
 * This program is free software; you can redistribute it and/or modify
 * it under the terms of the GNU General Public License version 2 as
 * published by the Free Software Foundation. See README and COPYING for
 * more details.
 */

#include <linux/compiler.h>
#include <linux/config.h>
#include <linux/errno.h>
#include <linux/if_arp.h>
#include <linux/in6.h>
#include <linux/in.h>
#include <linux/ip.h>
#include <linux/kernel.h>
#include <linux/module.h>
#include <linux/netdevice.h>
#include <linux/proc_fs.h>
#include <linux/skbuff.h>
#include <linux/slab.h>
#include <linux/tcp.h>
#include <linux/types.h>
#include <linux/wireless.h>
#include <linux/etherdevice.h>
#include <asm/uaccess.h>
#include <linux/ctype.h>

#include <net/ieee80211.h>

static void ieee80211_monitor_rx(struct ieee80211_device *ieee,
					struct sk_buff *skb,
					struct ieee80211_rx_stats *rx_stats)
{
	struct ieee80211_hdr *hdr = (struct ieee80211_hdr *)skb->data;
	u16 fc = le16_to_cpu(hdr->frame_ctl);

	skb->dev = ieee->dev;
	skb->mac.raw = skb->data;
	skb_pull(skb, ieee80211_get_hdrlen(fc));
	skb->pkt_type = PACKET_OTHERHOST;
	skb->protocol = __constant_htons(ETH_P_80211_RAW);
	memset(skb->cb, 0, sizeof(skb->cb));
	netif_rx(skb);
}

/* Called only as a tasklet (software IRQ) */
static struct ieee80211_frag_entry *ieee80211_frag_cache_find(struct
							      ieee80211_device
							      *ieee,
							      unsigned int seq,
							      unsigned int frag,
							      u8 * src,
							      u8 * dst)
{
	struct ieee80211_frag_entry *entry;
	int i;

	for (i = 0; i < IEEE80211_FRAG_CACHE_LEN; i++) {
		entry = &ieee->frag_cache[i];
		if (entry->skb != NULL &&
		    time_after(jiffies, entry->first_frag_time + 2 * HZ)) {
			IEEE80211_DEBUG_FRAG("expiring fragment cache entry "
					     "seq=%u last_frag=%u\n",
					     entry->seq, entry->last_frag);
			dev_kfree_skb_any(entry->skb);
			entry->skb = NULL;
		}

		if (entry->skb != NULL && entry->seq == seq &&
		    (entry->last_frag + 1 == frag || frag == -1) &&
		    !compare_ether_addr(entry->src_addr, src) &&
		    !compare_ether_addr(entry->dst_addr, dst))
			return entry;
	}

	return NULL;
}

/* Called only as a tasklet (software IRQ) */
static struct sk_buff *ieee80211_frag_cache_get(struct ieee80211_device *ieee,
						struct ieee80211_hdr_4addr *hdr)
{
	struct sk_buff *skb = NULL;
	u16 sc;
	unsigned int frag, seq;
	struct ieee80211_frag_entry *entry;

	sc = le16_to_cpu(hdr->seq_ctl);
	frag = WLAN_GET_SEQ_FRAG(sc);
	seq = WLAN_GET_SEQ_SEQ(sc);

	if (frag == 0) {
		/* Reserve enough space to fit maximum frame length */
		skb = dev_alloc_skb(ieee->dev->mtu +
				    sizeof(struct ieee80211_hdr_4addr) +
				    8 /* LLC */  +
				    2 /* alignment */  +
				    8 /* WEP */  + ETH_ALEN /* WDS */ );
		if (skb == NULL)
			return NULL;

		entry = &ieee->frag_cache[ieee->frag_next_idx];
		ieee->frag_next_idx++;
		if (ieee->frag_next_idx >= IEEE80211_FRAG_CACHE_LEN)
			ieee->frag_next_idx = 0;

		if (entry->skb != NULL)
			dev_kfree_skb_any(entry->skb);

		entry->first_frag_time = jiffies;
		entry->seq = seq;
		entry->last_frag = frag;
		entry->skb = skb;
		memcpy(entry->src_addr, hdr->addr2, ETH_ALEN);
		memcpy(entry->dst_addr, hdr->addr1, ETH_ALEN);
	} else {
		/* received a fragment of a frame for which the head fragment
		 * should have already been received */
		entry = ieee80211_frag_cache_find(ieee, seq, frag, hdr->addr2,
						  hdr->addr1);
		if (entry != NULL) {
			entry->last_frag = frag;
			skb = entry->skb;
		}
	}

	return skb;
}

/* Called only as a tasklet (software IRQ) */
static int ieee80211_frag_cache_invalidate(struct ieee80211_device *ieee,
					   struct ieee80211_hdr_4addr *hdr)
{
	u16 sc;
	unsigned int seq;
	struct ieee80211_frag_entry *entry;

	sc = le16_to_cpu(hdr->seq_ctl);
	seq = WLAN_GET_SEQ_SEQ(sc);

	entry = ieee80211_frag_cache_find(ieee, seq, -1, hdr->addr2,
					  hdr->addr1);

	if (entry == NULL) {
		IEEE80211_DEBUG_FRAG("could not invalidate fragment cache "
				     "entry (seq=%u)\n", seq);
		return -1;
	}

	entry->skb = NULL;
	return 0;
}

#ifdef NOT_YET
/* ieee80211_rx_frame_mgtmt
 *
 * Responsible for handling management control frames
 *
 * Called by ieee80211_rx */
static int
ieee80211_rx_frame_mgmt(struct ieee80211_device *ieee, struct sk_buff *skb,
			struct ieee80211_rx_stats *rx_stats, u16 type,
			u16 stype)
{
	if (ieee->iw_mode == IW_MODE_MASTER) {
		printk(KERN_DEBUG "%s: Master mode not yet suppported.\n",
		       ieee->dev->name);
		return 0;
/*
  hostap_update_sta_ps(ieee, (struct hostap_ieee80211_hdr_4addr *)
  skb->data);*/
	}

	if (ieee->hostapd && type == WLAN_FC_TYPE_MGMT) {
		if (stype == WLAN_FC_STYPE_BEACON &&
		    ieee->iw_mode == IW_MODE_MASTER) {
			struct sk_buff *skb2;
			/* Process beacon frames also in kernel driver to
			 * update STA(AP) table statistics */
			skb2 = skb_clone(skb, GFP_ATOMIC);
			if (skb2)
				hostap_rx(skb2->dev, skb2, rx_stats);
		}

		/* send management frames to the user space daemon for
		 * processing */
		ieee->apdevstats.rx_packets++;
		ieee->apdevstats.rx_bytes += skb->len;
		prism2_rx_80211(ieee->apdev, skb, rx_stats, PRISM2_RX_MGMT);
		return 0;
	}

	if (ieee->iw_mode == IW_MODE_MASTER) {
		if (type != WLAN_FC_TYPE_MGMT && type != WLAN_FC_TYPE_CTRL) {
			printk(KERN_DEBUG "%s: unknown management frame "
			       "(type=0x%02x, stype=0x%02x) dropped\n",
			       skb->dev->name, type, stype);
			return -1;
		}

		hostap_rx(skb->dev, skb, rx_stats);
		return 0;
	}

	printk(KERN_DEBUG "%s: hostap_rx_frame_mgmt: management frame "
	       "received in non-Host AP mode\n", skb->dev->name);
	return -1;
}
#endif

/* See IEEE 802.1H for LLC/SNAP encapsulation/decapsulation */
/* Ethernet-II snap header (RFC1042 for most EtherTypes) */
static unsigned char rfc1042_header[] = { 0xaa, 0xaa, 0x03, 0x00, 0x00, 0x00 };

/* Bridge-Tunnel header (for EtherTypes ETH_P_AARP and ETH_P_IPX) */
static unsigned char bridge_tunnel_header[] =
    { 0xaa, 0xaa, 0x03, 0x00, 0x00, 0xf8 };
/* No encapsulation header if EtherType < 0x600 (=length) */

/* Called by ieee80211_rx_frame_decrypt */
static int ieee80211_is_eapol_frame(struct ieee80211_device *ieee,
				    struct sk_buff *skb)
{
	struct net_device *dev = ieee->dev;
	u16 fc, ethertype;
	struct ieee80211_hdr_3addr *hdr;
	u8 *pos;

	if (skb->len < 24)
		return 0;

	hdr = (struct ieee80211_hdr_3addr *)skb->data;
	fc = le16_to_cpu(hdr->frame_ctl);

	/* check that the frame is unicast frame to us */
	if ((fc & (IEEE80211_FCTL_TODS | IEEE80211_FCTL_FROMDS)) ==
	    IEEE80211_FCTL_TODS &&
	    !compare_ether_addr(hdr->addr1, dev->dev_addr) &&
	    !compare_ether_addr(hdr->addr3, dev->dev_addr)) {
		/* ToDS frame with own addr BSSID and DA */
	} else if ((fc & (IEEE80211_FCTL_TODS | IEEE80211_FCTL_FROMDS)) ==
		   IEEE80211_FCTL_FROMDS &&
		   !compare_ether_addr(hdr->addr1, dev->dev_addr)) {
		/* FromDS frame with own addr as DA */
	} else
		return 0;

	if (skb->len < 24 + 8)
		return 0;

	/* check for port access entity Ethernet type */
	pos = skb->data + 24;
	ethertype = (pos[6] << 8) | pos[7];
	if (ethertype == ETH_P_PAE)
		return 1;

	return 0;
}

/* Called only as a tasklet (software IRQ), by ieee80211_rx */
static int
ieee80211_rx_frame_decrypt(struct ieee80211_device *ieee, struct sk_buff *skb,
			   struct ieee80211_crypt_data *crypt)
{
	struct ieee80211_hdr_3addr *hdr;
	int res, hdrlen;

	if (crypt == NULL || crypt->ops->decrypt_mpdu == NULL)
		return 0;

	hdr = (struct ieee80211_hdr_3addr *)skb->data;
	hdrlen = ieee80211_get_hdrlen(le16_to_cpu(hdr->frame_ctl));

	atomic_inc(&crypt->refcnt);
	res = crypt->ops->decrypt_mpdu(skb, hdrlen, crypt->priv);
	atomic_dec(&crypt->refcnt);
	if (res < 0) {
		IEEE80211_DEBUG_DROP("decryption failed (SA=" MAC_FMT
				     ") res=%d\n", MAC_ARG(hdr->addr2), res);
		if (res == -2)
			IEEE80211_DEBUG_DROP("Decryption failed ICV "
					     "mismatch (key %d)\n",
					     skb->data[hdrlen + 3] >> 6);
		ieee->ieee_stats.rx_discards_undecryptable++;
		return -1;
	}

	return res;
}

/* Called only as a tasklet (software IRQ), by ieee80211_rx */
static int
ieee80211_rx_frame_decrypt_msdu(struct ieee80211_device *ieee,
				struct sk_buff *skb, int keyidx,
				struct ieee80211_crypt_data *crypt)
{
	struct ieee80211_hdr_3addr *hdr;
	int res, hdrlen;

	if (crypt == NULL || crypt->ops->decrypt_msdu == NULL)
		return 0;

	hdr = (struct ieee80211_hdr_3addr *)skb->data;
	hdrlen = ieee80211_get_hdrlen(le16_to_cpu(hdr->frame_ctl));

	atomic_inc(&crypt->refcnt);
	res = crypt->ops->decrypt_msdu(skb, keyidx, hdrlen, crypt->priv);
	atomic_dec(&crypt->refcnt);
	if (res < 0) {
		printk(KERN_DEBUG "%s: MSDU decryption/MIC verification failed"
		       " (SA=" MAC_FMT " keyidx=%d)\n",
		       ieee->dev->name, MAC_ARG(hdr->addr2), keyidx);
		return -1;
	}

	return 0;
}

/* All received frames are sent to this function. @skb contains the frame in
 * IEEE 802.11 format, i.e., in the format it was sent over air.
 * This function is called only as a tasklet (software IRQ). */
int ieee80211_rx(struct ieee80211_device *ieee, struct sk_buff *skb,
		 struct ieee80211_rx_stats *rx_stats)
{
	struct net_device *dev = ieee->dev;
	struct ieee80211_hdr_4addr *hdr;
	size_t hdrlen;
	u16 fc, type, stype, sc;
	struct net_device_stats *stats;
	unsigned int frag;
	u8 *payload;
	u16 ethertype;
#ifdef NOT_YET
	struct net_device *wds = NULL;
	struct sk_buff *skb2 = NULL;
	struct net_device *wds = NULL;
	int frame_authorized = 0;
	int from_assoc_ap = 0;
	void *sta = NULL;
#endif
	u8 dst[ETH_ALEN];
	u8 src[ETH_ALEN];
	struct ieee80211_crypt_data *crypt = NULL;
	int keyidx = 0;
	int can_be_decrypted = 0;

	hdr = (struct ieee80211_hdr_4addr *)skb->data;
	stats = &ieee->stats;

	if (skb->len < 10) {
		printk(KERN_INFO "%s: SKB length < 10\n", dev->name);
		goto rx_dropped;
	}

	fc = le16_to_cpu(hdr->frame_ctl);
	type = WLAN_FC_GET_TYPE(fc);
	stype = WLAN_FC_GET_STYPE(fc);
	sc = le16_to_cpu(hdr->seq_ctl);
	frag = WLAN_GET_SEQ_FRAG(sc);
	hdrlen = ieee80211_get_hdrlen(fc);

	/* Put this code here so that we avoid duplicating it in all
	 * Rx paths. - Jean II */
#ifdef CONFIG_WIRELESS_EXT
#ifdef IW_WIRELESS_SPY		/* defined in iw_handler.h */
	/* If spy monitoring on */
	if (ieee->spy_data.spy_number > 0) {
		struct iw_quality wstats;

		wstats.updated = 0;
		if (rx_stats->mask & IEEE80211_STATMASK_RSSI) {
			wstats.level = rx_stats->rssi;
			wstats.updated |= IW_QUAL_LEVEL_UPDATED;
		} else
			wstats.updated |= IW_QUAL_LEVEL_INVALID;

		if (rx_stats->mask & IEEE80211_STATMASK_NOISE) {
			wstats.noise = rx_stats->noise;
			wstats.updated |= IW_QUAL_NOISE_UPDATED;
		} else
			wstats.updated |= IW_QUAL_NOISE_INVALID;

		if (rx_stats->mask & IEEE80211_STATMASK_SIGNAL) {
			wstats.qual = rx_stats->signal;
			wstats.updated |= IW_QUAL_QUAL_UPDATED;
		} else
			wstats.updated |= IW_QUAL_QUAL_INVALID;

		/* Update spy records */
		wireless_spy_update(ieee->dev, hdr->addr2, &wstats);
	}
#endif				/* IW_WIRELESS_SPY */
#endif				/* CONFIG_WIRELESS_EXT */

#ifdef NOT_YET
	hostap_update_rx_stats(local->ap, hdr, rx_stats);
#endif

	if (ieee->iw_mode == IW_MODE_MONITOR) {
		ieee80211_monitor_rx(ieee, skb, rx_stats);
		stats->rx_packets++;
		stats->rx_bytes += skb->len;
		return 1;
	}

	can_be_decrypted = (is_multicast_ether_addr(hdr->addr1) ||
			    is_broadcast_ether_addr(hdr->addr2)) ?
	    ieee->host_mc_decrypt : ieee->host_decrypt;

	if (can_be_decrypted) {
		int idx = 0;
		if (skb->len >= hdrlen + 3) {
			/* Top two-bits of byte 3 are the key index */
			idx = skb->data[hdrlen + 3] >> 6;
		}

		/* ieee->crypt[] is WEP_KEY (4) in length.  Given that idx
		 * is only allowed 2-bits of storage, no value of idx can
		 * be provided via above code that would result in idx
		 * being out of range */
		crypt = ieee->crypt[idx];

#ifdef NOT_YET
		sta = NULL;

		/* Use station specific key to override default keys if the
		 * receiver address is a unicast address ("individual RA"). If
		 * bcrx_sta_key parameter is set, station specific key is used
		 * even with broad/multicast targets (this is against IEEE
		 * 802.11, but makes it easier to use different keys with
		 * stations that do not support WEP key mapping). */

		if (!(hdr->addr1[0] & 0x01) || local->bcrx_sta_key)
			(void)hostap_handle_sta_crypto(local, hdr, &crypt,
						       &sta);
#endif

		/* allow NULL decrypt to indicate an station specific override
		 * for default encryption */
		if (crypt && (crypt->ops == NULL ||
			      crypt->ops->decrypt_mpdu == NULL))
			crypt = NULL;

		if (!crypt && (fc & IEEE80211_FCTL_PROTECTED)) {
			/* This seems to be triggered by some (multicast?)
			 * frames from other than current BSS, so just drop the
			 * frames silently instead of filling system log with
			 * these reports. */
			IEEE80211_DEBUG_DROP("Decryption failed (not set)"
					     " (SA=" MAC_FMT ")\n",
					     MAC_ARG(hdr->addr2));
			ieee->ieee_stats.rx_discards_undecryptable++;
			goto rx_dropped;
		}
	}
#ifdef NOT_YET
	if (type != WLAN_FC_TYPE_DATA) {
		if (type == WLAN_FC_TYPE_MGMT && stype == WLAN_FC_STYPE_AUTH &&
		    fc & IEEE80211_FCTL_PROTECTED && ieee->host_decrypt &&
		    (keyidx = hostap_rx_frame_decrypt(ieee, skb, crypt)) < 0) {
			printk(KERN_DEBUG "%s: failed to decrypt mgmt::auth "
			       "from " MAC_FMT "\n", dev->name,
			       MAC_ARG(hdr->addr2));
			/* TODO: could inform hostapd about this so that it
			 * could send auth failure report */
			goto rx_dropped;
		}

		if (ieee80211_rx_frame_mgmt(ieee, skb, rx_stats, type, stype))
			goto rx_dropped;
		else
			goto rx_exit;
	}
#endif

	/* Data frame - extract src/dst addresses */
	if (skb->len < IEEE80211_3ADDR_LEN)
		goto rx_dropped;

	switch (fc & (IEEE80211_FCTL_FROMDS | IEEE80211_FCTL_TODS)) {
	case IEEE80211_FCTL_FROMDS:
		memcpy(dst, hdr->addr1, ETH_ALEN);
		memcpy(src, hdr->addr3, ETH_ALEN);
		break;
	case IEEE80211_FCTL_TODS:
		memcpy(dst, hdr->addr3, ETH_ALEN);
		memcpy(src, hdr->addr2, ETH_ALEN);
		break;
	case IEEE80211_FCTL_FROMDS | IEEE80211_FCTL_TODS:
		if (skb->len < IEEE80211_4ADDR_LEN)
			goto rx_dropped;
		memcpy(dst, hdr->addr3, ETH_ALEN);
		memcpy(src, hdr->addr4, ETH_ALEN);
		break;
	case 0:
		memcpy(dst, hdr->addr1, ETH_ALEN);
		memcpy(src, hdr->addr2, ETH_ALEN);
		break;
	}

#ifdef NOT_YET
	if (hostap_rx_frame_wds(ieee, hdr, fc, &wds))
		goto rx_dropped;
	if (wds) {
		skb->dev = dev = wds;
		stats = hostap_get_stats(dev);
	}

	if (ieee->iw_mode == IW_MODE_MASTER && !wds &&
	    (fc & (IEEE80211_FCTL_TODS | IEEE80211_FCTL_FROMDS)) ==
	    IEEE80211_FCTL_FROMDS && ieee->stadev
	    && !compare_ether_addr(hdr->addr2, ieee->assoc_ap_addr)) {
		/* Frame from BSSID of the AP for which we are a client */
		skb->dev = dev = ieee->stadev;
		stats = hostap_get_stats(dev);
		from_assoc_ap = 1;
	}
#endif

	dev->last_rx = jiffies;

#ifdef NOT_YET
	if ((ieee->iw_mode == IW_MODE_MASTER ||
	     ieee->iw_mode == IW_MODE_REPEAT) && !from_assoc_ap) {
		switch (hostap_handle_sta_rx(ieee, dev, skb, rx_stats,
					     wds != NULL)) {
		case AP_RX_CONTINUE_NOT_AUTHORIZED:
			frame_authorized = 0;
			break;
		case AP_RX_CONTINUE:
			frame_authorized = 1;
			break;
		case AP_RX_DROP:
			goto rx_dropped;
		case AP_RX_EXIT:
			goto rx_exit;
		}
	}
#endif

	/* Nullfunc frames may have PS-bit set, so they must be passed to
	 * hostap_handle_sta_rx() before being dropped here. */

	stype &= ~IEEE80211_STYPE_QOS_DATA;

	if (stype != IEEE80211_STYPE_DATA &&
	    stype != IEEE80211_STYPE_DATA_CFACK &&
	    stype != IEEE80211_STYPE_DATA_CFPOLL &&
	    stype != IEEE80211_STYPE_DATA_CFACKPOLL) {
		if (stype != IEEE80211_STYPE_NULLFUNC)
			IEEE80211_DEBUG_DROP("RX: dropped data frame "
					     "with no data (type=0x%02x, "
					     "subtype=0x%02x, len=%d)\n",
					     type, stype, skb->len);
		goto rx_dropped;
	}

	/* skb: hdr + (possibly fragmented, possibly encrypted) payload */

	if ((fc & IEEE80211_FCTL_PROTECTED) && can_be_decrypted &&
	    (keyidx = ieee80211_rx_frame_decrypt(ieee, skb, crypt)) < 0)
		goto rx_dropped;

	hdr = (struct ieee80211_hdr_4addr *)skb->data;

	/* skb: hdr + (possibly fragmented) plaintext payload */
	// PR: FIXME: hostap has additional conditions in the "if" below:
	// ieee->host_decrypt && (fc & IEEE80211_FCTL_PROTECTED) &&
	if ((frag != 0) || (fc & IEEE80211_FCTL_MOREFRAGS)) {
		int flen;
		struct sk_buff *frag_skb = ieee80211_frag_cache_get(ieee, hdr);
		IEEE80211_DEBUG_FRAG("Rx Fragment received (%u)\n", frag);

		if (!frag_skb) {
			IEEE80211_DEBUG(IEEE80211_DL_RX | IEEE80211_DL_FRAG,
					"Rx cannot get skb from fragment "
					"cache (morefrag=%d seq=%u frag=%u)\n",
					(fc & IEEE80211_FCTL_MOREFRAGS) != 0,
					WLAN_GET_SEQ_SEQ(sc), frag);
			goto rx_dropped;
		}

		flen = skb->len;
		if (frag != 0)
			flen -= hdrlen;

		if (frag_skb->tail + flen > frag_skb->end) {
			printk(KERN_WARNING "%s: host decrypted and "
			       "reassembled frame did not fit skb\n",
			       dev->name);
			ieee80211_frag_cache_invalidate(ieee, hdr);
			goto rx_dropped;
		}

		if (frag == 0) {
			/* copy first fragment (including full headers) into
			 * beginning of the fragment cache skb */
			memcpy(skb_put(frag_skb, flen), skb->data, flen);
		} else {
			/* append frame payload to the end of the fragment
			 * cache skb */
			memcpy(skb_put(frag_skb, flen), skb->data + hdrlen,
			       flen);
		}
		dev_kfree_skb_any(skb);
		skb = NULL;

		if (fc & IEEE80211_FCTL_MOREFRAGS) {
			/* more fragments expected - leave the skb in fragment
			 * cache for now; it will be delivered to upper layers
			 * after all fragments have been received */
			goto rx_exit;
		}

		/* this was the last fragment and the frame will be
		 * delivered, so remove skb from fragment cache */
		skb = frag_skb;
		hdr = (struct ieee80211_hdr_4addr *)skb->data;
		ieee80211_frag_cache_invalidate(ieee, hdr);
	}

	/* skb: hdr + (possible reassembled) full MSDU payload; possibly still
	 * encrypted/authenticated */
	if ((fc & IEEE80211_FCTL_PROTECTED) && can_be_decrypted &&
	    ieee80211_rx_frame_decrypt_msdu(ieee, skb, keyidx, crypt))
		goto rx_dropped;

	hdr = (struct ieee80211_hdr_4addr *)skb->data;
	if (crypt && !(fc & IEEE80211_FCTL_PROTECTED) && !ieee->open_wep) {
		if (		/*ieee->ieee802_1x && */
			   ieee80211_is_eapol_frame(ieee, skb)) {
			/* pass unencrypted EAPOL frames even if encryption is
			 * configured */
		} else {
			IEEE80211_DEBUG_DROP("encryption configured, but RX "
					     "frame not encrypted (SA=" MAC_FMT
					     ")\n", MAC_ARG(hdr->addr2));
			goto rx_dropped;
		}
	}

	if (crypt && !(fc & IEEE80211_FCTL_PROTECTED) && !ieee->open_wep &&
	    !ieee80211_is_eapol_frame(ieee, skb)) {
		IEEE80211_DEBUG_DROP("dropped unencrypted RX data "
				     "frame from " MAC_FMT
				     " (drop_unencrypted=1)\n",
				     MAC_ARG(hdr->addr2));
		goto rx_dropped;
	}

	/* skb: hdr + (possible reassembled) full plaintext payload */

	payload = skb->data + hdrlen;
	ethertype = (payload[6] << 8) | payload[7];

#ifdef NOT_YET
	/* If IEEE 802.1X is used, check whether the port is authorized to send
	 * the received frame. */
	if (ieee->ieee802_1x && ieee->iw_mode == IW_MODE_MASTER) {
		if (ethertype == ETH_P_PAE) {
			printk(KERN_DEBUG "%s: RX: IEEE 802.1X frame\n",
			       dev->name);
			if (ieee->hostapd && ieee->apdev) {
				/* Send IEEE 802.1X frames to the user
				 * space daemon for processing */
				prism2_rx_80211(ieee->apdev, skb, rx_stats,
						PRISM2_RX_MGMT);
				ieee->apdevstats.rx_packets++;
				ieee->apdevstats.rx_bytes += skb->len;
				goto rx_exit;
			}
		} else if (!frame_authorized) {
			printk(KERN_DEBUG "%s: dropped frame from "
			       "unauthorized port (IEEE 802.1X): "
			       "ethertype=0x%04x\n", dev->name, ethertype);
			goto rx_dropped;
		}
	}
#endif

	/* convert hdr + possible LLC headers into Ethernet header */
	if (skb->len - hdrlen >= 8 &&
	    ((memcmp(payload, rfc1042_header, SNAP_SIZE) == 0 &&
	      ethertype != ETH_P_AARP && ethertype != ETH_P_IPX) ||
	     memcmp(payload, bridge_tunnel_header, SNAP_SIZE) == 0)) {
		/* remove RFC1042 or Bridge-Tunnel encapsulation and
		 * replace EtherType */
		skb_pull(skb, hdrlen + SNAP_SIZE);
		memcpy(skb_push(skb, ETH_ALEN), src, ETH_ALEN);
		memcpy(skb_push(skb, ETH_ALEN), dst, ETH_ALEN);
	} else {
		u16 len;
		/* Leave Ethernet header part of hdr and full payload */
		skb_pull(skb, hdrlen);
		len = htons(skb->len);
		memcpy(skb_push(skb, 2), &len, 2);
		memcpy(skb_push(skb, ETH_ALEN), src, ETH_ALEN);
		memcpy(skb_push(skb, ETH_ALEN), dst, ETH_ALEN);
	}

#ifdef NOT_YET
	if (wds && ((fc & (IEEE80211_FCTL_TODS | IEEE80211_FCTL_FROMDS)) ==
		    IEEE80211_FCTL_TODS) && skb->len >= ETH_HLEN + ETH_ALEN) {
		/* Non-standard frame: get addr4 from its bogus location after
		 * the payload */
		memcpy(skb->data + ETH_ALEN,
		       skb->data + skb->len - ETH_ALEN, ETH_ALEN);
		skb_trim(skb, skb->len - ETH_ALEN);
	}
#endif

	stats->rx_packets++;
	stats->rx_bytes += skb->len;

#ifdef NOT_YET
	if (ieee->iw_mode == IW_MODE_MASTER && !wds && ieee->ap->bridge_packets) {
		if (dst[0] & 0x01) {
			/* copy multicast frame both to the higher layers and
			 * to the wireless media */
			ieee->ap->bridged_multicast++;
			skb2 = skb_clone(skb, GFP_ATOMIC);
			if (skb2 == NULL)
				printk(KERN_DEBUG "%s: skb_clone failed for "
				       "multicast frame\n", dev->name);
		} else if (hostap_is_sta_assoc(ieee->ap, dst)) {
			/* send frame directly to the associated STA using
			 * wireless media and not passing to higher layers */
			ieee->ap->bridged_unicast++;
			skb2 = skb;
			skb = NULL;
		}
	}

	if (skb2 != NULL) {
		/* send to wireless media */
		skb2->protocol = __constant_htons(ETH_P_802_3);
		skb2->mac.raw = skb2->nh.raw = skb2->data;
		/* skb2->nh.raw = skb2->data + ETH_HLEN; */
		skb2->dev = dev;
		dev_queue_xmit(skb2);
	}
#endif

	if (skb) {
		skb->protocol = eth_type_trans(skb, dev);
		memset(skb->cb, 0, sizeof(skb->cb));
		skb->dev = dev;
		skb->ip_summed = CHECKSUM_NONE;	/* 802.11 crc not sufficient */
		if (netif_rx(skb) == NET_RX_DROP) {
			/* netif_rx always succeeds, but it might drop
			 * the packet.  If it drops the packet, we log that
			 * in our stats. */
			IEEE80211_DEBUG_DROP
			    ("RX: netif_rx dropped the packet\n");
			stats->rx_dropped++;
		}
	}

      rx_exit:
#ifdef NOT_YET
	if (sta)
		hostap_handle_sta_release(sta);
#endif
	return 1;

      rx_dropped:
	stats->rx_dropped++;

	/* Returning 0 indicates to caller that we have not handled the SKB--
	 * so it is still allocated and can be used again by underlying
	 * hardware as a DMA target */
	return 0;
}

#define MGMT_FRAME_FIXED_PART_LENGTH		0x24

static u8 qos_oui[QOS_OUI_LEN] = { 0x00, 0x50, 0xF2 };

/*
* Make ther structure we read from the beacon packet has
* the right values
*/
static int ieee80211_verify_qos_info(struct ieee80211_qos_information_element
				     *info_element, int sub_type)
{

	if (info_element->qui_subtype != sub_type)
		return -1;
	if (memcmp(info_element->qui, qos_oui, QOS_OUI_LEN))
		return -1;
	if (info_element->qui_type != QOS_OUI_TYPE)
		return -1;
	if (info_element->version != QOS_VERSION_1)
		return -1;

	return 0;
}

/*
 * Parse a QoS parameter element
 */
static int ieee80211_read_qos_param_element(struct ieee80211_qos_parameter_info
					    *element_param, struct ieee80211_info_element
					    *info_element)
{
	int ret = 0;
	u16 size = sizeof(struct ieee80211_qos_parameter_info) - 2;

	if ((info_element == NULL) || (element_param == NULL))
		return -1;

	if (info_element->id == QOS_ELEMENT_ID && info_element->len == size) {
		memcpy(element_param->info_element.qui, info_element->data,
		       info_element->len);
		element_param->info_element.elementID = info_element->id;
		element_param->info_element.length = info_element->len;
	} else
		ret = -1;
	if (ret == 0)
		ret = ieee80211_verify_qos_info(&element_param->info_element,
						QOS_OUI_PARAM_SUB_TYPE);
	return ret;
}

/*
 * Parse a QoS information element
 */
static int ieee80211_read_qos_info_element(struct
					   ieee80211_qos_information_element
					   *element_info, struct ieee80211_info_element
					   *info_element)
{
	int ret = 0;
	u16 size = sizeof(struct ieee80211_qos_information_element) - 2;

	if (element_info == NULL)
		return -1;
	if (info_element == NULL)
		return -1;

	if ((info_element->id == QOS_ELEMENT_ID) && (info_element->len == size)) {
		memcpy(element_info->qui, info_element->data,
		       info_element->len);
		element_info->elementID = info_element->id;
		element_info->length = info_element->len;
	} else
		ret = -1;

	if (ret == 0)
		ret = ieee80211_verify_qos_info(element_info,
						QOS_OUI_INFO_SUB_TYPE);
	return ret;
}

/*
 * Write QoS parameters from the ac parameters.
 */
static int ieee80211_qos_convert_ac_to_parameters(struct
						  ieee80211_qos_parameter_info
						  *param_elm, struct
						  ieee80211_qos_parameters
						  *qos_param)
{
	int rc = 0;
	int i;
	struct ieee80211_qos_ac_parameter *ac_params;
	u32 txop;
	u8 cw_min;
	u8 cw_max;

	for (i = 0; i < QOS_QUEUE_NUM; i++) {
		ac_params = &(param_elm->ac_params_record[i]);

		qos_param->aifs[i] = (ac_params->aci_aifsn) & 0x0F;
		qos_param->aifs[i] -= (qos_param->aifs[i] < 2) ? 0 : 2;

		cw_min = ac_params->ecw_min_max & 0x0F;
		qos_param->cw_min[i] = (u16) ((1 << cw_min) - 1);

		cw_max = (ac_params->ecw_min_max & 0xF0) >> 4;
		qos_param->cw_max[i] = (u16) ((1 << cw_max) - 1);

		qos_param->flag[i] =
		    (ac_params->aci_aifsn & 0x10) ? 0x01 : 0x00;

		txop = le16_to_cpu(ac_params->tx_op_limit) * 32;
		qos_param->tx_op_limit[i] = (u16) txop;
	}
	return rc;
}

/*
 * we have a generic data element which it may contain QoS information or
 * parameters element. check the information element length to decide
 * which type to read
 */
static int ieee80211_parse_qos_info_param_IE(struct ieee80211_info_element
					     *info_element,
					     struct ieee80211_network *network)
{
	int rc = 0;
	struct ieee80211_qos_parameters *qos_param = NULL;
	struct ieee80211_qos_information_element qos_info_element;

	rc = ieee80211_read_qos_info_element(&qos_info_element, info_element);

	if (rc == 0) {
		network->qos_data.param_count = qos_info_element.ac_info & 0x0F;
		network->flags |= NETWORK_HAS_QOS_INFORMATION;
	} else {
		struct ieee80211_qos_parameter_info param_element;

		rc = ieee80211_read_qos_param_element(&param_element,
						      info_element);
		if (rc == 0) {
			qos_param = &(network->qos_data.parameters);
			ieee80211_qos_convert_ac_to_parameters(&param_element,
							       qos_param);
			network->flags |= NETWORK_HAS_QOS_PARAMETERS;
			network->qos_data.param_count =
			    param_element.info_element.ac_info & 0x0F;
		}
	}

	if (rc == 0) {
		IEEE80211_DEBUG_QOS("QoS is supported\n");
		network->qos_data.supported = 1;
	}
	return rc;
}

#ifdef CONFIG_IEEE80211_DEBUG
#define MFIE_STRING(x) case MFIE_TYPE_ ##x: return #x

static const char *get_info_element_string(u16 id)
{
	switch (id) {
		MFIE_STRING(SSID);
		MFIE_STRING(RATES);
		MFIE_STRING(FH_SET);
		MFIE_STRING(DS_SET);
		MFIE_STRING(CF_SET);
		MFIE_STRING(TIM);
		MFIE_STRING(IBSS_SET);
		MFIE_STRING(COUNTRY);
		MFIE_STRING(HOP_PARAMS);
		MFIE_STRING(HOP_TABLE);
		MFIE_STRING(REQUEST);
		MFIE_STRING(CHALLENGE);
		MFIE_STRING(POWER_CONSTRAINT);
		MFIE_STRING(POWER_CAPABILITY);
		MFIE_STRING(TPC_REQUEST);
		MFIE_STRING(TPC_REPORT);
		MFIE_STRING(SUPP_CHANNELS);
		MFIE_STRING(CSA);
		MFIE_STRING(MEASURE_REQUEST);
		MFIE_STRING(MEASURE_REPORT);
		MFIE_STRING(QUIET);
		MFIE_STRING(IBSS_DFS);
		MFIE_STRING(ERP_INFO);
		MFIE_STRING(RSN);
		MFIE_STRING(RATES_EX);
		MFIE_STRING(GENERIC);
		MFIE_STRING(QOS_PARAMETER);
	default:
		return "UNKNOWN";
	}
}
#endif

static int ieee80211_parse_info_param(struct ieee80211_info_element
				      *info_element, u16 length,
				      struct ieee80211_network *network)
{
	u8 i;
#ifdef CONFIG_IEEE80211_DEBUG
	char rates_str[64];
	char *p;
#endif

	while (length >= sizeof(*info_element)) {
		if (sizeof(*info_element) + info_element->len > length) {
			IEEE80211_DEBUG_MGMT("Info elem: parse failed: "
					     "info_element->len + 2 > left : "
					     "info_element->len+2=%zd left=%d, id=%d.\n",
					     info_element->len +
					     sizeof(*info_element),
					     length, info_element->id);
			return 1;
		}

		switch (info_element->id) {
		case MFIE_TYPE_SSID:
			if (ieee80211_is_empty_essid(info_element->data,
						     info_element->len)) {
				network->flags |= NETWORK_EMPTY_ESSID;
				break;
			}

			network->ssid_len = min(info_element->len,
						(u8) IW_ESSID_MAX_SIZE);
			memcpy(network->ssid, info_element->data,
			       network->ssid_len);
			if (network->ssid_len < IW_ESSID_MAX_SIZE)
				memset(network->ssid + network->ssid_len, 0,
				       IW_ESSID_MAX_SIZE - network->ssid_len);

			IEEE80211_DEBUG_MGMT("MFIE_TYPE_SSID: '%s' len=%d.\n",
					     network->ssid, network->ssid_len);
			break;

		case MFIE_TYPE_RATES:
#ifdef CONFIG_IEEE80211_DEBUG
			p = rates_str;
#endif
			network->rates_len = min(info_element->len,
						 MAX_RATES_LENGTH);
			for (i = 0; i < network->rates_len; i++) {
				network->rates[i] = info_element->data[i];
#ifdef CONFIG_IEEE80211_DEBUG
				p += snprintf(p, sizeof(rates_str) -
					      (p - rates_str), "%02X ",
					      network->rates[i]);
#endif
				if (ieee80211_is_ofdm_rate
				    (info_element->data[i])) {
					network->flags |= NETWORK_HAS_OFDM;
					if (info_element->data[i] &
					    IEEE80211_BASIC_RATE_MASK)
						network->flags &=
						    ~NETWORK_HAS_CCK;
				}
			}

			IEEE80211_DEBUG_MGMT("MFIE_TYPE_RATES: '%s' (%d)\n",
					     rates_str, network->rates_len);
			break;

		case MFIE_TYPE_RATES_EX:
#ifdef CONFIG_IEEE80211_DEBUG
			p = rates_str;
#endif
			network->rates_ex_len = min(info_element->len,
						    MAX_RATES_EX_LENGTH);
			for (i = 0; i < network->rates_ex_len; i++) {
				network->rates_ex[i] = info_element->data[i];
#ifdef CONFIG_IEEE80211_DEBUG
				p += snprintf(p, sizeof(rates_str) -
					      (p - rates_str), "%02X ",
					      network->rates[i]);
#endif
				if (ieee80211_is_ofdm_rate
				    (info_element->data[i])) {
					network->flags |= NETWORK_HAS_OFDM;
					if (info_element->data[i] &
					    IEEE80211_BASIC_RATE_MASK)
						network->flags &=
						    ~NETWORK_HAS_CCK;
				}
			}

			IEEE80211_DEBUG_MGMT("MFIE_TYPE_RATES_EX: '%s' (%d)\n",
					     rates_str, network->rates_ex_len);
			break;

		case MFIE_TYPE_DS_SET:
			IEEE80211_DEBUG_MGMT("MFIE_TYPE_DS_SET: %d\n",
					     info_element->data[0]);
			network->channel = info_element->data[0];
			break;

		case MFIE_TYPE_FH_SET:
			IEEE80211_DEBUG_MGMT("MFIE_TYPE_FH_SET: ignored\n");
			break;

		case MFIE_TYPE_CF_SET:
			IEEE80211_DEBUG_MGMT("MFIE_TYPE_CF_SET: ignored\n");
			break;

		case MFIE_TYPE_TIM:
			network->tim.tim_count = info_element->data[0];
			network->tim.tim_period = info_element->data[1];
			IEEE80211_DEBUG_MGMT("MFIE_TYPE_TIM: partially ignored\n");
			break;

		case MFIE_TYPE_ERP_INFO:
			network->erp_value = info_element->data[0];
			IEEE80211_DEBUG_MGMT("MFIE_TYPE_ERP_SET: %d\n",
					     network->erp_value);
			break;

		case MFIE_TYPE_IBSS_SET:
			network->atim_window = info_element->data[0];
			IEEE80211_DEBUG_MGMT("MFIE_TYPE_IBSS_SET: %d\n",
					     network->atim_window);
			break;

		case MFIE_TYPE_CHALLENGE:
			IEEE80211_DEBUG_MGMT("MFIE_TYPE_CHALLENGE: ignored\n");
			break;

		case MFIE_TYPE_GENERIC:
			IEEE80211_DEBUG_MGMT("MFIE_TYPE_GENERIC: %d bytes\n",
					     info_element->len);
			if (!ieee80211_parse_qos_info_param_IE(info_element,
							       network))
				break;

			if (info_element->len >= 4 &&
			    info_element->data[0] == 0x00 &&
			    info_element->data[1] == 0x50 &&
			    info_element->data[2] == 0xf2 &&
			    info_element->data[3] == 0x01) {
				network->wpa_ie_len = min(info_element->len + 2,
							  MAX_WPA_IE_LEN);
				memcpy(network->wpa_ie, info_element,
				       network->wpa_ie_len);
			}
			break;

		case MFIE_TYPE_RSN:
			IEEE80211_DEBUG_MGMT("MFIE_TYPE_RSN: %d bytes\n",
					     info_element->len);
			network->rsn_ie_len = min(info_element->len + 2,
						  MAX_WPA_IE_LEN);
			memcpy(network->rsn_ie, info_element,
			       network->rsn_ie_len);
			break;

		case MFIE_TYPE_QOS_PARAMETER:
			printk(KERN_ERR
			       "QoS Error need to parse QOS_PARAMETER IE\n");
			break;
			/* 802.11h */
		case MFIE_TYPE_POWER_CONSTRAINT:
			network->power_constraint = info_element->data[0];
			network->flags |= NETWORK_HAS_POWER_CONSTRAINT;
			break;

		case MFIE_TYPE_CSA:
			network->power_constraint = info_element->data[0];
			network->flags |= NETWORK_HAS_CSA;
			break;

		case MFIE_TYPE_QUIET:
			network->quiet.count = info_element->data[0];
			network->quiet.period = info_element->data[1];
			network->quiet.duration = info_element->data[2];
			network->quiet.offset = info_element->data[3];
			network->flags |= NETWORK_HAS_QUIET;
			break;

		case MFIE_TYPE_IBSS_DFS:
			if (network->ibss_dfs)
				break;
			network->ibss_dfs =
			    kmalloc(info_element->len, GFP_ATOMIC);
			if (!network->ibss_dfs)
				return 1;
			memcpy(network->ibss_dfs, info_element->data,
			       info_element->len);
			network->flags |= NETWORK_HAS_IBSS_DFS;
			break;

		case MFIE_TYPE_TPC_REPORT:
			network->tpc_report.transmit_power =
			    info_element->data[0];
			network->tpc_report.link_margin = info_element->data[1];
			network->flags |= NETWORK_HAS_TPC_REPORT;
			break;

		default:
			IEEE80211_DEBUG_MGMT
			    ("Unsupported info element: %s (%d)\n",
			     get_info_element_string(info_element->id),
			     info_element->id);
			break;
		}

		length -= sizeof(*info_element) + info_element->len;
		info_element =
		    (struct ieee80211_info_element *)&info_element->
		    data[info_element->len];
	}

	return 0;
}

static int ieee80211_handle_assoc_resp(struct ieee80211_device *ieee, struct ieee80211_assoc_response
				       *frame, struct ieee80211_rx_stats *stats)
{
	struct ieee80211_network network_resp = {
		.ibss_dfs = NULL,
	};
	struct ieee80211_network *network = &network_resp;
	struct net_device *dev = ieee->dev;

	network->flags = 0;
	network->qos_data.active = 0;
	network->qos_data.supported = 0;
	network->qos_data.param_count = 0;
	network->qos_data.old_param_count = 0;

	//network->atim_window = le16_to_cpu(frame->aid) & (0x3FFF);
	network->atim_window = le16_to_cpu(frame->aid);
	network->listen_interval = le16_to_cpu(frame->status);
	memcpy(network->bssid, frame->header.addr3, ETH_ALEN);
	network->capability = le16_to_cpu(frame->capability);
	network->last_scanned = jiffies;
	network->rates_len = network->rates_ex_len = 0;
	network->last_associate = 0;
	network->ssid_len = 0;
	network->erp_value =
	    (network->capability & WLAN_CAPABILITY_IBSS) ? 0x3 : 0x0;

	if (stats->freq == IEEE80211_52GHZ_BAND) {
		/* for A band (No DS info) */
		network->channel = stats->received_channel;
	} else
		network->flags |= NETWORK_HAS_CCK;

	network->wpa_ie_len = 0;
	network->rsn_ie_len = 0;

	if (ieee80211_parse_info_param
	    (frame->info_element, stats->len - sizeof(*frame), network))
		return 1;

	network->mode = 0;
	if (stats->freq == IEEE80211_52GHZ_BAND)
		network->mode = IEEE_A;
	else {
		if (network->flags & NETWORK_HAS_OFDM)
			network->mode |= IEEE_G;
		if (network->flags & NETWORK_HAS_CCK)
			network->mode |= IEEE_B;
	}

	if (ieee80211_is_empty_essid(network->ssid, network->ssid_len))
		network->flags |= NETWORK_EMPTY_ESSID;

	memcpy(&network->stats, stats, sizeof(network->stats));

	if (ieee->handle_assoc_response != NULL)
		ieee->handle_assoc_response(dev, frame, network);

	return 0;
}

/***************************************************/

static int ieee80211_network_init(struct ieee80211_device *ieee, struct ieee80211_probe_response
					 *beacon,
					 struct ieee80211_network *network,
					 struct ieee80211_rx_stats *stats)
{
	network->qos_data.active = 0;
	network->qos_data.supported = 0;
	network->qos_data.param_count = 0;
	network->qos_data.old_param_count = 0;

	/* Pull out fixed field data */
	memcpy(network->bssid, beacon->header.addr3, ETH_ALEN);
	network->capability = le16_to_cpu(beacon->capability);
	network->last_scanned = jiffies;
	network->time_stamp[0] = le32_to_cpu(beacon->time_stamp[0]);
	network->time_stamp[1] = le32_to_cpu(beacon->time_stamp[1]);
	network->beacon_interval = le16_to_cpu(beacon->beacon_interval);
	/* Where to pull this? beacon->listen_interval; */
	network->listen_interval = 0x0A;
	network->rates_len = network->rates_ex_len = 0;
	network->last_associate = 0;
	network->ssid_len = 0;
	network->flags = 0;
	network->atim_window = 0;
	network->erp_value = (network->capability & WLAN_CAPABILITY_IBSS) ?
	    0x3 : 0x0;

	if (stats->freq == IEEE80211_52GHZ_BAND) {
		/* for A band (No DS info) */
		network->channel = stats->received_channel;
	} else
		network->flags |= NETWORK_HAS_CCK;

	network->wpa_ie_len = 0;
	network->rsn_ie_len = 0;

	if (ieee80211_parse_info_param
	    (beacon->info_element, stats->len - sizeof(*beacon), network))
		return 1;

	network->mode = 0;
	if (stats->freq == IEEE80211_52GHZ_BAND)
		network->mode = IEEE_A;
	else {
		if (network->flags & NETWORK_HAS_OFDM)
			network->mode |= IEEE_G;
		if (network->flags & NETWORK_HAS_CCK)
			network->mode |= IEEE_B;
	}

	if (network->mode == 0) {
		IEEE80211_DEBUG_SCAN("Filtered out '%s (" MAC_FMT ")' "
				     "network.\n",
				     escape_essid(network->ssid,
						  network->ssid_len),
				     MAC_ARG(network->bssid));
		return 1;
	}

	if (ieee80211_is_empty_essid(network->ssid, network->ssid_len))
		network->flags |= NETWORK_EMPTY_ESSID;

	memcpy(&network->stats, stats, sizeof(network->stats));

	return 0;
}

static inline int is_same_network(struct ieee80211_network *src,
				  struct ieee80211_network *dst)
{
	/* A network is only a duplicate if the channel, BSSID, and ESSID
	 * all match.  We treat all <hidden> with the same BSSID and channel
	 * as one network */
	return ((src->ssid_len == dst->ssid_len) &&
		(src->channel == dst->channel) &&
		!compare_ether_addr(src->bssid, dst->bssid) &&
		!memcmp(src->ssid, dst->ssid, src->ssid_len));
}

static void update_network(struct ieee80211_network *dst,
				  struct ieee80211_network *src)
{
	int qos_active;
	u8 old_param;

	ieee80211_network_reset(dst);
	dst->ibss_dfs = src->ibss_dfs;

<<<<<<< HEAD
	memcpy(&dst->stats, &src->stats, sizeof(struct ieee80211_rx_stats));
=======
	/* We only update the statistics if they were created by receiving
	 * the network information on the actual channel the network is on.
	 * 
	 * This keeps beacons received on neighbor channels from bringing
	 * down the signal level of an AP. */
	if (dst->channel == src->stats.received_channel)
		memcpy(&dst->stats, &src->stats,
		       sizeof(struct ieee80211_rx_stats));
	else
		IEEE80211_DEBUG_SCAN("Network " MAC_FMT " info received "
			"off channel (%d vs. %d)\n", MAC_ARG(src->bssid),
			dst->channel, src->stats.received_channel);

>>>>>>> cc8279f6
	dst->capability = src->capability;
	memcpy(dst->rates, src->rates, src->rates_len);
	dst->rates_len = src->rates_len;
	memcpy(dst->rates_ex, src->rates_ex, src->rates_ex_len);
	dst->rates_ex_len = src->rates_ex_len;

	dst->mode = src->mode;
	dst->flags = src->flags;
	dst->time_stamp[0] = src->time_stamp[0];
	dst->time_stamp[1] = src->time_stamp[1];

	dst->beacon_interval = src->beacon_interval;
	dst->listen_interval = src->listen_interval;
	dst->atim_window = src->atim_window;
	dst->erp_value = src->erp_value;
	dst->tim = src->tim;

	memcpy(dst->wpa_ie, src->wpa_ie, src->wpa_ie_len);
	dst->wpa_ie_len = src->wpa_ie_len;
	memcpy(dst->rsn_ie, src->rsn_ie, src->rsn_ie_len);
	dst->rsn_ie_len = src->rsn_ie_len;

	dst->last_scanned = jiffies;
	qos_active = src->qos_data.active;
	old_param = dst->qos_data.old_param_count;
	if (dst->flags & NETWORK_HAS_QOS_MASK)
		memcpy(&dst->qos_data, &src->qos_data,
		       sizeof(struct ieee80211_qos_data));
	else {
		dst->qos_data.supported = src->qos_data.supported;
		dst->qos_data.param_count = src->qos_data.param_count;
	}

	if (dst->qos_data.supported == 1) {
		if (dst->ssid_len)
			IEEE80211_DEBUG_QOS
			    ("QoS the network %s is QoS supported\n",
			     dst->ssid);
		else
			IEEE80211_DEBUG_QOS
			    ("QoS the network is QoS supported\n");
	}
	dst->qos_data.active = qos_active;
	dst->qos_data.old_param_count = old_param;

	/* dst->last_associate is not overwritten */
}

static inline int is_beacon(__le16 fc)
{
	return (WLAN_FC_GET_STYPE(le16_to_cpu(fc)) == IEEE80211_STYPE_BEACON);
}

static void ieee80211_process_probe_response(struct ieee80211_device
						    *ieee, struct
						    ieee80211_probe_response
						    *beacon, struct ieee80211_rx_stats
						    *stats)
{
	struct net_device *dev = ieee->dev;
	struct ieee80211_network network = {
		.ibss_dfs = NULL,
	};
	struct ieee80211_network *target;
	struct ieee80211_network *oldest = NULL;
#ifdef CONFIG_IEEE80211_DEBUG
	struct ieee80211_info_element *info_element = beacon->info_element;
#endif
	unsigned long flags;

	IEEE80211_DEBUG_SCAN("'%s' (" MAC_FMT
			     "): %c%c%c%c %c%c%c%c-%c%c%c%c %c%c%c%c\n",
			     escape_essid(info_element->data,
					  info_element->len),
			     MAC_ARG(beacon->header.addr3),
			     (beacon->capability & (1 << 0xf)) ? '1' : '0',
			     (beacon->capability & (1 << 0xe)) ? '1' : '0',
			     (beacon->capability & (1 << 0xd)) ? '1' : '0',
			     (beacon->capability & (1 << 0xc)) ? '1' : '0',
			     (beacon->capability & (1 << 0xb)) ? '1' : '0',
			     (beacon->capability & (1 << 0xa)) ? '1' : '0',
			     (beacon->capability & (1 << 0x9)) ? '1' : '0',
			     (beacon->capability & (1 << 0x8)) ? '1' : '0',
			     (beacon->capability & (1 << 0x7)) ? '1' : '0',
			     (beacon->capability & (1 << 0x6)) ? '1' : '0',
			     (beacon->capability & (1 << 0x5)) ? '1' : '0',
			     (beacon->capability & (1 << 0x4)) ? '1' : '0',
			     (beacon->capability & (1 << 0x3)) ? '1' : '0',
			     (beacon->capability & (1 << 0x2)) ? '1' : '0',
			     (beacon->capability & (1 << 0x1)) ? '1' : '0',
			     (beacon->capability & (1 << 0x0)) ? '1' : '0');

	if (ieee80211_network_init(ieee, beacon, &network, stats)) {
		IEEE80211_DEBUG_SCAN("Dropped '%s' (" MAC_FMT ") via %s.\n",
				     escape_essid(info_element->data,
						  info_element->len),
				     MAC_ARG(beacon->header.addr3),
				     is_beacon(beacon->header.frame_ctl) ?
				     "BEACON" : "PROBE RESPONSE");
		return;
	}

	/* The network parsed correctly -- so now we scan our known networks
	 * to see if we can find it in our list.
	 *
	 * NOTE:  This search is definitely not optimized.  Once its doing
	 *        the "right thing" we'll optimize it for efficiency if
	 *        necessary */

	/* Search for this entry in the list and update it if it is
	 * already there. */

	spin_lock_irqsave(&ieee->lock, flags);

	list_for_each_entry(target, &ieee->network_list, list) {
		if (is_same_network(target, &network))
			break;

		if ((oldest == NULL) ||
		    (target->last_scanned < oldest->last_scanned))
			oldest = target;
	}

	/* If we didn't find a match, then get a new network slot to initialize
	 * with this beacon's information */
	if (&target->list == &ieee->network_list) {
		if (list_empty(&ieee->network_free_list)) {
			/* If there are no more slots, expire the oldest */
			list_del(&oldest->list);
			target = oldest;
			IEEE80211_DEBUG_SCAN("Expired '%s' (" MAC_FMT ") from "
					     "network list.\n",
					     escape_essid(target->ssid,
							  target->ssid_len),
					     MAC_ARG(target->bssid));
			ieee80211_network_reset(target);
		} else {
			/* Otherwise just pull from the free list */
			target = list_entry(ieee->network_free_list.next,
					    struct ieee80211_network, list);
			list_del(ieee->network_free_list.next);
		}

#ifdef CONFIG_IEEE80211_DEBUG
		IEEE80211_DEBUG_SCAN("Adding '%s' (" MAC_FMT ") via %s.\n",
				     escape_essid(network.ssid,
						  network.ssid_len),
				     MAC_ARG(network.bssid),
				     is_beacon(beacon->header.frame_ctl) ?
				     "BEACON" : "PROBE RESPONSE");
#endif
		memcpy(target, &network, sizeof(*target));
		network.ibss_dfs = NULL;
		list_add_tail(&target->list, &ieee->network_list);
	} else {
		IEEE80211_DEBUG_SCAN("Updating '%s' (" MAC_FMT ") via %s.\n",
				     escape_essid(target->ssid,
						  target->ssid_len),
				     MAC_ARG(target->bssid),
				     is_beacon(beacon->header.frame_ctl) ?
				     "BEACON" : "PROBE RESPONSE");
		update_network(target, &network);
		network.ibss_dfs = NULL;
	}

	spin_unlock_irqrestore(&ieee->lock, flags);

	if (is_beacon(beacon->header.frame_ctl)) {
		if (ieee->handle_beacon != NULL)
			ieee->handle_beacon(dev, beacon, target);
	} else {
		if (ieee->handle_probe_response != NULL)
			ieee->handle_probe_response(dev, beacon, target);
	}
}

void ieee80211_rx_mgt(struct ieee80211_device *ieee,
		      struct ieee80211_hdr_4addr *header,
		      struct ieee80211_rx_stats *stats)
{
	switch (WLAN_FC_GET_STYPE(le16_to_cpu(header->frame_ctl))) {
	case IEEE80211_STYPE_ASSOC_RESP:
		IEEE80211_DEBUG_MGMT("received ASSOCIATION RESPONSE (%d)\n",
				     WLAN_FC_GET_STYPE(le16_to_cpu
						       (header->frame_ctl)));
		ieee80211_handle_assoc_resp(ieee,
					    (struct ieee80211_assoc_response *)
					    header, stats);
		break;

	case IEEE80211_STYPE_REASSOC_RESP:
		IEEE80211_DEBUG_MGMT("received REASSOCIATION RESPONSE (%d)\n",
				     WLAN_FC_GET_STYPE(le16_to_cpu
						       (header->frame_ctl)));
		break;

	case IEEE80211_STYPE_PROBE_REQ:
		IEEE80211_DEBUG_MGMT("received auth (%d)\n",
				     WLAN_FC_GET_STYPE(le16_to_cpu
						       (header->frame_ctl)));

		if (ieee->handle_probe_request != NULL)
			ieee->handle_probe_request(ieee->dev,
						   (struct
						    ieee80211_probe_request *)
						   header, stats);
		break;

	case IEEE80211_STYPE_PROBE_RESP:
		IEEE80211_DEBUG_MGMT("received PROBE RESPONSE (%d)\n",
				     WLAN_FC_GET_STYPE(le16_to_cpu
						       (header->frame_ctl)));
		IEEE80211_DEBUG_SCAN("Probe response\n");
		ieee80211_process_probe_response(ieee,
						 (struct
						  ieee80211_probe_response *)
						 header, stats);
		break;

	case IEEE80211_STYPE_BEACON:
		IEEE80211_DEBUG_MGMT("received BEACON (%d)\n",
				     WLAN_FC_GET_STYPE(le16_to_cpu
						       (header->frame_ctl)));
		IEEE80211_DEBUG_SCAN("Beacon\n");
		ieee80211_process_probe_response(ieee,
						 (struct
						  ieee80211_probe_response *)
						 header, stats);
		break;
	case IEEE80211_STYPE_AUTH:

		IEEE80211_DEBUG_MGMT("received auth (%d)\n",
				     WLAN_FC_GET_STYPE(le16_to_cpu
						       (header->frame_ctl)));

		if (ieee->handle_auth != NULL)
			ieee->handle_auth(ieee->dev,
					  (struct ieee80211_auth *)header);
		break;

	case IEEE80211_STYPE_DISASSOC:
		if (ieee->handle_disassoc != NULL)
			ieee->handle_disassoc(ieee->dev,
					      (struct ieee80211_disassoc *)
					      header);
		break;

	case IEEE80211_STYPE_ACTION:
		IEEE80211_DEBUG_MGMT("ACTION\n");
		if (ieee->handle_action)
			ieee->handle_action(ieee->dev,
					    (struct ieee80211_action *)
					    header, stats);
		break;

	case IEEE80211_STYPE_REASSOC_REQ:
		IEEE80211_DEBUG_MGMT("received reassoc (%d)\n",
				     WLAN_FC_GET_STYPE(le16_to_cpu
						       (header->frame_ctl)));

		IEEE80211_WARNING("%s: IEEE80211_REASSOC_REQ received\n",
				  ieee->dev->name);
		if (ieee->handle_reassoc_request != NULL)
			ieee->handle_reassoc_request(ieee->dev,
						    (struct ieee80211_reassoc_request *)
						     header);
		break;

	case IEEE80211_STYPE_ASSOC_REQ:
		IEEE80211_DEBUG_MGMT("received assoc (%d)\n",
				     WLAN_FC_GET_STYPE(le16_to_cpu
						       (header->frame_ctl)));

		IEEE80211_WARNING("%s: IEEE80211_ASSOC_REQ received\n",
				  ieee->dev->name);
		if (ieee->handle_assoc_request != NULL)
			ieee->handle_assoc_request(ieee->dev);
		break;

	case IEEE80211_STYPE_DEAUTH:
		IEEE80211_DEBUG_MGMT("DEAUTH\n");
		if (ieee->handle_deauth != NULL)
			ieee->handle_deauth(ieee->dev,
					    (struct ieee80211_deauth *)
					    header);
		break;
	default:
		IEEE80211_DEBUG_MGMT("received UNKNOWN (%d)\n",
				     WLAN_FC_GET_STYPE(le16_to_cpu
						       (header->frame_ctl)));
		IEEE80211_WARNING("%s: Unknown management packet: %d\n",
				  ieee->dev->name,
				  WLAN_FC_GET_STYPE(le16_to_cpu
						    (header->frame_ctl)));
		break;
	}
}

EXPORT_SYMBOL(ieee80211_rx_mgt);
EXPORT_SYMBOL(ieee80211_rx);<|MERGE_RESOLUTION|>--- conflicted
+++ resolved
@@ -1345,9 +1345,6 @@
 	ieee80211_network_reset(dst);
 	dst->ibss_dfs = src->ibss_dfs;
 
-<<<<<<< HEAD
-	memcpy(&dst->stats, &src->stats, sizeof(struct ieee80211_rx_stats));
-=======
 	/* We only update the statistics if they were created by receiving
 	 * the network information on the actual channel the network is on.
 	 * 
@@ -1361,7 +1358,6 @@
 			"off channel (%d vs. %d)\n", MAC_ARG(src->bssid),
 			dst->channel, src->stats.received_channel);
 
->>>>>>> cc8279f6
 	dst->capability = src->capability;
 	memcpy(dst->rates, src->rates, src->rates_len);
 	dst->rates_len = src->rates_len;
