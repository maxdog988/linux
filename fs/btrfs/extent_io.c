// SPDX-License-Identifier: GPL-2.0
#include <linux/bitops.h>
#include <linux/slab.h>
#include <linux/bio.h>
#include <linux/mm.h>
#include <linux/pagemap.h>
#include <linux/page-flags.h>
#include <linux/spinlock.h>
#include <linux/blkdev.h>
#include <linux/swap.h>
#include <linux/writeback.h>
#include <linux/pagevec.h>
#include <linux/prefetch.h>
#include <linux/cleancache.h>
#include "extent_io.h"
#include "extent_map.h"
#include "ctree.h"
#include "btrfs_inode.h"
#include "volumes.h"
#include "check-integrity.h"
#include "locking.h"
#include "rcu-string.h"
#include "backref.h"

static struct kmem_cache *extent_state_cache;
static struct kmem_cache *extent_buffer_cache;
static struct bio_set *btrfs_bioset;

static inline bool extent_state_in_tree(const struct extent_state *state)
{
	return !RB_EMPTY_NODE(&state->rb_node);
}

#ifdef CONFIG_BTRFS_DEBUG
static LIST_HEAD(buffers);
static LIST_HEAD(states);

static DEFINE_SPINLOCK(leak_lock);

static inline
void btrfs_leak_debug_add(struct list_head *new, struct list_head *head)
{
	unsigned long flags;

	spin_lock_irqsave(&leak_lock, flags);
	list_add(new, head);
	spin_unlock_irqrestore(&leak_lock, flags);
}

static inline
void btrfs_leak_debug_del(struct list_head *entry)
{
	unsigned long flags;

	spin_lock_irqsave(&leak_lock, flags);
	list_del(entry);
	spin_unlock_irqrestore(&leak_lock, flags);
}

static inline
void btrfs_leak_debug_check(void)
{
	struct extent_state *state;
	struct extent_buffer *eb;

	while (!list_empty(&states)) {
		state = list_entry(states.next, struct extent_state, leak_list);
		pr_err("BTRFS: state leak: start %llu end %llu state %u in tree %d refs %d\n",
		       state->start, state->end, state->state,
		       extent_state_in_tree(state),
		       refcount_read(&state->refs));
		list_del(&state->leak_list);
		kmem_cache_free(extent_state_cache, state);
	}

	while (!list_empty(&buffers)) {
		eb = list_entry(buffers.next, struct extent_buffer, leak_list);
		pr_err("BTRFS: buffer leak start %llu len %lu refs %d\n",
		       eb->start, eb->len, atomic_read(&eb->refs));
		list_del(&eb->leak_list);
		kmem_cache_free(extent_buffer_cache, eb);
	}
}

#define btrfs_debug_check_extent_io_range(tree, start, end)		\
	__btrfs_debug_check_extent_io_range(__func__, (tree), (start), (end))
static inline void __btrfs_debug_check_extent_io_range(const char *caller,
		struct extent_io_tree *tree, u64 start, u64 end)
{
	if (tree->ops && tree->ops->check_extent_io_range)
		tree->ops->check_extent_io_range(tree->private_data, caller,
						 start, end);
}
#else
#define btrfs_leak_debug_add(new, head)	do {} while (0)
#define btrfs_leak_debug_del(entry)	do {} while (0)
#define btrfs_leak_debug_check()	do {} while (0)
#define btrfs_debug_check_extent_io_range(c, s, e)	do {} while (0)
#endif

#define BUFFER_LRU_MAX 64

struct tree_entry {
	u64 start;
	u64 end;
	struct rb_node rb_node;
};

struct extent_page_data {
	struct bio *bio;
	struct extent_io_tree *tree;
	get_extent_t *get_extent;

	/* tells writepage not to lock the state bits for this range
	 * it still does the unlocking
	 */
	unsigned int extent_locked:1;

	/* tells the submit_bio code to use REQ_SYNC */
	unsigned int sync_io:1;
};

static void add_extent_changeset(struct extent_state *state, unsigned bits,
				 struct extent_changeset *changeset,
				 int set)
{
	int ret;

	if (!changeset)
		return;
	if (set && (state->state & bits) == bits)
		return;
	if (!set && (state->state & bits) == 0)
		return;
	changeset->bytes_changed += state->end - state->start + 1;
	ret = ulist_add(&changeset->range_changed, state->start, state->end,
			GFP_ATOMIC);
	/* ENOMEM */
	BUG_ON(ret < 0);
}

static noinline void flush_write_bio(void *data);
static inline struct btrfs_fs_info *
tree_fs_info(struct extent_io_tree *tree)
{
	if (tree->ops)
		return tree->ops->tree_fs_info(tree->private_data);
	return NULL;
}

int __init extent_io_init(void)
{
	extent_state_cache = kmem_cache_create("btrfs_extent_state",
			sizeof(struct extent_state), 0,
			SLAB_MEM_SPREAD, NULL);
	if (!extent_state_cache)
		return -ENOMEM;

	extent_buffer_cache = kmem_cache_create("btrfs_extent_buffer",
			sizeof(struct extent_buffer), 0,
			SLAB_MEM_SPREAD, NULL);
	if (!extent_buffer_cache)
		goto free_state_cache;

	btrfs_bioset = bioset_create(BIO_POOL_SIZE,
				     offsetof(struct btrfs_io_bio, bio),
				     BIOSET_NEED_BVECS);
	if (!btrfs_bioset)
		goto free_buffer_cache;

	if (bioset_integrity_create(btrfs_bioset, BIO_POOL_SIZE))
		goto free_bioset;

	return 0;

free_bioset:
	bioset_free(btrfs_bioset);
	btrfs_bioset = NULL;

free_buffer_cache:
	kmem_cache_destroy(extent_buffer_cache);
	extent_buffer_cache = NULL;

free_state_cache:
	kmem_cache_destroy(extent_state_cache);
	extent_state_cache = NULL;
	return -ENOMEM;
}

void extent_io_exit(void)
{
	btrfs_leak_debug_check();

	/*
	 * Make sure all delayed rcu free are flushed before we
	 * destroy caches.
	 */
	rcu_barrier();
	kmem_cache_destroy(extent_state_cache);
	kmem_cache_destroy(extent_buffer_cache);
	if (btrfs_bioset)
		bioset_free(btrfs_bioset);
}

void extent_io_tree_init(struct extent_io_tree *tree,
			 void *private_data)
{
	tree->state = RB_ROOT;
	tree->ops = NULL;
	tree->dirty_bytes = 0;
	spin_lock_init(&tree->lock);
	tree->private_data = private_data;
}

static struct extent_state *alloc_extent_state(gfp_t mask)
{
	struct extent_state *state;

	/*
	 * The given mask might be not appropriate for the slab allocator,
	 * drop the unsupported bits
	 */
	mask &= ~(__GFP_DMA32|__GFP_HIGHMEM);
	state = kmem_cache_alloc(extent_state_cache, mask);
	if (!state)
		return state;
	state->state = 0;
	state->failrec = NULL;
	RB_CLEAR_NODE(&state->rb_node);
	btrfs_leak_debug_add(&state->leak_list, &states);
	refcount_set(&state->refs, 1);
	init_waitqueue_head(&state->wq);
	trace_alloc_extent_state(state, mask, _RET_IP_);
	return state;
}

void free_extent_state(struct extent_state *state)
{
	if (!state)
		return;
	if (refcount_dec_and_test(&state->refs)) {
		WARN_ON(extent_state_in_tree(state));
		btrfs_leak_debug_del(&state->leak_list);
		trace_free_extent_state(state, _RET_IP_);
		kmem_cache_free(extent_state_cache, state);
	}
}

static struct rb_node *tree_insert(struct rb_root *root,
				   struct rb_node *search_start,
				   u64 offset,
				   struct rb_node *node,
				   struct rb_node ***p_in,
				   struct rb_node **parent_in)
{
	struct rb_node **p;
	struct rb_node *parent = NULL;
	struct tree_entry *entry;

	if (p_in && parent_in) {
		p = *p_in;
		parent = *parent_in;
		goto do_insert;
	}

	p = search_start ? &search_start : &root->rb_node;
	while (*p) {
		parent = *p;
		entry = rb_entry(parent, struct tree_entry, rb_node);

		if (offset < entry->start)
			p = &(*p)->rb_left;
		else if (offset > entry->end)
			p = &(*p)->rb_right;
		else
			return parent;
	}

do_insert:
	rb_link_node(node, parent, p);
	rb_insert_color(node, root);
	return NULL;
}

static struct rb_node *__etree_search(struct extent_io_tree *tree, u64 offset,
				      struct rb_node **prev_ret,
				      struct rb_node **next_ret,
				      struct rb_node ***p_ret,
				      struct rb_node **parent_ret)
{
	struct rb_root *root = &tree->state;
	struct rb_node **n = &root->rb_node;
	struct rb_node *prev = NULL;
	struct rb_node *orig_prev = NULL;
	struct tree_entry *entry;
	struct tree_entry *prev_entry = NULL;

	while (*n) {
		prev = *n;
		entry = rb_entry(prev, struct tree_entry, rb_node);
		prev_entry = entry;

		if (offset < entry->start)
			n = &(*n)->rb_left;
		else if (offset > entry->end)
			n = &(*n)->rb_right;
		else
			return *n;
	}

	if (p_ret)
		*p_ret = n;
	if (parent_ret)
		*parent_ret = prev;

	if (prev_ret) {
		orig_prev = prev;
		while (prev && offset > prev_entry->end) {
			prev = rb_next(prev);
			prev_entry = rb_entry(prev, struct tree_entry, rb_node);
		}
		*prev_ret = prev;
		prev = orig_prev;
	}

	if (next_ret) {
		prev_entry = rb_entry(prev, struct tree_entry, rb_node);
		while (prev && offset < prev_entry->start) {
			prev = rb_prev(prev);
			prev_entry = rb_entry(prev, struct tree_entry, rb_node);
		}
		*next_ret = prev;
	}
	return NULL;
}

static inline struct rb_node *
tree_search_for_insert(struct extent_io_tree *tree,
		       u64 offset,
		       struct rb_node ***p_ret,
		       struct rb_node **parent_ret)
{
	struct rb_node *prev = NULL;
	struct rb_node *ret;

	ret = __etree_search(tree, offset, &prev, NULL, p_ret, parent_ret);
	if (!ret)
		return prev;
	return ret;
}

static inline struct rb_node *tree_search(struct extent_io_tree *tree,
					  u64 offset)
{
	return tree_search_for_insert(tree, offset, NULL, NULL);
}

static void merge_cb(struct extent_io_tree *tree, struct extent_state *new,
		     struct extent_state *other)
{
	if (tree->ops && tree->ops->merge_extent_hook)
		tree->ops->merge_extent_hook(tree->private_data, new, other);
}

/*
 * utility function to look for merge candidates inside a given range.
 * Any extents with matching state are merged together into a single
 * extent in the tree.  Extents with EXTENT_IO in their state field
 * are not merged because the end_io handlers need to be able to do
 * operations on them without sleeping (or doing allocations/splits).
 *
 * This should be called with the tree lock held.
 */
static void merge_state(struct extent_io_tree *tree,
		        struct extent_state *state)
{
	struct extent_state *other;
	struct rb_node *other_node;

	if (state->state & (EXTENT_IOBITS | EXTENT_BOUNDARY))
		return;

	other_node = rb_prev(&state->rb_node);
	if (other_node) {
		other = rb_entry(other_node, struct extent_state, rb_node);
		if (other->end == state->start - 1 &&
		    other->state == state->state) {
			merge_cb(tree, state, other);
			state->start = other->start;
			rb_erase(&other->rb_node, &tree->state);
			RB_CLEAR_NODE(&other->rb_node);
			free_extent_state(other);
		}
	}
	other_node = rb_next(&state->rb_node);
	if (other_node) {
		other = rb_entry(other_node, struct extent_state, rb_node);
		if (other->start == state->end + 1 &&
		    other->state == state->state) {
			merge_cb(tree, state, other);
			state->end = other->end;
			rb_erase(&other->rb_node, &tree->state);
			RB_CLEAR_NODE(&other->rb_node);
			free_extent_state(other);
		}
	}
}

static void set_state_cb(struct extent_io_tree *tree,
			 struct extent_state *state, unsigned *bits)
{
	if (tree->ops && tree->ops->set_bit_hook)
		tree->ops->set_bit_hook(tree->private_data, state, bits);
}

static void clear_state_cb(struct extent_io_tree *tree,
			   struct extent_state *state, unsigned *bits)
{
	if (tree->ops && tree->ops->clear_bit_hook)
		tree->ops->clear_bit_hook(tree->private_data, state, bits);
}

static void set_state_bits(struct extent_io_tree *tree,
			   struct extent_state *state, unsigned *bits,
			   struct extent_changeset *changeset);

/*
 * insert an extent_state struct into the tree.  'bits' are set on the
 * struct before it is inserted.
 *
 * This may return -EEXIST if the extent is already there, in which case the
 * state struct is freed.
 *
 * The tree lock is not taken internally.  This is a utility function and
 * probably isn't what you want to call (see set/clear_extent_bit).
 */
static int insert_state(struct extent_io_tree *tree,
			struct extent_state *state, u64 start, u64 end,
			struct rb_node ***p,
			struct rb_node **parent,
			unsigned *bits, struct extent_changeset *changeset)
{
	struct rb_node *node;

	if (end < start)
		WARN(1, KERN_ERR "BTRFS: end < start %llu %llu\n",
		       end, start);
	state->start = start;
	state->end = end;

	set_state_bits(tree, state, bits, changeset);

	node = tree_insert(&tree->state, NULL, end, &state->rb_node, p, parent);
	if (node) {
		struct extent_state *found;
		found = rb_entry(node, struct extent_state, rb_node);
		pr_err("BTRFS: found node %llu %llu on insert of %llu %llu\n",
		       found->start, found->end, start, end);
		return -EEXIST;
	}
	merge_state(tree, state);
	return 0;
}

static void split_cb(struct extent_io_tree *tree, struct extent_state *orig,
		     u64 split)
{
	if (tree->ops && tree->ops->split_extent_hook)
		tree->ops->split_extent_hook(tree->private_data, orig, split);
}

/*
 * split a given extent state struct in two, inserting the preallocated
 * struct 'prealloc' as the newly created second half.  'split' indicates an
 * offset inside 'orig' where it should be split.
 *
 * Before calling,
 * the tree has 'orig' at [orig->start, orig->end].  After calling, there
 * are two extent state structs in the tree:
 * prealloc: [orig->start, split - 1]
 * orig: [ split, orig->end ]
 *
 * The tree locks are not taken by this function. They need to be held
 * by the caller.
 */
static int split_state(struct extent_io_tree *tree, struct extent_state *orig,
		       struct extent_state *prealloc, u64 split)
{
	struct rb_node *node;

	split_cb(tree, orig, split);

	prealloc->start = orig->start;
	prealloc->end = split - 1;
	prealloc->state = orig->state;
	orig->start = split;

	node = tree_insert(&tree->state, &orig->rb_node, prealloc->end,
			   &prealloc->rb_node, NULL, NULL);
	if (node) {
		free_extent_state(prealloc);
		return -EEXIST;
	}
	return 0;
}

static struct extent_state *next_state(struct extent_state *state)
{
	struct rb_node *next = rb_next(&state->rb_node);
	if (next)
		return rb_entry(next, struct extent_state, rb_node);
	else
		return NULL;
}

/*
 * utility function to clear some bits in an extent state struct.
 * it will optionally wake up any one waiting on this state (wake == 1).
 *
 * If no bits are set on the state struct after clearing things, the
 * struct is freed and removed from the tree
 */
static struct extent_state *clear_state_bit(struct extent_io_tree *tree,
					    struct extent_state *state,
					    unsigned *bits, int wake,
					    struct extent_changeset *changeset)
{
	struct extent_state *next;
	unsigned bits_to_clear = *bits & ~EXTENT_CTLBITS;

	if ((bits_to_clear & EXTENT_DIRTY) && (state->state & EXTENT_DIRTY)) {
		u64 range = state->end - state->start + 1;
		WARN_ON(range > tree->dirty_bytes);
		tree->dirty_bytes -= range;
	}
	clear_state_cb(tree, state, bits);
	add_extent_changeset(state, bits_to_clear, changeset, 0);
	state->state &= ~bits_to_clear;
	if (wake)
		wake_up(&state->wq);
	if (state->state == 0) {
		next = next_state(state);
		if (extent_state_in_tree(state)) {
			rb_erase(&state->rb_node, &tree->state);
			RB_CLEAR_NODE(&state->rb_node);
			free_extent_state(state);
		} else {
			WARN_ON(1);
		}
	} else {
		merge_state(tree, state);
		next = next_state(state);
	}
	return next;
}

static struct extent_state *
alloc_extent_state_atomic(struct extent_state *prealloc)
{
	if (!prealloc)
		prealloc = alloc_extent_state(GFP_ATOMIC);

	return prealloc;
}

static void extent_io_tree_panic(struct extent_io_tree *tree, int err)
{
	btrfs_panic(tree_fs_info(tree), err,
		    "Locking error: Extent tree was modified by another thread while locked.");
}

/*
 * clear some bits on a range in the tree.  This may require splitting
 * or inserting elements in the tree, so the gfp mask is used to
 * indicate which allocations or sleeping are allowed.
 *
 * pass 'wake' == 1 to kick any sleepers, and 'delete' == 1 to remove
 * the given range from the tree regardless of state (ie for truncate).
 *
 * the range [start, end] is inclusive.
 *
 * This takes the tree lock, and returns 0 on success and < 0 on error.
 */
static int __clear_extent_bit(struct extent_io_tree *tree, u64 start, u64 end,
			      unsigned bits, int wake, int delete,
			      struct extent_state **cached_state,
			      gfp_t mask, struct extent_changeset *changeset)
{
	struct extent_state *state;
	struct extent_state *cached;
	struct extent_state *prealloc = NULL;
	struct rb_node *node;
	u64 last_end;
	int err;
	int clear = 0;

	btrfs_debug_check_extent_io_range(tree, start, end);

	if (bits & EXTENT_DELALLOC)
		bits |= EXTENT_NORESERVE;

	if (delete)
		bits |= ~EXTENT_CTLBITS;
	bits |= EXTENT_FIRST_DELALLOC;

	if (bits & (EXTENT_IOBITS | EXTENT_BOUNDARY))
		clear = 1;
again:
	if (!prealloc && gfpflags_allow_blocking(mask)) {
		/*
		 * Don't care for allocation failure here because we might end
		 * up not needing the pre-allocated extent state at all, which
		 * is the case if we only have in the tree extent states that
		 * cover our input range and don't cover too any other range.
		 * If we end up needing a new extent state we allocate it later.
		 */
		prealloc = alloc_extent_state(mask);
	}

	spin_lock(&tree->lock);
	if (cached_state) {
		cached = *cached_state;

		if (clear) {
			*cached_state = NULL;
			cached_state = NULL;
		}

		if (cached && extent_state_in_tree(cached) &&
		    cached->start <= start && cached->end > start) {
			if (clear)
				refcount_dec(&cached->refs);
			state = cached;
			goto hit_next;
		}
		if (clear)
			free_extent_state(cached);
	}
	/*
	 * this search will find the extents that end after
	 * our range starts
	 */
	node = tree_search(tree, start);
	if (!node)
		goto out;
	state = rb_entry(node, struct extent_state, rb_node);
hit_next:
	if (state->start > end)
		goto out;
	WARN_ON(state->end < start);
	last_end = state->end;

	/* the state doesn't have the wanted bits, go ahead */
	if (!(state->state & bits)) {
		state = next_state(state);
		goto next;
	}

	/*
	 *     | ---- desired range ---- |
	 *  | state | or
	 *  | ------------- state -------------- |
	 *
	 * We need to split the extent we found, and may flip
	 * bits on second half.
	 *
	 * If the extent we found extends past our range, we
	 * just split and search again.  It'll get split again
	 * the next time though.
	 *
	 * If the extent we found is inside our range, we clear
	 * the desired bit on it.
	 */

	if (state->start < start) {
		prealloc = alloc_extent_state_atomic(prealloc);
		BUG_ON(!prealloc);
		err = split_state(tree, state, prealloc, start);
		if (err)
			extent_io_tree_panic(tree, err);

		prealloc = NULL;
		if (err)
			goto out;
		if (state->end <= end) {
			state = clear_state_bit(tree, state, &bits, wake,
						changeset);
			goto next;
		}
		goto search_again;
	}
	/*
	 * | ---- desired range ---- |
	 *                        | state |
	 * We need to split the extent, and clear the bit
	 * on the first half
	 */
	if (state->start <= end && state->end > end) {
		prealloc = alloc_extent_state_atomic(prealloc);
		BUG_ON(!prealloc);
		err = split_state(tree, state, prealloc, end + 1);
		if (err)
			extent_io_tree_panic(tree, err);

		if (wake)
			wake_up(&state->wq);

		clear_state_bit(tree, prealloc, &bits, wake, changeset);

		prealloc = NULL;
		goto out;
	}

	state = clear_state_bit(tree, state, &bits, wake, changeset);
next:
	if (last_end == (u64)-1)
		goto out;
	start = last_end + 1;
	if (start <= end && state && !need_resched())
		goto hit_next;

search_again:
	if (start > end)
		goto out;
	spin_unlock(&tree->lock);
	if (gfpflags_allow_blocking(mask))
		cond_resched();
	goto again;

out:
	spin_unlock(&tree->lock);
	if (prealloc)
		free_extent_state(prealloc);

	return 0;

}

static void wait_on_state(struct extent_io_tree *tree,
			  struct extent_state *state)
		__releases(tree->lock)
		__acquires(tree->lock)
{
	DEFINE_WAIT(wait);
	prepare_to_wait(&state->wq, &wait, TASK_UNINTERRUPTIBLE);
	spin_unlock(&tree->lock);
	schedule();
	spin_lock(&tree->lock);
	finish_wait(&state->wq, &wait);
}

/*
 * waits for one or more bits to clear on a range in the state tree.
 * The range [start, end] is inclusive.
 * The tree lock is taken by this function
 */
static void wait_extent_bit(struct extent_io_tree *tree, u64 start, u64 end,
			    unsigned long bits)
{
	struct extent_state *state;
	struct rb_node *node;

	btrfs_debug_check_extent_io_range(tree, start, end);

	spin_lock(&tree->lock);
again:
	while (1) {
		/*
		 * this search will find all the extents that end after
		 * our range starts
		 */
		node = tree_search(tree, start);
process_node:
		if (!node)
			break;

		state = rb_entry(node, struct extent_state, rb_node);

		if (state->start > end)
			goto out;

		if (state->state & bits) {
			start = state->start;
			refcount_inc(&state->refs);
			wait_on_state(tree, state);
			free_extent_state(state);
			goto again;
		}
		start = state->end + 1;

		if (start > end)
			break;

		if (!cond_resched_lock(&tree->lock)) {
			node = rb_next(node);
			goto process_node;
		}
	}
out:
	spin_unlock(&tree->lock);
}

static void set_state_bits(struct extent_io_tree *tree,
			   struct extent_state *state,
			   unsigned *bits, struct extent_changeset *changeset)
{
	unsigned bits_to_set = *bits & ~EXTENT_CTLBITS;

	set_state_cb(tree, state, bits);
	if ((bits_to_set & EXTENT_DIRTY) && !(state->state & EXTENT_DIRTY)) {
		u64 range = state->end - state->start + 1;
		tree->dirty_bytes += range;
	}
	add_extent_changeset(state, bits_to_set, changeset, 1);
	state->state |= bits_to_set;
}

static void cache_state_if_flags(struct extent_state *state,
				 struct extent_state **cached_ptr,
				 unsigned flags)
{
	if (cached_ptr && !(*cached_ptr)) {
		if (!flags || (state->state & flags)) {
			*cached_ptr = state;
			refcount_inc(&state->refs);
		}
	}
}

static void cache_state(struct extent_state *state,
			struct extent_state **cached_ptr)
{
	return cache_state_if_flags(state, cached_ptr,
				    EXTENT_IOBITS | EXTENT_BOUNDARY);
}

/*
 * set some bits on a range in the tree.  This may require allocations or
 * sleeping, so the gfp mask is used to indicate what is allowed.
 *
 * If any of the exclusive bits are set, this will fail with -EEXIST if some
 * part of the range already has the desired bits set.  The start of the
 * existing range is returned in failed_start in this case.
 *
 * [start, end] is inclusive This takes the tree lock.
 */

static int __must_check
__set_extent_bit(struct extent_io_tree *tree, u64 start, u64 end,
		 unsigned bits, unsigned exclusive_bits,
		 u64 *failed_start, struct extent_state **cached_state,
		 gfp_t mask, struct extent_changeset *changeset)
{
	struct extent_state *state;
	struct extent_state *prealloc = NULL;
	struct rb_node *node;
	struct rb_node **p;
	struct rb_node *parent;
	int err = 0;
	u64 last_start;
	u64 last_end;

	btrfs_debug_check_extent_io_range(tree, start, end);

	bits |= EXTENT_FIRST_DELALLOC;
again:
	if (!prealloc && gfpflags_allow_blocking(mask)) {
		/*
		 * Don't care for allocation failure here because we might end
		 * up not needing the pre-allocated extent state at all, which
		 * is the case if we only have in the tree extent states that
		 * cover our input range and don't cover too any other range.
		 * If we end up needing a new extent state we allocate it later.
		 */
		prealloc = alloc_extent_state(mask);
	}

	spin_lock(&tree->lock);
	if (cached_state && *cached_state) {
		state = *cached_state;
		if (state->start <= start && state->end > start &&
		    extent_state_in_tree(state)) {
			node = &state->rb_node;
			goto hit_next;
		}
	}
	/*
	 * this search will find all the extents that end after
	 * our range starts.
	 */
	node = tree_search_for_insert(tree, start, &p, &parent);
	if (!node) {
		prealloc = alloc_extent_state_atomic(prealloc);
		BUG_ON(!prealloc);
		err = insert_state(tree, prealloc, start, end,
				   &p, &parent, &bits, changeset);
		if (err)
			extent_io_tree_panic(tree, err);

		cache_state(prealloc, cached_state);
		prealloc = NULL;
		goto out;
	}
	state = rb_entry(node, struct extent_state, rb_node);
hit_next:
	last_start = state->start;
	last_end = state->end;

	/*
	 * | ---- desired range ---- |
	 * | state |
	 *
	 * Just lock what we found and keep going
	 */
	if (state->start == start && state->end <= end) {
		if (state->state & exclusive_bits) {
			*failed_start = state->start;
			err = -EEXIST;
			goto out;
		}

		set_state_bits(tree, state, &bits, changeset);
		cache_state(state, cached_state);
		merge_state(tree, state);
		if (last_end == (u64)-1)
			goto out;
		start = last_end + 1;
		state = next_state(state);
		if (start < end && state && state->start == start &&
		    !need_resched())
			goto hit_next;
		goto search_again;
	}

	/*
	 *     | ---- desired range ---- |
	 * | state |
	 *   or
	 * | ------------- state -------------- |
	 *
	 * We need to split the extent we found, and may flip bits on
	 * second half.
	 *
	 * If the extent we found extends past our
	 * range, we just split and search again.  It'll get split
	 * again the next time though.
	 *
	 * If the extent we found is inside our range, we set the
	 * desired bit on it.
	 */
	if (state->start < start) {
		if (state->state & exclusive_bits) {
			*failed_start = start;
			err = -EEXIST;
			goto out;
		}

		prealloc = alloc_extent_state_atomic(prealloc);
		BUG_ON(!prealloc);
		err = split_state(tree, state, prealloc, start);
		if (err)
			extent_io_tree_panic(tree, err);

		prealloc = NULL;
		if (err)
			goto out;
		if (state->end <= end) {
			set_state_bits(tree, state, &bits, changeset);
			cache_state(state, cached_state);
			merge_state(tree, state);
			if (last_end == (u64)-1)
				goto out;
			start = last_end + 1;
			state = next_state(state);
			if (start < end && state && state->start == start &&
			    !need_resched())
				goto hit_next;
		}
		goto search_again;
	}
	/*
	 * | ---- desired range ---- |
	 *     | state | or               | state |
	 *
	 * There's a hole, we need to insert something in it and
	 * ignore the extent we found.
	 */
	if (state->start > start) {
		u64 this_end;
		if (end < last_start)
			this_end = end;
		else
			this_end = last_start - 1;

		prealloc = alloc_extent_state_atomic(prealloc);
		BUG_ON(!prealloc);

		/*
		 * Avoid to free 'prealloc' if it can be merged with
		 * the later extent.
		 */
		err = insert_state(tree, prealloc, start, this_end,
				   NULL, NULL, &bits, changeset);
		if (err)
			extent_io_tree_panic(tree, err);

		cache_state(prealloc, cached_state);
		prealloc = NULL;
		start = this_end + 1;
		goto search_again;
	}
	/*
	 * | ---- desired range ---- |
	 *                        | state |
	 * We need to split the extent, and set the bit
	 * on the first half
	 */
	if (state->start <= end && state->end > end) {
		if (state->state & exclusive_bits) {
			*failed_start = start;
			err = -EEXIST;
			goto out;
		}

		prealloc = alloc_extent_state_atomic(prealloc);
		BUG_ON(!prealloc);
		err = split_state(tree, state, prealloc, end + 1);
		if (err)
			extent_io_tree_panic(tree, err);

		set_state_bits(tree, prealloc, &bits, changeset);
		cache_state(prealloc, cached_state);
		merge_state(tree, prealloc);
		prealloc = NULL;
		goto out;
	}

search_again:
	if (start > end)
		goto out;
	spin_unlock(&tree->lock);
	if (gfpflags_allow_blocking(mask))
		cond_resched();
	goto again;

out:
	spin_unlock(&tree->lock);
	if (prealloc)
		free_extent_state(prealloc);

	return err;

}

int set_extent_bit(struct extent_io_tree *tree, u64 start, u64 end,
		   unsigned bits, u64 * failed_start,
		   struct extent_state **cached_state, gfp_t mask)
{
	return __set_extent_bit(tree, start, end, bits, 0, failed_start,
				cached_state, mask, NULL);
}


/**
 * convert_extent_bit - convert all bits in a given range from one bit to
 * 			another
 * @tree:	the io tree to search
 * @start:	the start offset in bytes
 * @end:	the end offset in bytes (inclusive)
 * @bits:	the bits to set in this range
 * @clear_bits:	the bits to clear in this range
 * @cached_state:	state that we're going to cache
 *
 * This will go through and set bits for the given range.  If any states exist
 * already in this range they are set with the given bit and cleared of the
 * clear_bits.  This is only meant to be used by things that are mergeable, ie
 * converting from say DELALLOC to DIRTY.  This is not meant to be used with
 * boundary bits like LOCK.
 *
 * All allocations are done with GFP_NOFS.
 */
int convert_extent_bit(struct extent_io_tree *tree, u64 start, u64 end,
		       unsigned bits, unsigned clear_bits,
		       struct extent_state **cached_state)
{
	struct extent_state *state;
	struct extent_state *prealloc = NULL;
	struct rb_node *node;
	struct rb_node **p;
	struct rb_node *parent;
	int err = 0;
	u64 last_start;
	u64 last_end;
	bool first_iteration = true;

	btrfs_debug_check_extent_io_range(tree, start, end);

again:
	if (!prealloc) {
		/*
		 * Best effort, don't worry if extent state allocation fails
		 * here for the first iteration. We might have a cached state
		 * that matches exactly the target range, in which case no
		 * extent state allocations are needed. We'll only know this
		 * after locking the tree.
		 */
		prealloc = alloc_extent_state(GFP_NOFS);
		if (!prealloc && !first_iteration)
			return -ENOMEM;
	}

	spin_lock(&tree->lock);
	if (cached_state && *cached_state) {
		state = *cached_state;
		if (state->start <= start && state->end > start &&
		    extent_state_in_tree(state)) {
			node = &state->rb_node;
			goto hit_next;
		}
	}

	/*
	 * this search will find all the extents that end after
	 * our range starts.
	 */
	node = tree_search_for_insert(tree, start, &p, &parent);
	if (!node) {
		prealloc = alloc_extent_state_atomic(prealloc);
		if (!prealloc) {
			err = -ENOMEM;
			goto out;
		}
		err = insert_state(tree, prealloc, start, end,
				   &p, &parent, &bits, NULL);
		if (err)
			extent_io_tree_panic(tree, err);
		cache_state(prealloc, cached_state);
		prealloc = NULL;
		goto out;
	}
	state = rb_entry(node, struct extent_state, rb_node);
hit_next:
	last_start = state->start;
	last_end = state->end;

	/*
	 * | ---- desired range ---- |
	 * | state |
	 *
	 * Just lock what we found and keep going
	 */
	if (state->start == start && state->end <= end) {
		set_state_bits(tree, state, &bits, NULL);
		cache_state(state, cached_state);
		state = clear_state_bit(tree, state, &clear_bits, 0, NULL);
		if (last_end == (u64)-1)
			goto out;
		start = last_end + 1;
		if (start < end && state && state->start == start &&
		    !need_resched())
			goto hit_next;
		goto search_again;
	}

	/*
	 *     | ---- desired range ---- |
	 * | state |
	 *   or
	 * | ------------- state -------------- |
	 *
	 * We need to split the extent we found, and may flip bits on
	 * second half.
	 *
	 * If the extent we found extends past our
	 * range, we just split and search again.  It'll get split
	 * again the next time though.
	 *
	 * If the extent we found is inside our range, we set the
	 * desired bit on it.
	 */
	if (state->start < start) {
		prealloc = alloc_extent_state_atomic(prealloc);
		if (!prealloc) {
			err = -ENOMEM;
			goto out;
		}
		err = split_state(tree, state, prealloc, start);
		if (err)
			extent_io_tree_panic(tree, err);
		prealloc = NULL;
		if (err)
			goto out;
		if (state->end <= end) {
			set_state_bits(tree, state, &bits, NULL);
			cache_state(state, cached_state);
			state = clear_state_bit(tree, state, &clear_bits, 0,
						NULL);
			if (last_end == (u64)-1)
				goto out;
			start = last_end + 1;
			if (start < end && state && state->start == start &&
			    !need_resched())
				goto hit_next;
		}
		goto search_again;
	}
	/*
	 * | ---- desired range ---- |
	 *     | state | or               | state |
	 *
	 * There's a hole, we need to insert something in it and
	 * ignore the extent we found.
	 */
	if (state->start > start) {
		u64 this_end;
		if (end < last_start)
			this_end = end;
		else
			this_end = last_start - 1;

		prealloc = alloc_extent_state_atomic(prealloc);
		if (!prealloc) {
			err = -ENOMEM;
			goto out;
		}

		/*
		 * Avoid to free 'prealloc' if it can be merged with
		 * the later extent.
		 */
		err = insert_state(tree, prealloc, start, this_end,
				   NULL, NULL, &bits, NULL);
		if (err)
			extent_io_tree_panic(tree, err);
		cache_state(prealloc, cached_state);
		prealloc = NULL;
		start = this_end + 1;
		goto search_again;
	}
	/*
	 * | ---- desired range ---- |
	 *                        | state |
	 * We need to split the extent, and set the bit
	 * on the first half
	 */
	if (state->start <= end && state->end > end) {
		prealloc = alloc_extent_state_atomic(prealloc);
		if (!prealloc) {
			err = -ENOMEM;
			goto out;
		}

		err = split_state(tree, state, prealloc, end + 1);
		if (err)
			extent_io_tree_panic(tree, err);

		set_state_bits(tree, prealloc, &bits, NULL);
		cache_state(prealloc, cached_state);
		clear_state_bit(tree, prealloc, &clear_bits, 0, NULL);
		prealloc = NULL;
		goto out;
	}

search_again:
	if (start > end)
		goto out;
	spin_unlock(&tree->lock);
	cond_resched();
	first_iteration = false;
	goto again;

out:
	spin_unlock(&tree->lock);
	if (prealloc)
		free_extent_state(prealloc);

	return err;
}

/* wrappers around set/clear extent bit */
int set_record_extent_bits(struct extent_io_tree *tree, u64 start, u64 end,
			   unsigned bits, struct extent_changeset *changeset)
{
	/*
	 * We don't support EXTENT_LOCKED yet, as current changeset will
	 * record any bits changed, so for EXTENT_LOCKED case, it will
	 * either fail with -EEXIST or changeset will record the whole
	 * range.
	 */
	BUG_ON(bits & EXTENT_LOCKED);

	return __set_extent_bit(tree, start, end, bits, 0, NULL, NULL, GFP_NOFS,
				changeset);
}

int clear_extent_bit(struct extent_io_tree *tree, u64 start, u64 end,
		     unsigned bits, int wake, int delete,
		     struct extent_state **cached, gfp_t mask)
{
	return __clear_extent_bit(tree, start, end, bits, wake, delete,
				  cached, mask, NULL);
}

int clear_record_extent_bits(struct extent_io_tree *tree, u64 start, u64 end,
		unsigned bits, struct extent_changeset *changeset)
{
	/*
	 * Don't support EXTENT_LOCKED case, same reason as
	 * set_record_extent_bits().
	 */
	BUG_ON(bits & EXTENT_LOCKED);

	return __clear_extent_bit(tree, start, end, bits, 0, 0, NULL, GFP_NOFS,
				  changeset);
}

/*
 * either insert or lock state struct between start and end use mask to tell
 * us if waiting is desired.
 */
int lock_extent_bits(struct extent_io_tree *tree, u64 start, u64 end,
		     struct extent_state **cached_state)
{
	int err;
	u64 failed_start;

	while (1) {
		err = __set_extent_bit(tree, start, end, EXTENT_LOCKED,
				       EXTENT_LOCKED, &failed_start,
				       cached_state, GFP_NOFS, NULL);
		if (err == -EEXIST) {
			wait_extent_bit(tree, failed_start, end, EXTENT_LOCKED);
			start = failed_start;
		} else
			break;
		WARN_ON(start > end);
	}
	return err;
}

int try_lock_extent(struct extent_io_tree *tree, u64 start, u64 end)
{
	int err;
	u64 failed_start;

	err = __set_extent_bit(tree, start, end, EXTENT_LOCKED, EXTENT_LOCKED,
			       &failed_start, NULL, GFP_NOFS, NULL);
	if (err == -EEXIST) {
		if (failed_start > start)
			clear_extent_bit(tree, start, failed_start - 1,
					 EXTENT_LOCKED, 1, 0, NULL, GFP_NOFS);
		return 0;
	}
	return 1;
}

void extent_range_clear_dirty_for_io(struct inode *inode, u64 start, u64 end)
{
	unsigned long index = start >> PAGE_SHIFT;
	unsigned long end_index = end >> PAGE_SHIFT;
	struct page *page;

	while (index <= end_index) {
		page = find_get_page(inode->i_mapping, index);
		BUG_ON(!page); /* Pages should be in the extent_io_tree */
		clear_page_dirty_for_io(page);
		put_page(page);
		index++;
	}
}

void extent_range_redirty_for_io(struct inode *inode, u64 start, u64 end)
{
	unsigned long index = start >> PAGE_SHIFT;
	unsigned long end_index = end >> PAGE_SHIFT;
	struct page *page;

	while (index <= end_index) {
		page = find_get_page(inode->i_mapping, index);
		BUG_ON(!page); /* Pages should be in the extent_io_tree */
		__set_page_dirty_nobuffers(page);
		account_page_redirty(page);
		put_page(page);
		index++;
	}
}

/*
 * helper function to set both pages and extents in the tree writeback
 */
static void set_range_writeback(struct extent_io_tree *tree, u64 start, u64 end)
{
	tree->ops->set_range_writeback(tree->private_data, start, end);
}

/* find the first state struct with 'bits' set after 'start', and
 * return it.  tree->lock must be held.  NULL will returned if
 * nothing was found after 'start'
 */
static struct extent_state *
find_first_extent_bit_state(struct extent_io_tree *tree,
			    u64 start, unsigned bits)
{
	struct rb_node *node;
	struct extent_state *state;

	/*
	 * this search will find all the extents that end after
	 * our range starts.
	 */
	node = tree_search(tree, start);
	if (!node)
		goto out;

	while (1) {
		state = rb_entry(node, struct extent_state, rb_node);
		if (state->end >= start && (state->state & bits))
			return state;

		node = rb_next(node);
		if (!node)
			break;
	}
out:
	return NULL;
}

/*
 * find the first offset in the io tree with 'bits' set. zero is
 * returned if we find something, and *start_ret and *end_ret are
 * set to reflect the state struct that was found.
 *
 * If nothing was found, 1 is returned. If found something, return 0.
 */
int find_first_extent_bit(struct extent_io_tree *tree, u64 start,
			  u64 *start_ret, u64 *end_ret, unsigned bits,
			  struct extent_state **cached_state)
{
	struct extent_state *state;
	struct rb_node *n;
	int ret = 1;

	spin_lock(&tree->lock);
	if (cached_state && *cached_state) {
		state = *cached_state;
		if (state->end == start - 1 && extent_state_in_tree(state)) {
			n = rb_next(&state->rb_node);
			while (n) {
				state = rb_entry(n, struct extent_state,
						 rb_node);
				if (state->state & bits)
					goto got_it;
				n = rb_next(n);
			}
			free_extent_state(*cached_state);
			*cached_state = NULL;
			goto out;
		}
		free_extent_state(*cached_state);
		*cached_state = NULL;
	}

	state = find_first_extent_bit_state(tree, start, bits);
got_it:
	if (state) {
		cache_state_if_flags(state, cached_state, 0);
		*start_ret = state->start;
		*end_ret = state->end;
		ret = 0;
	}
out:
	spin_unlock(&tree->lock);
	return ret;
}

/*
 * find a contiguous range of bytes in the file marked as delalloc, not
 * more than 'max_bytes'.  start and end are used to return the range,
 *
 * 1 is returned if we find something, 0 if nothing was in the tree
 */
static noinline u64 find_delalloc_range(struct extent_io_tree *tree,
					u64 *start, u64 *end, u64 max_bytes,
					struct extent_state **cached_state)
{
	struct rb_node *node;
	struct extent_state *state;
	u64 cur_start = *start;
	u64 found = 0;
	u64 total_bytes = 0;

	spin_lock(&tree->lock);

	/*
	 * this search will find all the extents that end after
	 * our range starts.
	 */
	node = tree_search(tree, cur_start);
	if (!node) {
		if (!found)
			*end = (u64)-1;
		goto out;
	}

	while (1) {
		state = rb_entry(node, struct extent_state, rb_node);
		if (found && (state->start != cur_start ||
			      (state->state & EXTENT_BOUNDARY))) {
			goto out;
		}
		if (!(state->state & EXTENT_DELALLOC)) {
			if (!found)
				*end = state->end;
			goto out;
		}
		if (!found) {
			*start = state->start;
			*cached_state = state;
			refcount_inc(&state->refs);
		}
		found++;
		*end = state->end;
		cur_start = state->end + 1;
		node = rb_next(node);
		total_bytes += state->end - state->start + 1;
		if (total_bytes >= max_bytes)
			break;
		if (!node)
			break;
	}
out:
	spin_unlock(&tree->lock);
	return found;
}

static int __process_pages_contig(struct address_space *mapping,
				  struct page *locked_page,
				  pgoff_t start_index, pgoff_t end_index,
				  unsigned long page_ops, pgoff_t *index_ret);

static noinline void __unlock_for_delalloc(struct inode *inode,
					   struct page *locked_page,
					   u64 start, u64 end)
{
	unsigned long index = start >> PAGE_SHIFT;
	unsigned long end_index = end >> PAGE_SHIFT;

	ASSERT(locked_page);
	if (index == locked_page->index && end_index == index)
		return;

	__process_pages_contig(inode->i_mapping, locked_page, index, end_index,
			       PAGE_UNLOCK, NULL);
}

static noinline int lock_delalloc_pages(struct inode *inode,
					struct page *locked_page,
					u64 delalloc_start,
					u64 delalloc_end)
{
	unsigned long index = delalloc_start >> PAGE_SHIFT;
	unsigned long index_ret = index;
	unsigned long end_index = delalloc_end >> PAGE_SHIFT;
	int ret;

	ASSERT(locked_page);
	if (index == locked_page->index && index == end_index)
		return 0;

	ret = __process_pages_contig(inode->i_mapping, locked_page, index,
				     end_index, PAGE_LOCK, &index_ret);
	if (ret == -EAGAIN)
		__unlock_for_delalloc(inode, locked_page, delalloc_start,
				      (u64)index_ret << PAGE_SHIFT);
	return ret;
}

/*
 * find a contiguous range of bytes in the file marked as delalloc, not
 * more than 'max_bytes'.  start and end are used to return the range,
 *
 * 1 is returned if we find something, 0 if nothing was in the tree
 */
STATIC u64 find_lock_delalloc_range(struct inode *inode,
				    struct extent_io_tree *tree,
				    struct page *locked_page, u64 *start,
				    u64 *end, u64 max_bytes)
{
	u64 delalloc_start;
	u64 delalloc_end;
	u64 found;
	struct extent_state *cached_state = NULL;
	int ret;
	int loops = 0;

again:
	/* step one, find a bunch of delalloc bytes starting at start */
	delalloc_start = *start;
	delalloc_end = 0;
	found = find_delalloc_range(tree, &delalloc_start, &delalloc_end,
				    max_bytes, &cached_state);
	if (!found || delalloc_end <= *start) {
		*start = delalloc_start;
		*end = delalloc_end;
		free_extent_state(cached_state);
		return 0;
	}

	/*
	 * start comes from the offset of locked_page.  We have to lock
	 * pages in order, so we can't process delalloc bytes before
	 * locked_page
	 */
	if (delalloc_start < *start)
		delalloc_start = *start;

	/*
	 * make sure to limit the number of pages we try to lock down
	 */
	if (delalloc_end + 1 - delalloc_start > max_bytes)
		delalloc_end = delalloc_start + max_bytes - 1;

	/* step two, lock all the pages after the page that has start */
	ret = lock_delalloc_pages(inode, locked_page,
				  delalloc_start, delalloc_end);
	if (ret == -EAGAIN) {
		/* some of the pages are gone, lets avoid looping by
		 * shortening the size of the delalloc range we're searching
		 */
		free_extent_state(cached_state);
		cached_state = NULL;
		if (!loops) {
			max_bytes = PAGE_SIZE;
			loops = 1;
			goto again;
		} else {
			found = 0;
			goto out_failed;
		}
	}
	BUG_ON(ret); /* Only valid values are 0 and -EAGAIN */

	/* step three, lock the state bits for the whole range */
	lock_extent_bits(tree, delalloc_start, delalloc_end, &cached_state);

	/* then test to make sure it is all still delalloc */
	ret = test_range_bit(tree, delalloc_start, delalloc_end,
			     EXTENT_DELALLOC, 1, cached_state);
	if (!ret) {
		unlock_extent_cached(tree, delalloc_start, delalloc_end,
				     &cached_state, GFP_NOFS);
		__unlock_for_delalloc(inode, locked_page,
			      delalloc_start, delalloc_end);
		cond_resched();
		goto again;
	}
	free_extent_state(cached_state);
	*start = delalloc_start;
	*end = delalloc_end;
out_failed:
	return found;
}

static int __process_pages_contig(struct address_space *mapping,
				  struct page *locked_page,
				  pgoff_t start_index, pgoff_t end_index,
				  unsigned long page_ops, pgoff_t *index_ret)
{
	unsigned long nr_pages = end_index - start_index + 1;
	unsigned long pages_locked = 0;
	pgoff_t index = start_index;
	struct page *pages[16];
	unsigned ret;
	int err = 0;
	int i;

	if (page_ops & PAGE_LOCK) {
		ASSERT(page_ops == PAGE_LOCK);
		ASSERT(index_ret && *index_ret == start_index);
	}

	if ((page_ops & PAGE_SET_ERROR) && nr_pages > 0)
		mapping_set_error(mapping, -EIO);

	while (nr_pages > 0) {
		ret = find_get_pages_contig(mapping, index,
				     min_t(unsigned long,
				     nr_pages, ARRAY_SIZE(pages)), pages);
		if (ret == 0) {
			/*
			 * Only if we're going to lock these pages,
			 * can we find nothing at @index.
			 */
			ASSERT(page_ops & PAGE_LOCK);
			err = -EAGAIN;
			goto out;
		}

		for (i = 0; i < ret; i++) {
			if (page_ops & PAGE_SET_PRIVATE2)
				SetPagePrivate2(pages[i]);

			if (pages[i] == locked_page) {
				put_page(pages[i]);
				pages_locked++;
				continue;
			}
			if (page_ops & PAGE_CLEAR_DIRTY)
				clear_page_dirty_for_io(pages[i]);
			if (page_ops & PAGE_SET_WRITEBACK)
				set_page_writeback(pages[i]);
			if (page_ops & PAGE_SET_ERROR)
				SetPageError(pages[i]);
			if (page_ops & PAGE_END_WRITEBACK)
				end_page_writeback(pages[i]);
			if (page_ops & PAGE_UNLOCK)
				unlock_page(pages[i]);
			if (page_ops & PAGE_LOCK) {
				lock_page(pages[i]);
				if (!PageDirty(pages[i]) ||
				    pages[i]->mapping != mapping) {
					unlock_page(pages[i]);
					put_page(pages[i]);
					err = -EAGAIN;
					goto out;
				}
			}
			put_page(pages[i]);
			pages_locked++;
		}
		nr_pages -= ret;
		index += ret;
		cond_resched();
	}
out:
	if (err && index_ret)
		*index_ret = start_index + pages_locked - 1;
	return err;
}

void extent_clear_unlock_delalloc(struct inode *inode, u64 start, u64 end,
				 u64 delalloc_end, struct page *locked_page,
				 unsigned clear_bits,
				 unsigned long page_ops)
{
	clear_extent_bit(&BTRFS_I(inode)->io_tree, start, end, clear_bits, 1, 0,
			 NULL, GFP_NOFS);

	__process_pages_contig(inode->i_mapping, locked_page,
			       start >> PAGE_SHIFT, end >> PAGE_SHIFT,
			       page_ops, NULL);
}

/*
 * count the number of bytes in the tree that have a given bit(s)
 * set.  This can be fairly slow, except for EXTENT_DIRTY which is
 * cached.  The total number found is returned.
 */
u64 count_range_bits(struct extent_io_tree *tree,
		     u64 *start, u64 search_end, u64 max_bytes,
		     unsigned bits, int contig)
{
	struct rb_node *node;
	struct extent_state *state;
	u64 cur_start = *start;
	u64 total_bytes = 0;
	u64 last = 0;
	int found = 0;

	if (WARN_ON(search_end <= cur_start))
		return 0;

	spin_lock(&tree->lock);
	if (cur_start == 0 && bits == EXTENT_DIRTY) {
		total_bytes = tree->dirty_bytes;
		goto out;
	}
	/*
	 * this search will find all the extents that end after
	 * our range starts.
	 */
	node = tree_search(tree, cur_start);
	if (!node)
		goto out;

	while (1) {
		state = rb_entry(node, struct extent_state, rb_node);
		if (state->start > search_end)
			break;
		if (contig && found && state->start > last + 1)
			break;
		if (state->end >= cur_start && (state->state & bits) == bits) {
			total_bytes += min(search_end, state->end) + 1 -
				       max(cur_start, state->start);
			if (total_bytes >= max_bytes)
				break;
			if (!found) {
				*start = max(cur_start, state->start);
				found = 1;
			}
			last = state->end;
		} else if (contig && found) {
			break;
		}
		node = rb_next(node);
		if (!node)
			break;
	}
out:
	spin_unlock(&tree->lock);
	return total_bytes;
}

/*
 * set the private field for a given byte offset in the tree.  If there isn't
 * an extent_state there already, this does nothing.
 */
static noinline int set_state_failrec(struct extent_io_tree *tree, u64 start,
		struct io_failure_record *failrec)
{
	struct rb_node *node;
	struct extent_state *state;
	int ret = 0;

	spin_lock(&tree->lock);
	/*
	 * this search will find all the extents that end after
	 * our range starts.
	 */
	node = tree_search(tree, start);
	if (!node) {
		ret = -ENOENT;
		goto out;
	}
	state = rb_entry(node, struct extent_state, rb_node);
	if (state->start != start) {
		ret = -ENOENT;
		goto out;
	}
	state->failrec = failrec;
out:
	spin_unlock(&tree->lock);
	return ret;
}

static noinline int get_state_failrec(struct extent_io_tree *tree, u64 start,
		struct io_failure_record **failrec)
{
	struct rb_node *node;
	struct extent_state *state;
	int ret = 0;

	spin_lock(&tree->lock);
	/*
	 * this search will find all the extents that end after
	 * our range starts.
	 */
	node = tree_search(tree, start);
	if (!node) {
		ret = -ENOENT;
		goto out;
	}
	state = rb_entry(node, struct extent_state, rb_node);
	if (state->start != start) {
		ret = -ENOENT;
		goto out;
	}
	*failrec = state->failrec;
out:
	spin_unlock(&tree->lock);
	return ret;
}

/*
 * searches a range in the state tree for a given mask.
 * If 'filled' == 1, this returns 1 only if every extent in the tree
 * has the bits set.  Otherwise, 1 is returned if any bit in the
 * range is found set.
 */
int test_range_bit(struct extent_io_tree *tree, u64 start, u64 end,
		   unsigned bits, int filled, struct extent_state *cached)
{
	struct extent_state *state = NULL;
	struct rb_node *node;
	int bitset = 0;

	spin_lock(&tree->lock);
	if (cached && extent_state_in_tree(cached) && cached->start <= start &&
	    cached->end > start)
		node = &cached->rb_node;
	else
		node = tree_search(tree, start);
	while (node && start <= end) {
		state = rb_entry(node, struct extent_state, rb_node);

		if (filled && state->start > start) {
			bitset = 0;
			break;
		}

		if (state->start > end)
			break;

		if (state->state & bits) {
			bitset = 1;
			if (!filled)
				break;
		} else if (filled) {
			bitset = 0;
			break;
		}

		if (state->end == (u64)-1)
			break;

		start = state->end + 1;
		if (start > end)
			break;
		node = rb_next(node);
		if (!node) {
			if (filled)
				bitset = 0;
			break;
		}
	}
	spin_unlock(&tree->lock);
	return bitset;
}

/*
 * helper function to set a given page up to date if all the
 * extents in the tree for that page are up to date
 */
static void check_page_uptodate(struct extent_io_tree *tree, struct page *page)
{
	u64 start = page_offset(page);
	u64 end = start + PAGE_SIZE - 1;
	if (test_range_bit(tree, start, end, EXTENT_UPTODATE, 1, NULL))
		SetPageUptodate(page);
}

int free_io_failure(struct extent_io_tree *failure_tree,
		    struct extent_io_tree *io_tree,
		    struct io_failure_record *rec)
{
	int ret;
	int err = 0;

	set_state_failrec(failure_tree, rec->start, NULL);
	ret = clear_extent_bits(failure_tree, rec->start,
				rec->start + rec->len - 1,
				EXTENT_LOCKED | EXTENT_DIRTY);
	if (ret)
		err = ret;

	ret = clear_extent_bits(io_tree, rec->start,
				rec->start + rec->len - 1,
				EXTENT_DAMAGED);
	if (ret && !err)
		err = ret;

	kfree(rec);
	return err;
}

/*
 * this bypasses the standard btrfs submit functions deliberately, as
 * the standard behavior is to write all copies in a raid setup. here we only
 * want to write the one bad copy. so we do the mapping for ourselves and issue
 * submit_bio directly.
 * to avoid any synchronization issues, wait for the data after writing, which
 * actually prevents the read that triggered the error from finishing.
 * currently, there can be no more than two copies of every data bit. thus,
 * exactly one rewrite is required.
 */
int repair_io_failure(struct btrfs_fs_info *fs_info, u64 ino, u64 start,
		      u64 length, u64 logical, struct page *page,
		      unsigned int pg_offset, int mirror_num)
{
	struct bio *bio;
	struct btrfs_device *dev;
	u64 map_length = 0;
	u64 sector;
	struct btrfs_bio *bbio = NULL;
	int ret;

	ASSERT(!(fs_info->sb->s_flags & MS_RDONLY));
	BUG_ON(!mirror_num);

	bio = btrfs_io_bio_alloc(1);
	bio->bi_iter.bi_size = 0;
	map_length = length;

	/*
	 * Avoid races with device replace and make sure our bbio has devices
	 * associated to its stripes that don't go away while we are doing the
	 * read repair operation.
	 */
	btrfs_bio_counter_inc_blocked(fs_info);
	if (btrfs_is_parity_mirror(fs_info, logical, length)) {
		/*
		 * Note that we don't use BTRFS_MAP_WRITE because it's supposed
		 * to update all raid stripes, but here we just want to correct
		 * bad stripe, thus BTRFS_MAP_READ is abused to only get the bad
		 * stripe's dev and sector.
		 */
		ret = btrfs_map_block(fs_info, BTRFS_MAP_READ, logical,
				      &map_length, &bbio, 0);
		if (ret) {
			btrfs_bio_counter_dec(fs_info);
			bio_put(bio);
			return -EIO;
		}
		ASSERT(bbio->mirror_num == 1);
	} else {
		ret = btrfs_map_block(fs_info, BTRFS_MAP_WRITE, logical,
				      &map_length, &bbio, mirror_num);
		if (ret) {
			btrfs_bio_counter_dec(fs_info);
			bio_put(bio);
			return -EIO;
		}
		BUG_ON(mirror_num != bbio->mirror_num);
	}

	sector = bbio->stripes[bbio->mirror_num - 1].physical >> 9;
	bio->bi_iter.bi_sector = sector;
	dev = bbio->stripes[bbio->mirror_num - 1].dev;
	btrfs_put_bbio(bbio);
	if (!dev || !dev->bdev || !dev->writeable) {
		btrfs_bio_counter_dec(fs_info);
		bio_put(bio);
		return -EIO;
	}
	bio_set_dev(bio, dev->bdev);
	bio->bi_opf = REQ_OP_WRITE | REQ_SYNC;
	bio_add_page(bio, page, length, pg_offset);

	if (btrfsic_submit_bio_wait(bio)) {
		/* try to remap that extent elsewhere? */
		btrfs_bio_counter_dec(fs_info);
		bio_put(bio);
		btrfs_dev_stat_inc_and_print(dev, BTRFS_DEV_STAT_WRITE_ERRS);
		return -EIO;
	}

	btrfs_info_rl_in_rcu(fs_info,
		"read error corrected: ino %llu off %llu (dev %s sector %llu)",
				  ino, start,
				  rcu_str_deref(dev->name), sector);
	btrfs_bio_counter_dec(fs_info);
	bio_put(bio);
	return 0;
}

int repair_eb_io_failure(struct btrfs_fs_info *fs_info,
			 struct extent_buffer *eb, int mirror_num)
{
	u64 start = eb->start;
	unsigned long i, num_pages = num_extent_pages(eb->start, eb->len);
	int ret = 0;

	if (sb_rdonly(fs_info->sb))
		return -EROFS;

	for (i = 0; i < num_pages; i++) {
		struct page *p = eb->pages[i];

		ret = repair_io_failure(fs_info, 0, start, PAGE_SIZE, start, p,
					start - page_offset(p), mirror_num);
		if (ret)
			break;
		start += PAGE_SIZE;
	}

	return ret;
}

/*
 * each time an IO finishes, we do a fast check in the IO failure tree
 * to see if we need to process or clean up an io_failure_record
 */
int clean_io_failure(struct btrfs_fs_info *fs_info,
		     struct extent_io_tree *failure_tree,
		     struct extent_io_tree *io_tree, u64 start,
		     struct page *page, u64 ino, unsigned int pg_offset)
{
	u64 private;
	struct io_failure_record *failrec;
	struct extent_state *state;
	int num_copies;
	int ret;

	private = 0;
	ret = count_range_bits(failure_tree, &private, (u64)-1, 1,
			       EXTENT_DIRTY, 0);
	if (!ret)
		return 0;

	ret = get_state_failrec(failure_tree, start, &failrec);
	if (ret)
		return 0;

	BUG_ON(!failrec->this_mirror);

	if (failrec->in_validation) {
		/* there was no real error, just free the record */
		btrfs_debug(fs_info,
			"clean_io_failure: freeing dummy error at %llu",
			failrec->start);
		goto out;
	}
	if (sb_rdonly(fs_info->sb))
		goto out;

	spin_lock(&io_tree->lock);
	state = find_first_extent_bit_state(io_tree,
					    failrec->start,
					    EXTENT_LOCKED);
	spin_unlock(&io_tree->lock);

	if (state && state->start <= failrec->start &&
	    state->end >= failrec->start + failrec->len - 1) {
		num_copies = btrfs_num_copies(fs_info, failrec->logical,
					      failrec->len);
		if (num_copies > 1)  {
			repair_io_failure(fs_info, ino, start, failrec->len,
					  failrec->logical, page, pg_offset,
					  failrec->failed_mirror);
		}
	}

out:
	free_io_failure(failure_tree, io_tree, failrec);

	return 0;
}

/*
 * Can be called when
 * - hold extent lock
 * - under ordered extent
 * - the inode is freeing
 */
void btrfs_free_io_failure_record(struct btrfs_inode *inode, u64 start, u64 end)
{
	struct extent_io_tree *failure_tree = &inode->io_failure_tree;
	struct io_failure_record *failrec;
	struct extent_state *state, *next;

	if (RB_EMPTY_ROOT(&failure_tree->state))
		return;

	spin_lock(&failure_tree->lock);
	state = find_first_extent_bit_state(failure_tree, start, EXTENT_DIRTY);
	while (state) {
		if (state->start > end)
			break;

		ASSERT(state->end <= end);

		next = next_state(state);

		failrec = state->failrec;
		free_extent_state(state);
		kfree(failrec);

		state = next;
	}
	spin_unlock(&failure_tree->lock);
}

int btrfs_get_io_failure_record(struct inode *inode, u64 start, u64 end,
		struct io_failure_record **failrec_ret)
{
	struct btrfs_fs_info *fs_info = btrfs_sb(inode->i_sb);
	struct io_failure_record *failrec;
	struct extent_map *em;
	struct extent_io_tree *failure_tree = &BTRFS_I(inode)->io_failure_tree;
	struct extent_io_tree *tree = &BTRFS_I(inode)->io_tree;
	struct extent_map_tree *em_tree = &BTRFS_I(inode)->extent_tree;
	int ret;
	u64 logical;

	ret = get_state_failrec(failure_tree, start, &failrec);
	if (ret) {
		failrec = kzalloc(sizeof(*failrec), GFP_NOFS);
		if (!failrec)
			return -ENOMEM;

		failrec->start = start;
		failrec->len = end - start + 1;
		failrec->this_mirror = 0;
		failrec->bio_flags = 0;
		failrec->in_validation = 0;

		read_lock(&em_tree->lock);
		em = lookup_extent_mapping(em_tree, start, failrec->len);
		if (!em) {
			read_unlock(&em_tree->lock);
			kfree(failrec);
			return -EIO;
		}

		if (em->start > start || em->start + em->len <= start) {
			free_extent_map(em);
			em = NULL;
		}
		read_unlock(&em_tree->lock);
		if (!em) {
			kfree(failrec);
			return -EIO;
		}

		logical = start - em->start;
		logical = em->block_start + logical;
		if (test_bit(EXTENT_FLAG_COMPRESSED, &em->flags)) {
			logical = em->block_start;
			failrec->bio_flags = EXTENT_BIO_COMPRESSED;
			extent_set_compress_type(&failrec->bio_flags,
						 em->compress_type);
		}

		btrfs_debug(fs_info,
			"Get IO Failure Record: (new) logical=%llu, start=%llu, len=%llu",
			logical, start, failrec->len);

		failrec->logical = logical;
		free_extent_map(em);

		/* set the bits in the private failure tree */
		ret = set_extent_bits(failure_tree, start, end,
					EXTENT_LOCKED | EXTENT_DIRTY);
		if (ret >= 0)
			ret = set_state_failrec(failure_tree, start, failrec);
		/* set the bits in the inode's tree */
		if (ret >= 0)
			ret = set_extent_bits(tree, start, end, EXTENT_DAMAGED);
		if (ret < 0) {
			kfree(failrec);
			return ret;
		}
	} else {
		btrfs_debug(fs_info,
			"Get IO Failure Record: (found) logical=%llu, start=%llu, len=%llu, validation=%d",
			failrec->logical, failrec->start, failrec->len,
			failrec->in_validation);
		/*
		 * when data can be on disk more than twice, add to failrec here
		 * (e.g. with a list for failed_mirror) to make
		 * clean_io_failure() clean all those errors at once.
		 */
	}

	*failrec_ret = failrec;

	return 0;
}

bool btrfs_check_repairable(struct inode *inode, struct bio *failed_bio,
			   struct io_failure_record *failrec, int failed_mirror)
{
	struct btrfs_fs_info *fs_info = btrfs_sb(inode->i_sb);
	int num_copies;

	num_copies = btrfs_num_copies(fs_info, failrec->logical, failrec->len);
	if (num_copies == 1) {
		/*
		 * we only have a single copy of the data, so don't bother with
		 * all the retry and error correction code that follows. no
		 * matter what the error is, it is very likely to persist.
		 */
		btrfs_debug(fs_info,
			"Check Repairable: cannot repair, num_copies=%d, next_mirror %d, failed_mirror %d",
			num_copies, failrec->this_mirror, failed_mirror);
		return false;
	}

	/*
	 * there are two premises:
	 *	a) deliver good data to the caller
	 *	b) correct the bad sectors on disk
	 */
	if (failed_bio->bi_vcnt > 1) {
		/*
		 * to fulfill b), we need to know the exact failing sectors, as
		 * we don't want to rewrite any more than the failed ones. thus,
		 * we need separate read requests for the failed bio
		 *
		 * if the following BUG_ON triggers, our validation request got
		 * merged. we need separate requests for our algorithm to work.
		 */
		BUG_ON(failrec->in_validation);
		failrec->in_validation = 1;
		failrec->this_mirror = failed_mirror;
	} else {
		/*
		 * we're ready to fulfill a) and b) alongside. get a good copy
		 * of the failed sector and if we succeed, we have setup
		 * everything for repair_io_failure to do the rest for us.
		 */
		if (failrec->in_validation) {
			BUG_ON(failrec->this_mirror != failed_mirror);
			failrec->in_validation = 0;
			failrec->this_mirror = 0;
		}
		failrec->failed_mirror = failed_mirror;
		failrec->this_mirror++;
		if (failrec->this_mirror == failed_mirror)
			failrec->this_mirror++;
	}

	if (failrec->this_mirror > num_copies) {
		btrfs_debug(fs_info,
			"Check Repairable: (fail) num_copies=%d, next_mirror %d, failed_mirror %d",
			num_copies, failrec->this_mirror, failed_mirror);
		return false;
	}

	return true;
}


struct bio *btrfs_create_repair_bio(struct inode *inode, struct bio *failed_bio,
				    struct io_failure_record *failrec,
				    struct page *page, int pg_offset, int icsum,
				    bio_end_io_t *endio_func, void *data)
{
	struct btrfs_fs_info *fs_info = btrfs_sb(inode->i_sb);
	struct bio *bio;
	struct btrfs_io_bio *btrfs_failed_bio;
	struct btrfs_io_bio *btrfs_bio;

	bio = btrfs_io_bio_alloc(1);
	bio->bi_end_io = endio_func;
	bio->bi_iter.bi_sector = failrec->logical >> 9;
	bio_set_dev(bio, fs_info->fs_devices->latest_bdev);
	bio->bi_iter.bi_size = 0;
	bio->bi_private = data;

	btrfs_failed_bio = btrfs_io_bio(failed_bio);
	if (btrfs_failed_bio->csum) {
		u16 csum_size = btrfs_super_csum_size(fs_info->super_copy);

		btrfs_bio = btrfs_io_bio(bio);
		btrfs_bio->csum = btrfs_bio->csum_inline;
		icsum *= csum_size;
		memcpy(btrfs_bio->csum, btrfs_failed_bio->csum + icsum,
		       csum_size);
	}

	bio_add_page(bio, page, failrec->len, pg_offset);

	return bio;
}

/*
 * this is a generic handler for readpage errors (default
 * readpage_io_failed_hook). if other copies exist, read those and write back
 * good data to the failed position. does not investigate in remapping the
 * failed extent elsewhere, hoping the device will be smart enough to do this as
 * needed
 */

static int bio_readpage_error(struct bio *failed_bio, u64 phy_offset,
			      struct page *page, u64 start, u64 end,
			      int failed_mirror)
{
	struct io_failure_record *failrec;
	struct inode *inode = page->mapping->host;
	struct extent_io_tree *tree = &BTRFS_I(inode)->io_tree;
	struct extent_io_tree *failure_tree = &BTRFS_I(inode)->io_failure_tree;
	struct bio *bio;
	int read_mode = 0;
	blk_status_t status;
	int ret;

	BUG_ON(bio_op(failed_bio) == REQ_OP_WRITE);

	ret = btrfs_get_io_failure_record(inode, start, end, &failrec);
	if (ret)
		return ret;

	if (!btrfs_check_repairable(inode, failed_bio, failrec,
				    failed_mirror)) {
		free_io_failure(failure_tree, tree, failrec);
		return -EIO;
	}

	if (failed_bio->bi_vcnt > 1)
		read_mode |= REQ_FAILFAST_DEV;

	phy_offset >>= inode->i_sb->s_blocksize_bits;
	bio = btrfs_create_repair_bio(inode, failed_bio, failrec, page,
				      start - page_offset(page),
				      (int)phy_offset, failed_bio->bi_end_io,
				      NULL);
	bio_set_op_attrs(bio, REQ_OP_READ, read_mode);

	btrfs_debug(btrfs_sb(inode->i_sb),
		"Repair Read Error: submitting new read[%#x] to this_mirror=%d, in_validation=%d",
		read_mode, failrec->this_mirror, failrec->in_validation);

	status = tree->ops->submit_bio_hook(tree->private_data, bio, failrec->this_mirror,
					 failrec->bio_flags, 0);
	if (status) {
		free_io_failure(failure_tree, tree, failrec);
		bio_put(bio);
		ret = blk_status_to_errno(status);
	}

	return ret;
}

/* lots and lots of room for performance fixes in the end_bio funcs */

void end_extent_writepage(struct page *page, int err, u64 start, u64 end)
{
	int uptodate = (err == 0);
	struct extent_io_tree *tree;
	int ret = 0;

	tree = &BTRFS_I(page->mapping->host)->io_tree;

	if (tree->ops && tree->ops->writepage_end_io_hook)
		tree->ops->writepage_end_io_hook(page, start, end, NULL,
				uptodate);

	if (!uptodate) {
		ClearPageUptodate(page);
		SetPageError(page);
		ret = err < 0 ? err : -EIO;
		mapping_set_error(page->mapping, ret);
	}
}

/*
 * after a writepage IO is done, we need to:
 * clear the uptodate bits on error
 * clear the writeback bits in the extent tree for this IO
 * end_page_writeback if the page has no more pending IO
 *
 * Scheduling is not allowed, so the extent state tree is expected
 * to have one and only one object corresponding to this IO.
 */
static void end_bio_extent_writepage(struct bio *bio)
{
	int error = blk_status_to_errno(bio->bi_status);
	struct bio_vec *bvec;
	u64 start;
	u64 end;
	int i;

	ASSERT(!bio_flagged(bio, BIO_CLONED));
	bio_for_each_segment_all(bvec, bio, i) {
		struct page *page = bvec->bv_page;
		struct inode *inode = page->mapping->host;
		struct btrfs_fs_info *fs_info = btrfs_sb(inode->i_sb);

		/* We always issue full-page reads, but if some block
		 * in a page fails to read, blk_update_request() will
		 * advance bv_offset and adjust bv_len to compensate.
		 * Print a warning for nonzero offsets, and an error
		 * if they don't add up to a full page.  */
		if (bvec->bv_offset || bvec->bv_len != PAGE_SIZE) {
			if (bvec->bv_offset + bvec->bv_len != PAGE_SIZE)
				btrfs_err(fs_info,
				   "partial page write in btrfs with offset %u and length %u",
					bvec->bv_offset, bvec->bv_len);
			else
				btrfs_info(fs_info,
				   "incomplete page write in btrfs with offset %u and length %u",
					bvec->bv_offset, bvec->bv_len);
		}

		start = page_offset(page);
		end = start + bvec->bv_offset + bvec->bv_len - 1;

		end_extent_writepage(page, error, start, end);
		end_page_writeback(page);
	}

	bio_put(bio);
}

static void
endio_readpage_release_extent(struct extent_io_tree *tree, u64 start, u64 len,
			      int uptodate)
{
	struct extent_state *cached = NULL;
	u64 end = start + len - 1;

	if (uptodate && tree->track_uptodate)
		set_extent_uptodate(tree, start, end, &cached, GFP_ATOMIC);
	unlock_extent_cached(tree, start, end, &cached, GFP_ATOMIC);
}

/*
 * after a readpage IO is done, we need to:
 * clear the uptodate bits on error
 * set the uptodate bits if things worked
 * set the page up to date if all extents in the tree are uptodate
 * clear the lock bit in the extent tree
 * unlock the page if there are no other extents locked for it
 *
 * Scheduling is not allowed, so the extent state tree is expected
 * to have one and only one object corresponding to this IO.
 */
static void end_bio_extent_readpage(struct bio *bio)
{
	struct bio_vec *bvec;
	int uptodate = !bio->bi_status;
	struct btrfs_io_bio *io_bio = btrfs_io_bio(bio);
	struct extent_io_tree *tree, *failure_tree;
	u64 offset = 0;
	u64 start;
	u64 end;
	u64 len;
	u64 extent_start = 0;
	u64 extent_len = 0;
	int mirror;
	int ret;
	int i;

	ASSERT(!bio_flagged(bio, BIO_CLONED));
	bio_for_each_segment_all(bvec, bio, i) {
		struct page *page = bvec->bv_page;
		struct inode *inode = page->mapping->host;
		struct btrfs_fs_info *fs_info = btrfs_sb(inode->i_sb);

		btrfs_debug(fs_info,
			"end_bio_extent_readpage: bi_sector=%llu, err=%d, mirror=%u",
			(u64)bio->bi_iter.bi_sector, bio->bi_status,
			io_bio->mirror_num);
		tree = &BTRFS_I(inode)->io_tree;
		failure_tree = &BTRFS_I(inode)->io_failure_tree;

		/* We always issue full-page reads, but if some block
		 * in a page fails to read, blk_update_request() will
		 * advance bv_offset and adjust bv_len to compensate.
		 * Print a warning for nonzero offsets, and an error
		 * if they don't add up to a full page.  */
		if (bvec->bv_offset || bvec->bv_len != PAGE_SIZE) {
			if (bvec->bv_offset + bvec->bv_len != PAGE_SIZE)
				btrfs_err(fs_info,
					"partial page read in btrfs with offset %u and length %u",
					bvec->bv_offset, bvec->bv_len);
			else
				btrfs_info(fs_info,
					"incomplete page read in btrfs with offset %u and length %u",
					bvec->bv_offset, bvec->bv_len);
		}

		start = page_offset(page);
		end = start + bvec->bv_offset + bvec->bv_len - 1;
		len = bvec->bv_len;

		mirror = io_bio->mirror_num;
		if (likely(uptodate && tree->ops)) {
			ret = tree->ops->readpage_end_io_hook(io_bio, offset,
							      page, start, end,
							      mirror);
			if (ret)
				uptodate = 0;
			else
				clean_io_failure(BTRFS_I(inode)->root->fs_info,
						 failure_tree, tree, start,
						 page,
						 btrfs_ino(BTRFS_I(inode)), 0);
		}

		if (likely(uptodate))
			goto readpage_ok;

		if (tree->ops) {
			ret = tree->ops->readpage_io_failed_hook(page, mirror);
			if (ret == -EAGAIN) {
				/*
				 * Data inode's readpage_io_failed_hook() always
				 * returns -EAGAIN.
				 *
				 * The generic bio_readpage_error handles errors
				 * the following way: If possible, new read
				 * requests are created and submitted and will
				 * end up in end_bio_extent_readpage as well (if
				 * we're lucky, not in the !uptodate case). In
				 * that case it returns 0 and we just go on with
				 * the next page in our bio. If it can't handle
				 * the error it will return -EIO and we remain
				 * responsible for that page.
				 */
				ret = bio_readpage_error(bio, offset, page,
							 start, end, mirror);
				if (ret == 0) {
					uptodate = !bio->bi_status;
					offset += len;
					continue;
				}
			}

			/*
			 * metadata's readpage_io_failed_hook() always returns
			 * -EIO and fixes nothing.  -EIO is also returned if
			 * data inode error could not be fixed.
			 */
			ASSERT(ret == -EIO);
		}
readpage_ok:
		if (likely(uptodate)) {
			loff_t i_size = i_size_read(inode);
			pgoff_t end_index = i_size >> PAGE_SHIFT;
			unsigned off;

			/* Zero out the end if this page straddles i_size */
			off = i_size & (PAGE_SIZE-1);
			if (page->index == end_index && off)
				zero_user_segment(page, off, PAGE_SIZE);
			SetPageUptodate(page);
		} else {
			ClearPageUptodate(page);
			SetPageError(page);
		}
		unlock_page(page);
		offset += len;

		if (unlikely(!uptodate)) {
			if (extent_len) {
				endio_readpage_release_extent(tree,
							      extent_start,
							      extent_len, 1);
				extent_start = 0;
				extent_len = 0;
			}
			endio_readpage_release_extent(tree, start,
						      end - start + 1, 0);
		} else if (!extent_len) {
			extent_start = start;
			extent_len = end + 1 - start;
		} else if (extent_start + extent_len == start) {
			extent_len += end + 1 - start;
		} else {
			endio_readpage_release_extent(tree, extent_start,
						      extent_len, uptodate);
			extent_start = start;
			extent_len = end + 1 - start;
		}
	}

	if (extent_len)
		endio_readpage_release_extent(tree, extent_start, extent_len,
					      uptodate);
	if (io_bio->end_io)
		io_bio->end_io(io_bio, blk_status_to_errno(bio->bi_status));
	bio_put(bio);
}

/*
 * Initialize the members up to but not including 'bio'. Use after allocating a
 * new bio by bio_alloc_bioset as it does not initialize the bytes outside of
 * 'bio' because use of __GFP_ZERO is not supported.
 */
static inline void btrfs_io_bio_init(struct btrfs_io_bio *btrfs_bio)
{
	memset(btrfs_bio, 0, offsetof(struct btrfs_io_bio, bio));
}

/*
 * The following helpers allocate a bio. As it's backed by a bioset, it'll
 * never fail.  We're returning a bio right now but you can call btrfs_io_bio
 * for the appropriate container_of magic
 */
struct bio *btrfs_bio_alloc(struct block_device *bdev, u64 first_byte)
{
	struct bio *bio;

	bio = bio_alloc_bioset(GFP_NOFS, BIO_MAX_PAGES, btrfs_bioset);
	bio_set_dev(bio, bdev);
	bio->bi_iter.bi_sector = first_byte >> 9;
	btrfs_io_bio_init(btrfs_io_bio(bio));
	return bio;
}

struct bio *btrfs_bio_clone(struct bio *bio)
{
	struct btrfs_io_bio *btrfs_bio;
	struct bio *new;

	/* Bio allocation backed by a bioset does not fail */
	new = bio_clone_fast(bio, GFP_NOFS, btrfs_bioset);
	btrfs_bio = btrfs_io_bio(new);
	btrfs_io_bio_init(btrfs_bio);
	btrfs_bio->iter = bio->bi_iter;
	return new;
}

struct bio *btrfs_io_bio_alloc(unsigned int nr_iovecs)
{
	struct bio *bio;

	/* Bio allocation backed by a bioset does not fail */
	bio = bio_alloc_bioset(GFP_NOFS, nr_iovecs, btrfs_bioset);
	btrfs_io_bio_init(btrfs_io_bio(bio));
	return bio;
}

struct bio *btrfs_bio_clone_partial(struct bio *orig, int offset, int size)
{
	struct bio *bio;
	struct btrfs_io_bio *btrfs_bio;

	/* this will never fail when it's backed by a bioset */
	bio = bio_clone_fast(orig, GFP_NOFS, btrfs_bioset);
	ASSERT(bio);

	btrfs_bio = btrfs_io_bio(bio);
	btrfs_io_bio_init(btrfs_bio);

	bio_trim(bio, offset >> 9, size >> 9);
	btrfs_bio->iter = bio->bi_iter;
	return bio;
}

static int __must_check submit_one_bio(struct bio *bio, int mirror_num,
				       unsigned long bio_flags)
{
	blk_status_t ret = 0;
	struct bio_vec *bvec = bio->bi_io_vec + bio->bi_vcnt - 1;
	struct page *page = bvec->bv_page;
	struct extent_io_tree *tree = bio->bi_private;
	u64 start;

	start = page_offset(page) + bvec->bv_offset;

	bio->bi_private = NULL;
	bio_get(bio);

	if (tree->ops)
		ret = tree->ops->submit_bio_hook(tree->private_data, bio,
					   mirror_num, bio_flags, start);
	else
		btrfsic_submit_bio(bio);

	bio_put(bio);
	return blk_status_to_errno(ret);
}

static int merge_bio(struct extent_io_tree *tree, struct page *page,
		     unsigned long offset, size_t size, struct bio *bio,
		     unsigned long bio_flags)
{
	int ret = 0;
	if (tree->ops)
		ret = tree->ops->merge_bio_hook(page, offset, size, bio,
						bio_flags);
	return ret;

}

/*
 * @opf:	bio REQ_OP_* and REQ_* flags as one value
 */
static int submit_extent_page(unsigned int opf, struct extent_io_tree *tree,
			      struct writeback_control *wbc,
			      struct page *page, u64 offset,
			      size_t size, unsigned long pg_offset,
			      struct block_device *bdev,
			      struct bio **bio_ret,
			      bio_end_io_t end_io_func,
			      int mirror_num,
			      unsigned long prev_bio_flags,
			      unsigned long bio_flags,
			      bool force_bio_submit)
{
	int ret = 0;
	struct bio *bio;
	int contig = 0;
	int old_compressed = prev_bio_flags & EXTENT_BIO_COMPRESSED;
	size_t page_size = min_t(size_t, size, PAGE_SIZE);
	sector_t sector = offset >> 9;

	if (bio_ret && *bio_ret) {
		bio = *bio_ret;
		if (old_compressed)
			contig = bio->bi_iter.bi_sector == sector;
		else
			contig = bio_end_sector(bio) == sector;

		if (prev_bio_flags != bio_flags || !contig ||
		    force_bio_submit ||
		    merge_bio(tree, page, pg_offset, page_size, bio, bio_flags) ||
		    bio_add_page(bio, page, page_size, pg_offset) < page_size) {
			ret = submit_one_bio(bio, mirror_num, prev_bio_flags);
			if (ret < 0) {
				*bio_ret = NULL;
				return ret;
			}
			bio = NULL;
		} else {
			if (wbc)
				wbc_account_io(wbc, page, page_size);
			return 0;
		}
	}

<<<<<<< HEAD
	bio = btrfs_bio_alloc(bdev, (u64)sector << 9);
	bio_add_page(bio, page, page_size, offset);
=======
	bio = btrfs_bio_alloc(bdev, offset);
	bio_add_page(bio, page, page_size, pg_offset);
>>>>>>> 9abd04af
	bio->bi_end_io = end_io_func;
	bio->bi_private = tree;
	bio->bi_write_hint = page->mapping->host->i_write_hint;
	bio->bi_opf = opf;
	if (wbc) {
		wbc_init_bio(wbc, bio);
		wbc_account_io(wbc, page, page_size);
	}

	if (bio_ret)
		*bio_ret = bio;
	else
		ret = submit_one_bio(bio, mirror_num, bio_flags);

	return ret;
}

static void attach_extent_buffer_page(struct extent_buffer *eb,
				      struct page *page)
{
	if (!PagePrivate(page)) {
		SetPagePrivate(page);
		get_page(page);
		set_page_private(page, (unsigned long)eb);
	} else {
		WARN_ON(page->private != (unsigned long)eb);
	}
}

void set_page_extent_mapped(struct page *page)
{
	if (!PagePrivate(page)) {
		SetPagePrivate(page);
		get_page(page);
		set_page_private(page, EXTENT_PAGE_PRIVATE);
	}
}

static struct extent_map *
__get_extent_map(struct inode *inode, struct page *page, size_t pg_offset,
		 u64 start, u64 len, get_extent_t *get_extent,
		 struct extent_map **em_cached)
{
	struct extent_map *em;

	if (em_cached && *em_cached) {
		em = *em_cached;
		if (extent_map_in_tree(em) && start >= em->start &&
		    start < extent_map_end(em)) {
			refcount_inc(&em->refs);
			return em;
		}

		free_extent_map(em);
		*em_cached = NULL;
	}

	em = get_extent(BTRFS_I(inode), page, pg_offset, start, len, 0);
	if (em_cached && !IS_ERR_OR_NULL(em)) {
		BUG_ON(*em_cached);
		refcount_inc(&em->refs);
		*em_cached = em;
	}
	return em;
}
/*
 * basic readpage implementation.  Locked extent state structs are inserted
 * into the tree that are removed when the IO is done (by the end_io
 * handlers)
 * XXX JDM: This needs looking at to ensure proper page locking
 * return 0 on success, otherwise return error
 */
static int __do_readpage(struct extent_io_tree *tree,
			 struct page *page,
			 get_extent_t *get_extent,
			 struct extent_map **em_cached,
			 struct bio **bio, int mirror_num,
			 unsigned long *bio_flags, unsigned int read_flags,
			 u64 *prev_em_start)
{
	struct inode *inode = page->mapping->host;
	u64 start = page_offset(page);
	u64 page_end = start + PAGE_SIZE - 1;
	u64 end;
	u64 cur = start;
	u64 extent_offset;
	u64 last_byte = i_size_read(inode);
	u64 block_start;
	u64 cur_end;
	struct extent_map *em;
	struct block_device *bdev;
	int ret = 0;
	int nr = 0;
	size_t pg_offset = 0;
	size_t iosize;
	size_t disk_io_size;
	size_t blocksize = inode->i_sb->s_blocksize;
	unsigned long this_bio_flag = 0;

	set_page_extent_mapped(page);

	end = page_end;
	if (!PageUptodate(page)) {
		if (cleancache_get_page(page) == 0) {
			BUG_ON(blocksize != PAGE_SIZE);
			unlock_extent(tree, start, end);
			goto out;
		}
	}

	if (page->index == last_byte >> PAGE_SHIFT) {
		char *userpage;
		size_t zero_offset = last_byte & (PAGE_SIZE - 1);

		if (zero_offset) {
			iosize = PAGE_SIZE - zero_offset;
			userpage = kmap_atomic(page);
			memset(userpage + zero_offset, 0, iosize);
			flush_dcache_page(page);
			kunmap_atomic(userpage);
		}
	}
	while (cur <= end) {
		bool force_bio_submit = false;
		u64 offset;

		if (cur >= last_byte) {
			char *userpage;
			struct extent_state *cached = NULL;

			iosize = PAGE_SIZE - pg_offset;
			userpage = kmap_atomic(page);
			memset(userpage + pg_offset, 0, iosize);
			flush_dcache_page(page);
			kunmap_atomic(userpage);
			set_extent_uptodate(tree, cur, cur + iosize - 1,
					    &cached, GFP_NOFS);
			unlock_extent_cached(tree, cur,
					     cur + iosize - 1,
					     &cached, GFP_NOFS);
			break;
		}
		em = __get_extent_map(inode, page, pg_offset, cur,
				      end - cur + 1, get_extent, em_cached);
		if (IS_ERR_OR_NULL(em)) {
			SetPageError(page);
			unlock_extent(tree, cur, end);
			break;
		}
		extent_offset = cur - em->start;
		BUG_ON(extent_map_end(em) <= cur);
		BUG_ON(end < cur);

		if (test_bit(EXTENT_FLAG_COMPRESSED, &em->flags)) {
			this_bio_flag |= EXTENT_BIO_COMPRESSED;
			extent_set_compress_type(&this_bio_flag,
						 em->compress_type);
		}

		iosize = min(extent_map_end(em) - cur, end - cur + 1);
		cur_end = min(extent_map_end(em) - 1, end);
		iosize = ALIGN(iosize, blocksize);
		if (this_bio_flag & EXTENT_BIO_COMPRESSED) {
			disk_io_size = em->block_len;
			offset = em->block_start;
		} else {
			offset = em->block_start + extent_offset;
			disk_io_size = iosize;
		}
		bdev = em->bdev;
		block_start = em->block_start;
		if (test_bit(EXTENT_FLAG_PREALLOC, &em->flags))
			block_start = EXTENT_MAP_HOLE;

		/*
		 * If we have a file range that points to a compressed extent
		 * and it's followed by a consecutive file range that points to
		 * to the same compressed extent (possibly with a different
		 * offset and/or length, so it either points to the whole extent
		 * or only part of it), we must make sure we do not submit a
		 * single bio to populate the pages for the 2 ranges because
		 * this makes the compressed extent read zero out the pages
		 * belonging to the 2nd range. Imagine the following scenario:
		 *
		 *  File layout
		 *  [0 - 8K]                     [8K - 24K]
		 *    |                               |
		 *    |                               |
		 * points to extent X,         points to extent X,
		 * offset 4K, length of 8K     offset 0, length 16K
		 *
		 * [extent X, compressed length = 4K uncompressed length = 16K]
		 *
		 * If the bio to read the compressed extent covers both ranges,
		 * it will decompress extent X into the pages belonging to the
		 * first range and then it will stop, zeroing out the remaining
		 * pages that belong to the other range that points to extent X.
		 * So here we make sure we submit 2 bios, one for the first
		 * range and another one for the third range. Both will target
		 * the same physical extent from disk, but we can't currently
		 * make the compressed bio endio callback populate the pages
		 * for both ranges because each compressed bio is tightly
		 * coupled with a single extent map, and each range can have
		 * an extent map with a different offset value relative to the
		 * uncompressed data of our extent and different lengths. This
		 * is a corner case so we prioritize correctness over
		 * non-optimal behavior (submitting 2 bios for the same extent).
		 */
		if (test_bit(EXTENT_FLAG_COMPRESSED, &em->flags) &&
		    prev_em_start && *prev_em_start != (u64)-1 &&
		    *prev_em_start != em->orig_start)
			force_bio_submit = true;

		if (prev_em_start)
			*prev_em_start = em->orig_start;

		free_extent_map(em);
		em = NULL;

		/* we've found a hole, just zero and go on */
		if (block_start == EXTENT_MAP_HOLE) {
			char *userpage;
			struct extent_state *cached = NULL;

			userpage = kmap_atomic(page);
			memset(userpage + pg_offset, 0, iosize);
			flush_dcache_page(page);
			kunmap_atomic(userpage);

			set_extent_uptodate(tree, cur, cur + iosize - 1,
					    &cached, GFP_NOFS);
			unlock_extent_cached(tree, cur,
					     cur + iosize - 1,
					     &cached, GFP_NOFS);
			cur = cur + iosize;
			pg_offset += iosize;
			continue;
		}
		/* the get_extent function already copied into the page */
		if (test_range_bit(tree, cur, cur_end,
				   EXTENT_UPTODATE, 1, NULL)) {
			check_page_uptodate(tree, page);
			unlock_extent(tree, cur, cur + iosize - 1);
			cur = cur + iosize;
			pg_offset += iosize;
			continue;
		}
		/* we have an inline extent but it didn't get marked up
		 * to date.  Error out
		 */
		if (block_start == EXTENT_MAP_INLINE) {
			SetPageError(page);
			unlock_extent(tree, cur, cur + iosize - 1);
			cur = cur + iosize;
			pg_offset += iosize;
			continue;
		}

		ret = submit_extent_page(REQ_OP_READ | read_flags, tree, NULL,
<<<<<<< HEAD
					 page, sector, disk_io_size, pg_offset,
					 bdev, bio,
=======
					 page, offset, disk_io_size,
					 pg_offset, bdev, bio,
>>>>>>> 9abd04af
					 end_bio_extent_readpage, mirror_num,
					 *bio_flags,
					 this_bio_flag,
					 force_bio_submit);
		if (!ret) {
			nr++;
			*bio_flags = this_bio_flag;
		} else {
			SetPageError(page);
			unlock_extent(tree, cur, cur + iosize - 1);
			goto out;
		}
		cur = cur + iosize;
		pg_offset += iosize;
	}
out:
	if (!nr) {
		if (!PageError(page))
			SetPageUptodate(page);
		unlock_page(page);
	}
	return ret;
}

static inline void __do_contiguous_readpages(struct extent_io_tree *tree,
					     struct page *pages[], int nr_pages,
					     u64 start, u64 end,
					     get_extent_t *get_extent,
					     struct extent_map **em_cached,
					     struct bio **bio, int mirror_num,
					     unsigned long *bio_flags,
					     u64 *prev_em_start)
{
	struct inode *inode;
	struct btrfs_ordered_extent *ordered;
	int index;

	inode = pages[0]->mapping->host;
	while (1) {
		lock_extent(tree, start, end);
		ordered = btrfs_lookup_ordered_range(BTRFS_I(inode), start,
						     end - start + 1);
		if (!ordered)
			break;
		unlock_extent(tree, start, end);
		btrfs_start_ordered_extent(inode, ordered, 1);
		btrfs_put_ordered_extent(ordered);
	}

	for (index = 0; index < nr_pages; index++) {
		__do_readpage(tree, pages[index], get_extent, em_cached, bio,
			      mirror_num, bio_flags, 0, prev_em_start);
		put_page(pages[index]);
	}
}

static void __extent_readpages(struct extent_io_tree *tree,
			       struct page *pages[],
			       int nr_pages, get_extent_t *get_extent,
			       struct extent_map **em_cached,
			       struct bio **bio, int mirror_num,
			       unsigned long *bio_flags,
			       u64 *prev_em_start)
{
	u64 start = 0;
	u64 end = 0;
	u64 page_start;
	int index;
	int first_index = 0;

	for (index = 0; index < nr_pages; index++) {
		page_start = page_offset(pages[index]);
		if (!end) {
			start = page_start;
			end = start + PAGE_SIZE - 1;
			first_index = index;
		} else if (end + 1 == page_start) {
			end += PAGE_SIZE;
		} else {
			__do_contiguous_readpages(tree, &pages[first_index],
						  index - first_index, start,
						  end, get_extent, em_cached,
						  bio, mirror_num, bio_flags,
						  prev_em_start);
			start = page_start;
			end = start + PAGE_SIZE - 1;
			first_index = index;
		}
	}

	if (end)
		__do_contiguous_readpages(tree, &pages[first_index],
					  index - first_index, start,
					  end, get_extent, em_cached, bio,
					  mirror_num, bio_flags,
					  prev_em_start);
}

static int __extent_read_full_page(struct extent_io_tree *tree,
				   struct page *page,
				   get_extent_t *get_extent,
				   struct bio **bio, int mirror_num,
				   unsigned long *bio_flags,
				   unsigned int read_flags)
{
	struct inode *inode = page->mapping->host;
	struct btrfs_ordered_extent *ordered;
	u64 start = page_offset(page);
	u64 end = start + PAGE_SIZE - 1;
	int ret;

	while (1) {
		lock_extent(tree, start, end);
		ordered = btrfs_lookup_ordered_range(BTRFS_I(inode), start,
						PAGE_SIZE);
		if (!ordered)
			break;
		unlock_extent(tree, start, end);
		btrfs_start_ordered_extent(inode, ordered, 1);
		btrfs_put_ordered_extent(ordered);
	}

	ret = __do_readpage(tree, page, get_extent, NULL, bio, mirror_num,
			    bio_flags, read_flags, NULL);
	return ret;
}

int extent_read_full_page(struct extent_io_tree *tree, struct page *page,
			    get_extent_t *get_extent, int mirror_num)
{
	struct bio *bio = NULL;
	unsigned long bio_flags = 0;
	int ret;

	ret = __extent_read_full_page(tree, page, get_extent, &bio, mirror_num,
				      &bio_flags, 0);
	if (bio)
		ret = submit_one_bio(bio, mirror_num, bio_flags);
	return ret;
}

static void update_nr_written(struct writeback_control *wbc,
			      unsigned long nr_written)
{
	wbc->nr_to_write -= nr_written;
}

/*
 * helper for __extent_writepage, doing all of the delayed allocation setup.
 *
 * This returns 1 if our fill_delalloc function did all the work required
 * to write the page (copy into inline extent).  In this case the IO has
 * been started and the page is already unlocked.
 *
 * This returns 0 if all went well (page still locked)
 * This returns < 0 if there were errors (page still locked)
 */
static noinline_for_stack int writepage_delalloc(struct inode *inode,
			      struct page *page, struct writeback_control *wbc,
			      struct extent_page_data *epd,
			      u64 delalloc_start,
			      unsigned long *nr_written)
{
	struct extent_io_tree *tree = epd->tree;
	u64 page_end = delalloc_start + PAGE_SIZE - 1;
	u64 nr_delalloc;
	u64 delalloc_to_write = 0;
	u64 delalloc_end = 0;
	int ret;
	int page_started = 0;

	if (epd->extent_locked || !tree->ops || !tree->ops->fill_delalloc)
		return 0;

	while (delalloc_end < page_end) {
		nr_delalloc = find_lock_delalloc_range(inode, tree,
					       page,
					       &delalloc_start,
					       &delalloc_end,
					       BTRFS_MAX_EXTENT_SIZE);
		if (nr_delalloc == 0) {
			delalloc_start = delalloc_end + 1;
			continue;
		}
		ret = tree->ops->fill_delalloc(inode, page,
					       delalloc_start,
					       delalloc_end,
					       &page_started,
					       nr_written);
		/* File system has been set read-only */
		if (ret) {
			SetPageError(page);
			/* fill_delalloc should be return < 0 for error
			 * but just in case, we use > 0 here meaning the
			 * IO is started, so we don't want to return > 0
			 * unless things are going well.
			 */
			ret = ret < 0 ? ret : -EIO;
			goto done;
		}
		/*
		 * delalloc_end is already one less than the total length, so
		 * we don't subtract one from PAGE_SIZE
		 */
		delalloc_to_write += (delalloc_end - delalloc_start +
				      PAGE_SIZE) >> PAGE_SHIFT;
		delalloc_start = delalloc_end + 1;
	}
	if (wbc->nr_to_write < delalloc_to_write) {
		int thresh = 8192;

		if (delalloc_to_write < thresh * 2)
			thresh = delalloc_to_write;
		wbc->nr_to_write = min_t(u64, delalloc_to_write,
					 thresh);
	}

	/* did the fill delalloc function already unlock and start
	 * the IO?
	 */
	if (page_started) {
		/*
		 * we've unlocked the page, so we can't update
		 * the mapping's writeback index, just update
		 * nr_to_write.
		 */
		wbc->nr_to_write -= *nr_written;
		return 1;
	}

	ret = 0;

done:
	return ret;
}

/*
 * helper for __extent_writepage.  This calls the writepage start hooks,
 * and does the loop to map the page into extents and bios.
 *
 * We return 1 if the IO is started and the page is unlocked,
 * 0 if all went well (page still locked)
 * < 0 if there were errors (page still locked)
 */
static noinline_for_stack int __extent_writepage_io(struct inode *inode,
				 struct page *page,
				 struct writeback_control *wbc,
				 struct extent_page_data *epd,
				 loff_t i_size,
				 unsigned long nr_written,
				 unsigned int write_flags, int *nr_ret)
{
	struct extent_io_tree *tree = epd->tree;
	u64 start = page_offset(page);
	u64 page_end = start + PAGE_SIZE - 1;
	u64 end;
	u64 cur = start;
	u64 extent_offset;
	u64 block_start;
	u64 iosize;
	struct extent_map *em;
	struct block_device *bdev;
	size_t pg_offset = 0;
	size_t blocksize;
	int ret = 0;
	int nr = 0;
	bool compressed;

	if (tree->ops && tree->ops->writepage_start_hook) {
		ret = tree->ops->writepage_start_hook(page, start,
						      page_end);
		if (ret) {
			/* Fixup worker will requeue */
			if (ret == -EBUSY)
				wbc->pages_skipped++;
			else
				redirty_page_for_writepage(wbc, page);

			update_nr_written(wbc, nr_written);
			unlock_page(page);
			return 1;
		}
	}

	/*
	 * we don't want to touch the inode after unlocking the page,
	 * so we update the mapping writeback index now
	 */
	update_nr_written(wbc, nr_written + 1);

	end = page_end;
	if (i_size <= start) {
		if (tree->ops && tree->ops->writepage_end_io_hook)
			tree->ops->writepage_end_io_hook(page, start,
							 page_end, NULL, 1);
		goto done;
	}

	blocksize = inode->i_sb->s_blocksize;

	while (cur <= end) {
		u64 em_end;
		u64 offset;

		if (cur >= i_size) {
			if (tree->ops && tree->ops->writepage_end_io_hook)
				tree->ops->writepage_end_io_hook(page, cur,
							 page_end, NULL, 1);
			break;
		}
		em = epd->get_extent(BTRFS_I(inode), page, pg_offset, cur,
				     end - cur + 1, 1);
		if (IS_ERR_OR_NULL(em)) {
			SetPageError(page);
			ret = PTR_ERR_OR_ZERO(em);
			break;
		}

		extent_offset = cur - em->start;
		em_end = extent_map_end(em);
		BUG_ON(em_end <= cur);
		BUG_ON(end < cur);
		iosize = min(em_end - cur, end - cur + 1);
		iosize = ALIGN(iosize, blocksize);
		offset = em->block_start + extent_offset;
		bdev = em->bdev;
		block_start = em->block_start;
		compressed = test_bit(EXTENT_FLAG_COMPRESSED, &em->flags);
		free_extent_map(em);
		em = NULL;

		/*
		 * compressed and inline extents are written through other
		 * paths in the FS
		 */
		if (compressed || block_start == EXTENT_MAP_HOLE ||
		    block_start == EXTENT_MAP_INLINE) {
			/*
			 * end_io notification does not happen here for
			 * compressed extents
			 */
			if (!compressed && tree->ops &&
			    tree->ops->writepage_end_io_hook)
				tree->ops->writepage_end_io_hook(page, cur,
							 cur + iosize - 1,
							 NULL, 1);
			else if (compressed) {
				/* we don't want to end_page_writeback on
				 * a compressed extent.  this happens
				 * elsewhere
				 */
				nr++;
			}

			cur += iosize;
			pg_offset += iosize;
			continue;
		}

		set_range_writeback(tree, cur, cur + iosize - 1);
		if (!PageWriteback(page)) {
			btrfs_err(BTRFS_I(inode)->root->fs_info,
				   "page %lu not writeback, cur %llu end %llu",
			       page->index, cur, end);
		}

		ret = submit_extent_page(REQ_OP_WRITE | write_flags, tree, wbc,
<<<<<<< HEAD
					 page, sector, iosize, pg_offset,
=======
					 page, offset, iosize, pg_offset,
>>>>>>> 9abd04af
					 bdev, &epd->bio,
					 end_bio_extent_writepage,
					 0, 0, 0, false);
		if (ret) {
			SetPageError(page);
			if (PageWriteback(page))
				end_page_writeback(page);
		}

		cur = cur + iosize;
		pg_offset += iosize;
		nr++;
	}
done:
	*nr_ret = nr;
	return ret;
}

/*
 * the writepage semantics are similar to regular writepage.  extent
 * records are inserted to lock ranges in the tree, and as dirty areas
 * are found, they are marked writeback.  Then the lock bits are removed
 * and the end_io handler clears the writeback ranges
 */
static int __extent_writepage(struct page *page, struct writeback_control *wbc,
			      void *data)
{
	struct inode *inode = page->mapping->host;
	struct extent_page_data *epd = data;
	u64 start = page_offset(page);
	u64 page_end = start + PAGE_SIZE - 1;
	int ret;
	int nr = 0;
	size_t pg_offset = 0;
	loff_t i_size = i_size_read(inode);
	unsigned long end_index = i_size >> PAGE_SHIFT;
	unsigned int write_flags = 0;
	unsigned long nr_written = 0;

	write_flags = wbc_to_write_flags(wbc);

	trace___extent_writepage(page, inode, wbc);

	WARN_ON(!PageLocked(page));

	ClearPageError(page);

	pg_offset = i_size & (PAGE_SIZE - 1);
	if (page->index > end_index ||
	   (page->index == end_index && !pg_offset)) {
		page->mapping->a_ops->invalidatepage(page, 0, PAGE_SIZE);
		unlock_page(page);
		return 0;
	}

	if (page->index == end_index) {
		char *userpage;

		userpage = kmap_atomic(page);
		memset(userpage + pg_offset, 0,
		       PAGE_SIZE - pg_offset);
		kunmap_atomic(userpage);
		flush_dcache_page(page);
	}

	pg_offset = 0;

	set_page_extent_mapped(page);

	ret = writepage_delalloc(inode, page, wbc, epd, start, &nr_written);
	if (ret == 1)
		goto done_unlocked;
	if (ret)
		goto done;

	ret = __extent_writepage_io(inode, page, wbc, epd,
				    i_size, nr_written, write_flags, &nr);
	if (ret == 1)
		goto done_unlocked;

done:
	if (nr == 0) {
		/* make sure the mapping tag for page dirty gets cleared */
		set_page_writeback(page);
		end_page_writeback(page);
	}
	if (PageError(page)) {
		ret = ret < 0 ? ret : -EIO;
		end_extent_writepage(page, ret, start, page_end);
	}
	unlock_page(page);
	return ret;

done_unlocked:
	return 0;
}

void wait_on_extent_buffer_writeback(struct extent_buffer *eb)
{
	wait_on_bit_io(&eb->bflags, EXTENT_BUFFER_WRITEBACK,
		       TASK_UNINTERRUPTIBLE);
}

static noinline_for_stack int
lock_extent_buffer_for_io(struct extent_buffer *eb,
			  struct btrfs_fs_info *fs_info,
			  struct extent_page_data *epd)
{
	unsigned long i, num_pages;
	int flush = 0;
	int ret = 0;

	if (!btrfs_try_tree_write_lock(eb)) {
		flush = 1;
		flush_write_bio(epd);
		btrfs_tree_lock(eb);
	}

	if (test_bit(EXTENT_BUFFER_WRITEBACK, &eb->bflags)) {
		btrfs_tree_unlock(eb);
		if (!epd->sync_io)
			return 0;
		if (!flush) {
			flush_write_bio(epd);
			flush = 1;
		}
		while (1) {
			wait_on_extent_buffer_writeback(eb);
			btrfs_tree_lock(eb);
			if (!test_bit(EXTENT_BUFFER_WRITEBACK, &eb->bflags))
				break;
			btrfs_tree_unlock(eb);
		}
	}

	/*
	 * We need to do this to prevent races in people who check if the eb is
	 * under IO since we can end up having no IO bits set for a short period
	 * of time.
	 */
	spin_lock(&eb->refs_lock);
	if (test_and_clear_bit(EXTENT_BUFFER_DIRTY, &eb->bflags)) {
		set_bit(EXTENT_BUFFER_WRITEBACK, &eb->bflags);
		spin_unlock(&eb->refs_lock);
		btrfs_set_header_flag(eb, BTRFS_HEADER_FLAG_WRITTEN);
		percpu_counter_add_batch(&fs_info->dirty_metadata_bytes,
					 -eb->len,
					 fs_info->dirty_metadata_batch);
		ret = 1;
	} else {
		spin_unlock(&eb->refs_lock);
	}

	btrfs_tree_unlock(eb);

	if (!ret)
		return ret;

	num_pages = num_extent_pages(eb->start, eb->len);
	for (i = 0; i < num_pages; i++) {
		struct page *p = eb->pages[i];

		if (!trylock_page(p)) {
			if (!flush) {
				flush_write_bio(epd);
				flush = 1;
			}
			lock_page(p);
		}
	}

	return ret;
}

static void end_extent_buffer_writeback(struct extent_buffer *eb)
{
	clear_bit(EXTENT_BUFFER_WRITEBACK, &eb->bflags);
	smp_mb__after_atomic();
	wake_up_bit(&eb->bflags, EXTENT_BUFFER_WRITEBACK);
}

static void set_btree_ioerr(struct page *page)
{
	struct extent_buffer *eb = (struct extent_buffer *)page->private;

	SetPageError(page);
	if (test_and_set_bit(EXTENT_BUFFER_WRITE_ERR, &eb->bflags))
		return;

	/*
	 * If writeback for a btree extent that doesn't belong to a log tree
	 * failed, increment the counter transaction->eb_write_errors.
	 * We do this because while the transaction is running and before it's
	 * committing (when we call filemap_fdata[write|wait]_range against
	 * the btree inode), we might have
	 * btree_inode->i_mapping->a_ops->writepages() called by the VM - if it
	 * returns an error or an error happens during writeback, when we're
	 * committing the transaction we wouldn't know about it, since the pages
	 * can be no longer dirty nor marked anymore for writeback (if a
	 * subsequent modification to the extent buffer didn't happen before the
	 * transaction commit), which makes filemap_fdata[write|wait]_range not
	 * able to find the pages tagged with SetPageError at transaction
	 * commit time. So if this happens we must abort the transaction,
	 * otherwise we commit a super block with btree roots that point to
	 * btree nodes/leafs whose content on disk is invalid - either garbage
	 * or the content of some node/leaf from a past generation that got
	 * cowed or deleted and is no longer valid.
	 *
	 * Note: setting AS_EIO/AS_ENOSPC in the btree inode's i_mapping would
	 * not be enough - we need to distinguish between log tree extents vs
	 * non-log tree extents, and the next filemap_fdatawait_range() call
	 * will catch and clear such errors in the mapping - and that call might
	 * be from a log sync and not from a transaction commit. Also, checking
	 * for the eb flag EXTENT_BUFFER_WRITE_ERR at transaction commit time is
	 * not done and would not be reliable - the eb might have been released
	 * from memory and reading it back again means that flag would not be
	 * set (since it's a runtime flag, not persisted on disk).
	 *
	 * Using the flags below in the btree inode also makes us achieve the
	 * goal of AS_EIO/AS_ENOSPC when writepages() returns success, started
	 * writeback for all dirty pages and before filemap_fdatawait_range()
	 * is called, the writeback for all dirty pages had already finished
	 * with errors - because we were not using AS_EIO/AS_ENOSPC,
	 * filemap_fdatawait_range() would return success, as it could not know
	 * that writeback errors happened (the pages were no longer tagged for
	 * writeback).
	 */
	switch (eb->log_index) {
	case -1:
		set_bit(BTRFS_FS_BTREE_ERR, &eb->fs_info->flags);
		break;
	case 0:
		set_bit(BTRFS_FS_LOG1_ERR, &eb->fs_info->flags);
		break;
	case 1:
		set_bit(BTRFS_FS_LOG2_ERR, &eb->fs_info->flags);
		break;
	default:
		BUG(); /* unexpected, logic error */
	}
}

static void end_bio_extent_buffer_writepage(struct bio *bio)
{
	struct bio_vec *bvec;
	struct extent_buffer *eb;
	int i, done;

	ASSERT(!bio_flagged(bio, BIO_CLONED));
	bio_for_each_segment_all(bvec, bio, i) {
		struct page *page = bvec->bv_page;

		eb = (struct extent_buffer *)page->private;
		BUG_ON(!eb);
		done = atomic_dec_and_test(&eb->io_pages);

		if (bio->bi_status ||
		    test_bit(EXTENT_BUFFER_WRITE_ERR, &eb->bflags)) {
			ClearPageUptodate(page);
			set_btree_ioerr(page);
		}

		end_page_writeback(page);

		if (!done)
			continue;

		end_extent_buffer_writeback(eb);
	}

	bio_put(bio);
}

static noinline_for_stack int write_one_eb(struct extent_buffer *eb,
			struct btrfs_fs_info *fs_info,
			struct writeback_control *wbc,
			struct extent_page_data *epd)
{
	struct block_device *bdev = fs_info->fs_devices->latest_bdev;
	struct extent_io_tree *tree = &BTRFS_I(fs_info->btree_inode)->io_tree;
	u64 offset = eb->start;
	u32 nritems;
	unsigned long i, num_pages;
	unsigned long start, end;
	unsigned int write_flags = wbc_to_write_flags(wbc) | REQ_META;
	int ret = 0;

	clear_bit(EXTENT_BUFFER_WRITE_ERR, &eb->bflags);
	num_pages = num_extent_pages(eb->start, eb->len);
	atomic_set(&eb->io_pages, num_pages);

	/* set btree blocks beyond nritems with 0 to avoid stale content. */
	nritems = btrfs_header_nritems(eb);
	if (btrfs_header_level(eb) > 0) {
		end = btrfs_node_key_ptr_offset(nritems);

		memzero_extent_buffer(eb, end, eb->len - end);
	} else {
		/*
		 * leaf:
		 * header 0 1 2 .. N ... data_N .. data_2 data_1 data_0
		 */
		start = btrfs_item_nr_offset(nritems);
		end = BTRFS_LEAF_DATA_OFFSET + leaf_data_end(fs_info, eb);
		memzero_extent_buffer(eb, start, end - start);
	}

	for (i = 0; i < num_pages; i++) {
		struct page *p = eb->pages[i];

		clear_page_dirty_for_io(p);
		set_page_writeback(p);
		ret = submit_extent_page(REQ_OP_WRITE | write_flags, tree, wbc,
<<<<<<< HEAD
					 p, offset >> 9, PAGE_SIZE, 0, bdev,
=======
					 p, offset, PAGE_SIZE, 0, bdev,
>>>>>>> 9abd04af
					 &epd->bio,
					 end_bio_extent_buffer_writepage,
					 0, 0, 0, false);
		if (ret) {
			set_btree_ioerr(p);
			if (PageWriteback(p))
				end_page_writeback(p);
			if (atomic_sub_and_test(num_pages - i, &eb->io_pages))
				end_extent_buffer_writeback(eb);
			ret = -EIO;
			break;
		}
		offset += PAGE_SIZE;
		update_nr_written(wbc, 1);
		unlock_page(p);
	}

	if (unlikely(ret)) {
		for (; i < num_pages; i++) {
			struct page *p = eb->pages[i];
			clear_page_dirty_for_io(p);
			unlock_page(p);
		}
	}

	return ret;
}

int btree_write_cache_pages(struct address_space *mapping,
				   struct writeback_control *wbc)
{
	struct extent_io_tree *tree = &BTRFS_I(mapping->host)->io_tree;
	struct btrfs_fs_info *fs_info = BTRFS_I(mapping->host)->root->fs_info;
	struct extent_buffer *eb, *prev_eb = NULL;
	struct extent_page_data epd = {
		.bio = NULL,
		.tree = tree,
		.extent_locked = 0,
		.sync_io = wbc->sync_mode == WB_SYNC_ALL,
	};
	int ret = 0;
	int done = 0;
	int nr_to_write_done = 0;
	struct pagevec pvec;
	int nr_pages;
	pgoff_t index;
	pgoff_t end;		/* Inclusive */
	int scanned = 0;
	int tag;

	pagevec_init(&pvec, 0);
	if (wbc->range_cyclic) {
		index = mapping->writeback_index; /* Start from prev offset */
		end = -1;
	} else {
		index = wbc->range_start >> PAGE_SHIFT;
		end = wbc->range_end >> PAGE_SHIFT;
		scanned = 1;
	}
	if (wbc->sync_mode == WB_SYNC_ALL)
		tag = PAGECACHE_TAG_TOWRITE;
	else
		tag = PAGECACHE_TAG_DIRTY;
retry:
	if (wbc->sync_mode == WB_SYNC_ALL)
		tag_pages_for_writeback(mapping, index, end);
	while (!done && !nr_to_write_done && (index <= end) &&
	       (nr_pages = pagevec_lookup_tag(&pvec, mapping, &index, tag,
			min(end - index, (pgoff_t)PAGEVEC_SIZE-1) + 1))) {
		unsigned i;

		scanned = 1;
		for (i = 0; i < nr_pages; i++) {
			struct page *page = pvec.pages[i];

			if (!PagePrivate(page))
				continue;

			if (!wbc->range_cyclic && page->index > end) {
				done = 1;
				break;
			}

			spin_lock(&mapping->private_lock);
			if (!PagePrivate(page)) {
				spin_unlock(&mapping->private_lock);
				continue;
			}

			eb = (struct extent_buffer *)page->private;

			/*
			 * Shouldn't happen and normally this would be a BUG_ON
			 * but no sense in crashing the users box for something
			 * we can survive anyway.
			 */
			if (WARN_ON(!eb)) {
				spin_unlock(&mapping->private_lock);
				continue;
			}

			if (eb == prev_eb) {
				spin_unlock(&mapping->private_lock);
				continue;
			}

			ret = atomic_inc_not_zero(&eb->refs);
			spin_unlock(&mapping->private_lock);
			if (!ret)
				continue;

			prev_eb = eb;
			ret = lock_extent_buffer_for_io(eb, fs_info, &epd);
			if (!ret) {
				free_extent_buffer(eb);
				continue;
			}

			ret = write_one_eb(eb, fs_info, wbc, &epd);
			if (ret) {
				done = 1;
				free_extent_buffer(eb);
				break;
			}
			free_extent_buffer(eb);

			/*
			 * the filesystem may choose to bump up nr_to_write.
			 * We have to make sure to honor the new nr_to_write
			 * at any time
			 */
			nr_to_write_done = wbc->nr_to_write <= 0;
		}
		pagevec_release(&pvec);
		cond_resched();
	}
	if (!scanned && !done) {
		/*
		 * We hit the last page and there is more work to be done: wrap
		 * back to the start of the file
		 */
		scanned = 1;
		index = 0;
		goto retry;
	}
	flush_write_bio(&epd);
	return ret;
}

/**
 * write_cache_pages - walk the list of dirty pages of the given address space and write all of them.
 * @mapping: address space structure to write
 * @wbc: subtract the number of written pages from *@wbc->nr_to_write
 * @writepage: function called for each page
 * @data: data passed to writepage function
 *
 * If a page is already under I/O, write_cache_pages() skips it, even
 * if it's dirty.  This is desirable behaviour for memory-cleaning writeback,
 * but it is INCORRECT for data-integrity system calls such as fsync().  fsync()
 * and msync() need to guarantee that all the data which was dirty at the time
 * the call was made get new I/O started against them.  If wbc->sync_mode is
 * WB_SYNC_ALL then we were called for data integrity and we must wait for
 * existing IO to complete.
 */
static int extent_write_cache_pages(struct address_space *mapping,
			     struct writeback_control *wbc,
			     writepage_t writepage, void *data,
			     void (*flush_fn)(void *))
{
	struct inode *inode = mapping->host;
	int ret = 0;
	int done = 0;
	int nr_to_write_done = 0;
	struct pagevec pvec;
	int nr_pages;
	pgoff_t index;
	pgoff_t end;		/* Inclusive */
	pgoff_t done_index;
	int range_whole = 0;
	int scanned = 0;
	int tag;

	/*
	 * We have to hold onto the inode so that ordered extents can do their
	 * work when the IO finishes.  The alternative to this is failing to add
	 * an ordered extent if the igrab() fails there and that is a huge pain
	 * to deal with, so instead just hold onto the inode throughout the
	 * writepages operation.  If it fails here we are freeing up the inode
	 * anyway and we'd rather not waste our time writing out stuff that is
	 * going to be truncated anyway.
	 */
	if (!igrab(inode))
		return 0;

	pagevec_init(&pvec, 0);
	if (wbc->range_cyclic) {
		index = mapping->writeback_index; /* Start from prev offset */
		end = -1;
	} else {
		index = wbc->range_start >> PAGE_SHIFT;
		end = wbc->range_end >> PAGE_SHIFT;
		if (wbc->range_start == 0 && wbc->range_end == LLONG_MAX)
			range_whole = 1;
		scanned = 1;
	}
	if (wbc->sync_mode == WB_SYNC_ALL)
		tag = PAGECACHE_TAG_TOWRITE;
	else
		tag = PAGECACHE_TAG_DIRTY;
retry:
	if (wbc->sync_mode == WB_SYNC_ALL)
		tag_pages_for_writeback(mapping, index, end);
	done_index = index;
	while (!done && !nr_to_write_done && (index <= end) &&
	       (nr_pages = pagevec_lookup_tag(&pvec, mapping, &index, tag,
			min(end - index, (pgoff_t)PAGEVEC_SIZE-1) + 1))) {
		unsigned i;

		scanned = 1;
		for (i = 0; i < nr_pages; i++) {
			struct page *page = pvec.pages[i];

			done_index = page->index;
			/*
			 * At this point we hold neither mapping->tree_lock nor
			 * lock on the page itself: the page may be truncated or
			 * invalidated (changing page->mapping to NULL), or even
			 * swizzled back from swapper_space to tmpfs file
			 * mapping
			 */
			if (!trylock_page(page)) {
				flush_fn(data);
				lock_page(page);
			}

			if (unlikely(page->mapping != mapping)) {
				unlock_page(page);
				continue;
			}

			if (!wbc->range_cyclic && page->index > end) {
				done = 1;
				unlock_page(page);
				continue;
			}

			if (wbc->sync_mode != WB_SYNC_NONE) {
				if (PageWriteback(page))
					flush_fn(data);
				wait_on_page_writeback(page);
			}

			if (PageWriteback(page) ||
			    !clear_page_dirty_for_io(page)) {
				unlock_page(page);
				continue;
			}

			ret = (*writepage)(page, wbc, data);

			if (unlikely(ret == AOP_WRITEPAGE_ACTIVATE)) {
				unlock_page(page);
				ret = 0;
			}
			if (ret < 0) {
				/*
				 * done_index is set past this page,
				 * so media errors will not choke
				 * background writeout for the entire
				 * file. This has consequences for
				 * range_cyclic semantics (ie. it may
				 * not be suitable for data integrity
				 * writeout).
				 */
				done_index = page->index + 1;
				done = 1;
				break;
			}

			/*
			 * the filesystem may choose to bump up nr_to_write.
			 * We have to make sure to honor the new nr_to_write
			 * at any time
			 */
			nr_to_write_done = wbc->nr_to_write <= 0;
		}
		pagevec_release(&pvec);
		cond_resched();
	}
	if (!scanned && !done) {
		/*
		 * We hit the last page and there is more work to be done: wrap
		 * back to the start of the file
		 */
		scanned = 1;
		index = 0;
		goto retry;
	}

	if (wbc->range_cyclic || (wbc->nr_to_write > 0 && range_whole))
		mapping->writeback_index = done_index;

	btrfs_add_delayed_iput(inode);
	return ret;
}

static void flush_epd_write_bio(struct extent_page_data *epd)
{
	if (epd->bio) {
		int ret;

<<<<<<< HEAD
		ret = submit_one_bio(epd->bio, 0, epd->bio_flags);
=======
		ret = submit_one_bio(epd->bio, 0, 0);
>>>>>>> 9abd04af
		BUG_ON(ret < 0); /* -ENOMEM */
		epd->bio = NULL;
	}
}

static noinline void flush_write_bio(void *data)
{
	struct extent_page_data *epd = data;
	flush_epd_write_bio(epd);
}

int extent_write_full_page(struct extent_io_tree *tree, struct page *page,
			  get_extent_t *get_extent,
			  struct writeback_control *wbc)
{
	int ret;
	struct extent_page_data epd = {
		.bio = NULL,
		.tree = tree,
		.get_extent = get_extent,
		.extent_locked = 0,
		.sync_io = wbc->sync_mode == WB_SYNC_ALL,
	};

	ret = __extent_writepage(page, wbc, &epd);

	flush_epd_write_bio(&epd);
	return ret;
}

int extent_write_locked_range(struct extent_io_tree *tree, struct inode *inode,
			      u64 start, u64 end, get_extent_t *get_extent,
			      int mode)
{
	int ret = 0;
	struct address_space *mapping = inode->i_mapping;
	struct page *page;
	unsigned long nr_pages = (end - start + PAGE_SIZE) >>
		PAGE_SHIFT;

	struct extent_page_data epd = {
		.bio = NULL,
		.tree = tree,
		.get_extent = get_extent,
		.extent_locked = 1,
		.sync_io = mode == WB_SYNC_ALL,
	};
	struct writeback_control wbc_writepages = {
		.sync_mode	= mode,
		.nr_to_write	= nr_pages * 2,
		.range_start	= start,
		.range_end	= end + 1,
	};

	while (start <= end) {
		page = find_get_page(mapping, start >> PAGE_SHIFT);
		if (clear_page_dirty_for_io(page))
			ret = __extent_writepage(page, &wbc_writepages, &epd);
		else {
			if (tree->ops && tree->ops->writepage_end_io_hook)
				tree->ops->writepage_end_io_hook(page, start,
						 start + PAGE_SIZE - 1,
						 NULL, 1);
			unlock_page(page);
		}
		put_page(page);
		start += PAGE_SIZE;
	}

	flush_epd_write_bio(&epd);
	return ret;
}

int extent_writepages(struct extent_io_tree *tree,
		      struct address_space *mapping,
		      get_extent_t *get_extent,
		      struct writeback_control *wbc)
{
	int ret = 0;
	struct extent_page_data epd = {
		.bio = NULL,
		.tree = tree,
		.get_extent = get_extent,
		.extent_locked = 0,
		.sync_io = wbc->sync_mode == WB_SYNC_ALL,
	};

	ret = extent_write_cache_pages(mapping, wbc, __extent_writepage, &epd,
				       flush_write_bio);
	flush_epd_write_bio(&epd);
	return ret;
}

int extent_readpages(struct extent_io_tree *tree,
		     struct address_space *mapping,
		     struct list_head *pages, unsigned nr_pages,
		     get_extent_t get_extent)
{
	struct bio *bio = NULL;
	unsigned page_idx;
	unsigned long bio_flags = 0;
	struct page *pagepool[16];
	struct page *page;
	struct extent_map *em_cached = NULL;
	int nr = 0;
	u64 prev_em_start = (u64)-1;

	for (page_idx = 0; page_idx < nr_pages; page_idx++) {
		page = list_entry(pages->prev, struct page, lru);

		prefetchw(&page->flags);
		list_del(&page->lru);
		if (add_to_page_cache_lru(page, mapping,
					page->index,
					readahead_gfp_mask(mapping))) {
			put_page(page);
			continue;
		}

		pagepool[nr++] = page;
		if (nr < ARRAY_SIZE(pagepool))
			continue;
		__extent_readpages(tree, pagepool, nr, get_extent, &em_cached,
				   &bio, 0, &bio_flags, &prev_em_start);
		nr = 0;
	}
	if (nr)
		__extent_readpages(tree, pagepool, nr, get_extent, &em_cached,
				   &bio, 0, &bio_flags, &prev_em_start);

	if (em_cached)
		free_extent_map(em_cached);

	BUG_ON(!list_empty(pages));
	if (bio)
		return submit_one_bio(bio, 0, bio_flags);
	return 0;
}

/*
 * basic invalidatepage code, this waits on any locked or writeback
 * ranges corresponding to the page, and then deletes any extent state
 * records from the tree
 */
int extent_invalidatepage(struct extent_io_tree *tree,
			  struct page *page, unsigned long offset)
{
	struct extent_state *cached_state = NULL;
	u64 start = page_offset(page);
	u64 end = start + PAGE_SIZE - 1;
	size_t blocksize = page->mapping->host->i_sb->s_blocksize;

	start += ALIGN(offset, blocksize);
	if (start > end)
		return 0;

	lock_extent_bits(tree, start, end, &cached_state);
	wait_on_page_writeback(page);
	clear_extent_bit(tree, start, end,
			 EXTENT_LOCKED | EXTENT_DIRTY | EXTENT_DELALLOC |
			 EXTENT_DO_ACCOUNTING,
			 1, 1, &cached_state, GFP_NOFS);
	return 0;
}

/*
 * a helper for releasepage, this tests for areas of the page that
 * are locked or under IO and drops the related state bits if it is safe
 * to drop the page.
 */
static int try_release_extent_state(struct extent_map_tree *map,
				    struct extent_io_tree *tree,
				    struct page *page, gfp_t mask)
{
	u64 start = page_offset(page);
	u64 end = start + PAGE_SIZE - 1;
	int ret = 1;

	if (test_range_bit(tree, start, end,
			   EXTENT_IOBITS, 0, NULL))
		ret = 0;
	else {
		/*
		 * at this point we can safely clear everything except the
		 * locked bit and the nodatasum bit
		 */
		ret = clear_extent_bit(tree, start, end,
				 ~(EXTENT_LOCKED | EXTENT_NODATASUM),
				 0, 0, NULL, mask);

		/* if clear_extent_bit failed for enomem reasons,
		 * we can't allow the release to continue.
		 */
		if (ret < 0)
			ret = 0;
		else
			ret = 1;
	}
	return ret;
}

/*
 * a helper for releasepage.  As long as there are no locked extents
 * in the range corresponding to the page, both state records and extent
 * map records are removed
 */
int try_release_extent_mapping(struct extent_map_tree *map,
			       struct extent_io_tree *tree, struct page *page,
			       gfp_t mask)
{
	struct extent_map *em;
	u64 start = page_offset(page);
	u64 end = start + PAGE_SIZE - 1;

	if (gfpflags_allow_blocking(mask) &&
	    page->mapping->host->i_size > SZ_16M) {
		u64 len;
		while (start <= end) {
			len = end - start + 1;
			write_lock(&map->lock);
			em = lookup_extent_mapping(map, start, len);
			if (!em) {
				write_unlock(&map->lock);
				break;
			}
			if (test_bit(EXTENT_FLAG_PINNED, &em->flags) ||
			    em->start != start) {
				write_unlock(&map->lock);
				free_extent_map(em);
				break;
			}
			if (!test_range_bit(tree, em->start,
					    extent_map_end(em) - 1,
					    EXTENT_LOCKED | EXTENT_WRITEBACK,
					    0, NULL)) {
				remove_extent_mapping(map, em);
				/* once for the rb tree */
				free_extent_map(em);
			}
			start = extent_map_end(em);
			write_unlock(&map->lock);

			/* once for us */
			free_extent_map(em);
		}
	}
	return try_release_extent_state(map, tree, page, mask);
}

/*
 * helper function for fiemap, which doesn't want to see any holes.
 * This maps until we find something past 'last'
 */
static struct extent_map *get_extent_skip_holes(struct inode *inode,
						u64 offset,
						u64 last,
						get_extent_t *get_extent)
{
	u64 sectorsize = btrfs_inode_sectorsize(inode);
	struct extent_map *em;
	u64 len;

	if (offset >= last)
		return NULL;

	while (1) {
		len = last - offset;
		if (len == 0)
			break;
		len = ALIGN(len, sectorsize);
		em = get_extent(BTRFS_I(inode), NULL, 0, offset, len, 0);
		if (IS_ERR_OR_NULL(em))
			return em;

		/* if this isn't a hole return it */
		if (!test_bit(EXTENT_FLAG_VACANCY, &em->flags) &&
		    em->block_start != EXTENT_MAP_HOLE) {
			return em;
		}

		/* this is a hole, advance to the next extent */
		offset = extent_map_end(em);
		free_extent_map(em);
		if (offset >= last)
			break;
	}
	return NULL;
}

/*
 * To cache previous fiemap extent
 *
 * Will be used for merging fiemap extent
 */
struct fiemap_cache {
	u64 offset;
	u64 phys;
	u64 len;
	u32 flags;
	bool cached;
};

/*
 * Helper to submit fiemap extent.
 *
 * Will try to merge current fiemap extent specified by @offset, @phys,
 * @len and @flags with cached one.
 * And only when we fails to merge, cached one will be submitted as
 * fiemap extent.
 *
 * Return value is the same as fiemap_fill_next_extent().
 */
static int emit_fiemap_extent(struct fiemap_extent_info *fieinfo,
				struct fiemap_cache *cache,
				u64 offset, u64 phys, u64 len, u32 flags)
{
	int ret = 0;

	if (!cache->cached)
		goto assign;

	/*
	 * Sanity check, extent_fiemap() should have ensured that new
	 * fiemap extent won't overlap with cahced one.
	 * Not recoverable.
	 *
	 * NOTE: Physical address can overlap, due to compression
	 */
	if (cache->offset + cache->len > offset) {
		WARN_ON(1);
		return -EINVAL;
	}

	/*
	 * Only merges fiemap extents if
	 * 1) Their logical addresses are continuous
	 *
	 * 2) Their physical addresses are continuous
	 *    So truly compressed (physical size smaller than logical size)
	 *    extents won't get merged with each other
	 *
	 * 3) Share same flags except FIEMAP_EXTENT_LAST
	 *    So regular extent won't get merged with prealloc extent
	 */
	if (cache->offset + cache->len  == offset &&
	    cache->phys + cache->len == phys  &&
	    (cache->flags & ~FIEMAP_EXTENT_LAST) ==
			(flags & ~FIEMAP_EXTENT_LAST)) {
		cache->len += len;
		cache->flags |= flags;
		goto try_submit_last;
	}

	/* Not mergeable, need to submit cached one */
	ret = fiemap_fill_next_extent(fieinfo, cache->offset, cache->phys,
				      cache->len, cache->flags);
	cache->cached = false;
	if (ret)
		return ret;
assign:
	cache->cached = true;
	cache->offset = offset;
	cache->phys = phys;
	cache->len = len;
	cache->flags = flags;
try_submit_last:
	if (cache->flags & FIEMAP_EXTENT_LAST) {
		ret = fiemap_fill_next_extent(fieinfo, cache->offset,
				cache->phys, cache->len, cache->flags);
		cache->cached = false;
	}
	return ret;
}

/*
 * Emit last fiemap cache
 *
 * The last fiemap cache may still be cached in the following case:
 * 0		      4k		    8k
 * |<- Fiemap range ->|
 * |<------------  First extent ----------->|
 *
 * In this case, the first extent range will be cached but not emitted.
 * So we must emit it before ending extent_fiemap().
 */
static int emit_last_fiemap_cache(struct btrfs_fs_info *fs_info,
				  struct fiemap_extent_info *fieinfo,
				  struct fiemap_cache *cache)
{
	int ret;

	if (!cache->cached)
		return 0;

	ret = fiemap_fill_next_extent(fieinfo, cache->offset, cache->phys,
				      cache->len, cache->flags);
	cache->cached = false;
	if (ret > 0)
		ret = 0;
	return ret;
}

int extent_fiemap(struct inode *inode, struct fiemap_extent_info *fieinfo,
		__u64 start, __u64 len, get_extent_t *get_extent)
{
	int ret = 0;
	u64 off = start;
	u64 max = start + len;
	u32 flags = 0;
	u32 found_type;
	u64 last;
	u64 last_for_get_extent = 0;
	u64 disko = 0;
	u64 isize = i_size_read(inode);
	struct btrfs_key found_key;
	struct extent_map *em = NULL;
	struct extent_state *cached_state = NULL;
	struct btrfs_path *path;
	struct btrfs_root *root = BTRFS_I(inode)->root;
	struct fiemap_cache cache = { 0 };
	int end = 0;
	u64 em_start = 0;
	u64 em_len = 0;
	u64 em_end = 0;

	if (len == 0)
		return -EINVAL;

	path = btrfs_alloc_path();
	if (!path)
		return -ENOMEM;
	path->leave_spinning = 1;

	start = round_down(start, btrfs_inode_sectorsize(inode));
	len = round_up(max, btrfs_inode_sectorsize(inode)) - start;

	/*
	 * lookup the last file extent.  We're not using i_size here
	 * because there might be preallocation past i_size
	 */
	ret = btrfs_lookup_file_extent(NULL, root, path,
			btrfs_ino(BTRFS_I(inode)), -1, 0);
	if (ret < 0) {
		btrfs_free_path(path);
		return ret;
	} else {
		WARN_ON(!ret);
		if (ret == 1)
			ret = 0;
	}

	path->slots[0]--;
	btrfs_item_key_to_cpu(path->nodes[0], &found_key, path->slots[0]);
	found_type = found_key.type;

	/* No extents, but there might be delalloc bits */
	if (found_key.objectid != btrfs_ino(BTRFS_I(inode)) ||
	    found_type != BTRFS_EXTENT_DATA_KEY) {
		/* have to trust i_size as the end */
		last = (u64)-1;
		last_for_get_extent = isize;
	} else {
		/*
		 * remember the start of the last extent.  There are a
		 * bunch of different factors that go into the length of the
		 * extent, so its much less complex to remember where it started
		 */
		last = found_key.offset;
		last_for_get_extent = last + 1;
	}
	btrfs_release_path(path);

	/*
	 * we might have some extents allocated but more delalloc past those
	 * extents.  so, we trust isize unless the start of the last extent is
	 * beyond isize
	 */
	if (last < isize) {
		last = (u64)-1;
		last_for_get_extent = isize;
	}

	lock_extent_bits(&BTRFS_I(inode)->io_tree, start, start + len - 1,
			 &cached_state);

	em = get_extent_skip_holes(inode, start, last_for_get_extent,
				   get_extent);
	if (!em)
		goto out;
	if (IS_ERR(em)) {
		ret = PTR_ERR(em);
		goto out;
	}

	while (!end) {
		u64 offset_in_extent = 0;

		/* break if the extent we found is outside the range */
		if (em->start >= max || extent_map_end(em) < off)
			break;

		/*
		 * get_extent may return an extent that starts before our
		 * requested range.  We have to make sure the ranges
		 * we return to fiemap always move forward and don't
		 * overlap, so adjust the offsets here
		 */
		em_start = max(em->start, off);

		/*
		 * record the offset from the start of the extent
		 * for adjusting the disk offset below.  Only do this if the
		 * extent isn't compressed since our in ram offset may be past
		 * what we have actually allocated on disk.
		 */
		if (!test_bit(EXTENT_FLAG_COMPRESSED, &em->flags))
			offset_in_extent = em_start - em->start;
		em_end = extent_map_end(em);
		em_len = em_end - em_start;
		disko = 0;
		flags = 0;

		/*
		 * bump off for our next call to get_extent
		 */
		off = extent_map_end(em);
		if (off >= max)
			end = 1;

		if (em->block_start == EXTENT_MAP_LAST_BYTE) {
			end = 1;
			flags |= FIEMAP_EXTENT_LAST;
		} else if (em->block_start == EXTENT_MAP_INLINE) {
			flags |= (FIEMAP_EXTENT_DATA_INLINE |
				  FIEMAP_EXTENT_NOT_ALIGNED);
		} else if (em->block_start == EXTENT_MAP_DELALLOC) {
			flags |= (FIEMAP_EXTENT_DELALLOC |
				  FIEMAP_EXTENT_UNKNOWN);
		} else if (fieinfo->fi_extents_max) {
			u64 bytenr = em->block_start -
				(em->start - em->orig_start);

			disko = em->block_start + offset_in_extent;

			/*
			 * As btrfs supports shared space, this information
			 * can be exported to userspace tools via
			 * flag FIEMAP_EXTENT_SHARED.  If fi_extents_max == 0
			 * then we're just getting a count and we can skip the
			 * lookup stuff.
			 */
			ret = btrfs_check_shared(root,
						 btrfs_ino(BTRFS_I(inode)),
						 bytenr);
			if (ret < 0)
				goto out_free;
			if (ret)
				flags |= FIEMAP_EXTENT_SHARED;
			ret = 0;
		}
		if (test_bit(EXTENT_FLAG_COMPRESSED, &em->flags))
			flags |= FIEMAP_EXTENT_ENCODED;
		if (test_bit(EXTENT_FLAG_PREALLOC, &em->flags))
			flags |= FIEMAP_EXTENT_UNWRITTEN;

		free_extent_map(em);
		em = NULL;
		if ((em_start >= last) || em_len == (u64)-1 ||
		   (last == (u64)-1 && isize <= em_end)) {
			flags |= FIEMAP_EXTENT_LAST;
			end = 1;
		}

		/* now scan forward to see if this is really the last extent. */
		em = get_extent_skip_holes(inode, off, last_for_get_extent,
					   get_extent);
		if (IS_ERR(em)) {
			ret = PTR_ERR(em);
			goto out;
		}
		if (!em) {
			flags |= FIEMAP_EXTENT_LAST;
			end = 1;
		}
		ret = emit_fiemap_extent(fieinfo, &cache, em_start, disko,
					   em_len, flags);
		if (ret) {
			if (ret == 1)
				ret = 0;
			goto out_free;
		}
	}
out_free:
	if (!ret)
		ret = emit_last_fiemap_cache(root->fs_info, fieinfo, &cache);
	free_extent_map(em);
out:
	btrfs_free_path(path);
	unlock_extent_cached(&BTRFS_I(inode)->io_tree, start, start + len - 1,
			     &cached_state, GFP_NOFS);
	return ret;
}

static void __free_extent_buffer(struct extent_buffer *eb)
{
	btrfs_leak_debug_del(&eb->leak_list);
	kmem_cache_free(extent_buffer_cache, eb);
}

int extent_buffer_under_io(struct extent_buffer *eb)
{
	return (atomic_read(&eb->io_pages) ||
		test_bit(EXTENT_BUFFER_WRITEBACK, &eb->bflags) ||
		test_bit(EXTENT_BUFFER_DIRTY, &eb->bflags));
}

/*
 * Helper for releasing extent buffer page.
 */
static void btrfs_release_extent_buffer_page(struct extent_buffer *eb)
{
	unsigned long index;
	struct page *page;
	int mapped = !test_bit(EXTENT_BUFFER_DUMMY, &eb->bflags);

	BUG_ON(extent_buffer_under_io(eb));

	index = num_extent_pages(eb->start, eb->len);
	if (index == 0)
		return;

	do {
		index--;
		page = eb->pages[index];
		if (!page)
			continue;
		if (mapped)
			spin_lock(&page->mapping->private_lock);
		/*
		 * We do this since we'll remove the pages after we've
		 * removed the eb from the radix tree, so we could race
		 * and have this page now attached to the new eb.  So
		 * only clear page_private if it's still connected to
		 * this eb.
		 */
		if (PagePrivate(page) &&
		    page->private == (unsigned long)eb) {
			BUG_ON(test_bit(EXTENT_BUFFER_DIRTY, &eb->bflags));
			BUG_ON(PageDirty(page));
			BUG_ON(PageWriteback(page));
			/*
			 * We need to make sure we haven't be attached
			 * to a new eb.
			 */
			ClearPagePrivate(page);
			set_page_private(page, 0);
			/* One for the page private */
			put_page(page);
		}

		if (mapped)
			spin_unlock(&page->mapping->private_lock);

		/* One for when we allocated the page */
		put_page(page);
	} while (index != 0);
}

/*
 * Helper for releasing the extent buffer.
 */
static inline void btrfs_release_extent_buffer(struct extent_buffer *eb)
{
	btrfs_release_extent_buffer_page(eb);
	__free_extent_buffer(eb);
}

static struct extent_buffer *
__alloc_extent_buffer(struct btrfs_fs_info *fs_info, u64 start,
		      unsigned long len)
{
	struct extent_buffer *eb = NULL;

	eb = kmem_cache_zalloc(extent_buffer_cache, GFP_NOFS|__GFP_NOFAIL);
	eb->start = start;
	eb->len = len;
	eb->fs_info = fs_info;
	eb->bflags = 0;
	rwlock_init(&eb->lock);
	atomic_set(&eb->write_locks, 0);
	atomic_set(&eb->read_locks, 0);
	atomic_set(&eb->blocking_readers, 0);
	atomic_set(&eb->blocking_writers, 0);
	atomic_set(&eb->spinning_readers, 0);
	atomic_set(&eb->spinning_writers, 0);
	eb->lock_nested = 0;
	init_waitqueue_head(&eb->write_lock_wq);
	init_waitqueue_head(&eb->read_lock_wq);

	btrfs_leak_debug_add(&eb->leak_list, &buffers);

	spin_lock_init(&eb->refs_lock);
	atomic_set(&eb->refs, 1);
	atomic_set(&eb->io_pages, 0);

	/*
	 * Sanity checks, currently the maximum is 64k covered by 16x 4k pages
	 */
	BUILD_BUG_ON(BTRFS_MAX_METADATA_BLOCKSIZE
		> MAX_INLINE_EXTENT_BUFFER_SIZE);
	BUG_ON(len > MAX_INLINE_EXTENT_BUFFER_SIZE);

	return eb;
}

struct extent_buffer *btrfs_clone_extent_buffer(struct extent_buffer *src)
{
	unsigned long i;
	struct page *p;
	struct extent_buffer *new;
	unsigned long num_pages = num_extent_pages(src->start, src->len);

	new = __alloc_extent_buffer(src->fs_info, src->start, src->len);
	if (new == NULL)
		return NULL;

	for (i = 0; i < num_pages; i++) {
		p = alloc_page(GFP_NOFS);
		if (!p) {
			btrfs_release_extent_buffer(new);
			return NULL;
		}
		attach_extent_buffer_page(new, p);
		WARN_ON(PageDirty(p));
		SetPageUptodate(p);
		new->pages[i] = p;
		copy_page(page_address(p), page_address(src->pages[i]));
	}

	set_bit(EXTENT_BUFFER_UPTODATE, &new->bflags);
	set_bit(EXTENT_BUFFER_DUMMY, &new->bflags);

	return new;
}

struct extent_buffer *__alloc_dummy_extent_buffer(struct btrfs_fs_info *fs_info,
						  u64 start, unsigned long len)
{
	struct extent_buffer *eb;
	unsigned long num_pages;
	unsigned long i;

	num_pages = num_extent_pages(start, len);

	eb = __alloc_extent_buffer(fs_info, start, len);
	if (!eb)
		return NULL;

	for (i = 0; i < num_pages; i++) {
		eb->pages[i] = alloc_page(GFP_NOFS);
		if (!eb->pages[i])
			goto err;
	}
	set_extent_buffer_uptodate(eb);
	btrfs_set_header_nritems(eb, 0);
	set_bit(EXTENT_BUFFER_DUMMY, &eb->bflags);

	return eb;
err:
	for (; i > 0; i--)
		__free_page(eb->pages[i - 1]);
	__free_extent_buffer(eb);
	return NULL;
}

struct extent_buffer *alloc_dummy_extent_buffer(struct btrfs_fs_info *fs_info,
						u64 start)
{
	return __alloc_dummy_extent_buffer(fs_info, start, fs_info->nodesize);
}

static void check_buffer_tree_ref(struct extent_buffer *eb)
{
	int refs;
	/* the ref bit is tricky.  We have to make sure it is set
	 * if we have the buffer dirty.   Otherwise the
	 * code to free a buffer can end up dropping a dirty
	 * page
	 *
	 * Once the ref bit is set, it won't go away while the
	 * buffer is dirty or in writeback, and it also won't
	 * go away while we have the reference count on the
	 * eb bumped.
	 *
	 * We can't just set the ref bit without bumping the
	 * ref on the eb because free_extent_buffer might
	 * see the ref bit and try to clear it.  If this happens
	 * free_extent_buffer might end up dropping our original
	 * ref by mistake and freeing the page before we are able
	 * to add one more ref.
	 *
	 * So bump the ref count first, then set the bit.  If someone
	 * beat us to it, drop the ref we added.
	 */
	refs = atomic_read(&eb->refs);
	if (refs >= 2 && test_bit(EXTENT_BUFFER_TREE_REF, &eb->bflags))
		return;

	spin_lock(&eb->refs_lock);
	if (!test_and_set_bit(EXTENT_BUFFER_TREE_REF, &eb->bflags))
		atomic_inc(&eb->refs);
	spin_unlock(&eb->refs_lock);
}

static void mark_extent_buffer_accessed(struct extent_buffer *eb,
		struct page *accessed)
{
	unsigned long num_pages, i;

	check_buffer_tree_ref(eb);

	num_pages = num_extent_pages(eb->start, eb->len);
	for (i = 0; i < num_pages; i++) {
		struct page *p = eb->pages[i];

		if (p != accessed)
			mark_page_accessed(p);
	}
}

struct extent_buffer *find_extent_buffer(struct btrfs_fs_info *fs_info,
					 u64 start)
{
	struct extent_buffer *eb;

	rcu_read_lock();
	eb = radix_tree_lookup(&fs_info->buffer_radix,
			       start >> PAGE_SHIFT);
	if (eb && atomic_inc_not_zero(&eb->refs)) {
		rcu_read_unlock();
		/*
		 * Lock our eb's refs_lock to avoid races with
		 * free_extent_buffer. When we get our eb it might be flagged
		 * with EXTENT_BUFFER_STALE and another task running
		 * free_extent_buffer might have seen that flag set,
		 * eb->refs == 2, that the buffer isn't under IO (dirty and
		 * writeback flags not set) and it's still in the tree (flag
		 * EXTENT_BUFFER_TREE_REF set), therefore being in the process
		 * of decrementing the extent buffer's reference count twice.
		 * So here we could race and increment the eb's reference count,
		 * clear its stale flag, mark it as dirty and drop our reference
		 * before the other task finishes executing free_extent_buffer,
		 * which would later result in an attempt to free an extent
		 * buffer that is dirty.
		 */
		if (test_bit(EXTENT_BUFFER_STALE, &eb->bflags)) {
			spin_lock(&eb->refs_lock);
			spin_unlock(&eb->refs_lock);
		}
		mark_extent_buffer_accessed(eb, NULL);
		return eb;
	}
	rcu_read_unlock();

	return NULL;
}

#ifdef CONFIG_BTRFS_FS_RUN_SANITY_TESTS
struct extent_buffer *alloc_test_extent_buffer(struct btrfs_fs_info *fs_info,
					u64 start)
{
	struct extent_buffer *eb, *exists = NULL;
	int ret;

	eb = find_extent_buffer(fs_info, start);
	if (eb)
		return eb;
	eb = alloc_dummy_extent_buffer(fs_info, start);
	if (!eb)
		return NULL;
	eb->fs_info = fs_info;
again:
	ret = radix_tree_preload(GFP_NOFS);
	if (ret)
		goto free_eb;
	spin_lock(&fs_info->buffer_lock);
	ret = radix_tree_insert(&fs_info->buffer_radix,
				start >> PAGE_SHIFT, eb);
	spin_unlock(&fs_info->buffer_lock);
	radix_tree_preload_end();
	if (ret == -EEXIST) {
		exists = find_extent_buffer(fs_info, start);
		if (exists)
			goto free_eb;
		else
			goto again;
	}
	check_buffer_tree_ref(eb);
	set_bit(EXTENT_BUFFER_IN_TREE, &eb->bflags);

	/*
	 * We will free dummy extent buffer's if they come into
	 * free_extent_buffer with a ref count of 2, but if we are using this we
	 * want the buffers to stay in memory until we're done with them, so
	 * bump the ref count again.
	 */
	atomic_inc(&eb->refs);
	return eb;
free_eb:
	btrfs_release_extent_buffer(eb);
	return exists;
}
#endif

struct extent_buffer *alloc_extent_buffer(struct btrfs_fs_info *fs_info,
					  u64 start)
{
	unsigned long len = fs_info->nodesize;
	unsigned long num_pages = num_extent_pages(start, len);
	unsigned long i;
	unsigned long index = start >> PAGE_SHIFT;
	struct extent_buffer *eb;
	struct extent_buffer *exists = NULL;
	struct page *p;
	struct address_space *mapping = fs_info->btree_inode->i_mapping;
	int uptodate = 1;
	int ret;

	if (!IS_ALIGNED(start, fs_info->sectorsize)) {
		btrfs_err(fs_info, "bad tree block start %llu", start);
		return ERR_PTR(-EINVAL);
	}

	eb = find_extent_buffer(fs_info, start);
	if (eb)
		return eb;

	eb = __alloc_extent_buffer(fs_info, start, len);
	if (!eb)
		return ERR_PTR(-ENOMEM);

	for (i = 0; i < num_pages; i++, index++) {
		p = find_or_create_page(mapping, index, GFP_NOFS|__GFP_NOFAIL);
		if (!p) {
			exists = ERR_PTR(-ENOMEM);
			goto free_eb;
		}

		spin_lock(&mapping->private_lock);
		if (PagePrivate(p)) {
			/*
			 * We could have already allocated an eb for this page
			 * and attached one so lets see if we can get a ref on
			 * the existing eb, and if we can we know it's good and
			 * we can just return that one, else we know we can just
			 * overwrite page->private.
			 */
			exists = (struct extent_buffer *)p->private;
			if (atomic_inc_not_zero(&exists->refs)) {
				spin_unlock(&mapping->private_lock);
				unlock_page(p);
				put_page(p);
				mark_extent_buffer_accessed(exists, p);
				goto free_eb;
			}
			exists = NULL;

			/*
			 * Do this so attach doesn't complain and we need to
			 * drop the ref the old guy had.
			 */
			ClearPagePrivate(p);
			WARN_ON(PageDirty(p));
			put_page(p);
		}
		attach_extent_buffer_page(eb, p);
		spin_unlock(&mapping->private_lock);
		WARN_ON(PageDirty(p));
		eb->pages[i] = p;
		if (!PageUptodate(p))
			uptodate = 0;

		/*
		 * see below about how we avoid a nasty race with release page
		 * and why we unlock later
		 */
	}
	if (uptodate)
		set_bit(EXTENT_BUFFER_UPTODATE, &eb->bflags);
again:
	ret = radix_tree_preload(GFP_NOFS);
	if (ret) {
		exists = ERR_PTR(ret);
		goto free_eb;
	}

	spin_lock(&fs_info->buffer_lock);
	ret = radix_tree_insert(&fs_info->buffer_radix,
				start >> PAGE_SHIFT, eb);
	spin_unlock(&fs_info->buffer_lock);
	radix_tree_preload_end();
	if (ret == -EEXIST) {
		exists = find_extent_buffer(fs_info, start);
		if (exists)
			goto free_eb;
		else
			goto again;
	}
	/* add one reference for the tree */
	check_buffer_tree_ref(eb);
	set_bit(EXTENT_BUFFER_IN_TREE, &eb->bflags);

	/*
	 * there is a race where release page may have
	 * tried to find this extent buffer in the radix
	 * but failed.  It will tell the VM it is safe to
	 * reclaim the, and it will clear the page private bit.
	 * We must make sure to set the page private bit properly
	 * after the extent buffer is in the radix tree so
	 * it doesn't get lost
	 */
	SetPageChecked(eb->pages[0]);
	for (i = 1; i < num_pages; i++) {
		p = eb->pages[i];
		ClearPageChecked(p);
		unlock_page(p);
	}
	unlock_page(eb->pages[0]);
	return eb;

free_eb:
	WARN_ON(!atomic_dec_and_test(&eb->refs));
	for (i = 0; i < num_pages; i++) {
		if (eb->pages[i])
			unlock_page(eb->pages[i]);
	}

	btrfs_release_extent_buffer(eb);
	return exists;
}

static inline void btrfs_release_extent_buffer_rcu(struct rcu_head *head)
{
	struct extent_buffer *eb =
			container_of(head, struct extent_buffer, rcu_head);

	__free_extent_buffer(eb);
}

/* Expects to have eb->eb_lock already held */
static int release_extent_buffer(struct extent_buffer *eb)
{
	WARN_ON(atomic_read(&eb->refs) == 0);
	if (atomic_dec_and_test(&eb->refs)) {
		if (test_and_clear_bit(EXTENT_BUFFER_IN_TREE, &eb->bflags)) {
			struct btrfs_fs_info *fs_info = eb->fs_info;

			spin_unlock(&eb->refs_lock);

			spin_lock(&fs_info->buffer_lock);
			radix_tree_delete(&fs_info->buffer_radix,
					  eb->start >> PAGE_SHIFT);
			spin_unlock(&fs_info->buffer_lock);
		} else {
			spin_unlock(&eb->refs_lock);
		}

		/* Should be safe to release our pages at this point */
		btrfs_release_extent_buffer_page(eb);
#ifdef CONFIG_BTRFS_FS_RUN_SANITY_TESTS
		if (unlikely(test_bit(EXTENT_BUFFER_DUMMY, &eb->bflags))) {
			__free_extent_buffer(eb);
			return 1;
		}
#endif
		call_rcu(&eb->rcu_head, btrfs_release_extent_buffer_rcu);
		return 1;
	}
	spin_unlock(&eb->refs_lock);

	return 0;
}

void free_extent_buffer(struct extent_buffer *eb)
{
	int refs;
	int old;
	if (!eb)
		return;

	while (1) {
		refs = atomic_read(&eb->refs);
		if (refs <= 3)
			break;
		old = atomic_cmpxchg(&eb->refs, refs, refs - 1);
		if (old == refs)
			return;
	}

	spin_lock(&eb->refs_lock);
	if (atomic_read(&eb->refs) == 2 &&
	    test_bit(EXTENT_BUFFER_DUMMY, &eb->bflags))
		atomic_dec(&eb->refs);

	if (atomic_read(&eb->refs) == 2 &&
	    test_bit(EXTENT_BUFFER_STALE, &eb->bflags) &&
	    !extent_buffer_under_io(eb) &&
	    test_and_clear_bit(EXTENT_BUFFER_TREE_REF, &eb->bflags))
		atomic_dec(&eb->refs);

	/*
	 * I know this is terrible, but it's temporary until we stop tracking
	 * the uptodate bits and such for the extent buffers.
	 */
	release_extent_buffer(eb);
}

void free_extent_buffer_stale(struct extent_buffer *eb)
{
	if (!eb)
		return;

	spin_lock(&eb->refs_lock);
	set_bit(EXTENT_BUFFER_STALE, &eb->bflags);

	if (atomic_read(&eb->refs) == 2 && !extent_buffer_under_io(eb) &&
	    test_and_clear_bit(EXTENT_BUFFER_TREE_REF, &eb->bflags))
		atomic_dec(&eb->refs);
	release_extent_buffer(eb);
}

void clear_extent_buffer_dirty(struct extent_buffer *eb)
{
	unsigned long i;
	unsigned long num_pages;
	struct page *page;

	num_pages = num_extent_pages(eb->start, eb->len);

	for (i = 0; i < num_pages; i++) {
		page = eb->pages[i];
		if (!PageDirty(page))
			continue;

		lock_page(page);
		WARN_ON(!PagePrivate(page));

		clear_page_dirty_for_io(page);
		spin_lock_irq(&page->mapping->tree_lock);
		if (!PageDirty(page)) {
			radix_tree_tag_clear(&page->mapping->page_tree,
						page_index(page),
						PAGECACHE_TAG_DIRTY);
		}
		spin_unlock_irq(&page->mapping->tree_lock);
		ClearPageError(page);
		unlock_page(page);
	}
	WARN_ON(atomic_read(&eb->refs) == 0);
}

int set_extent_buffer_dirty(struct extent_buffer *eb)
{
	unsigned long i;
	unsigned long num_pages;
	int was_dirty = 0;

	check_buffer_tree_ref(eb);

	was_dirty = test_and_set_bit(EXTENT_BUFFER_DIRTY, &eb->bflags);

	num_pages = num_extent_pages(eb->start, eb->len);
	WARN_ON(atomic_read(&eb->refs) == 0);
	WARN_ON(!test_bit(EXTENT_BUFFER_TREE_REF, &eb->bflags));

	for (i = 0; i < num_pages; i++)
		set_page_dirty(eb->pages[i]);
	return was_dirty;
}

void clear_extent_buffer_uptodate(struct extent_buffer *eb)
{
	unsigned long i;
	struct page *page;
	unsigned long num_pages;

	clear_bit(EXTENT_BUFFER_UPTODATE, &eb->bflags);
	num_pages = num_extent_pages(eb->start, eb->len);
	for (i = 0; i < num_pages; i++) {
		page = eb->pages[i];
		if (page)
			ClearPageUptodate(page);
	}
}

void set_extent_buffer_uptodate(struct extent_buffer *eb)
{
	unsigned long i;
	struct page *page;
	unsigned long num_pages;

	set_bit(EXTENT_BUFFER_UPTODATE, &eb->bflags);
	num_pages = num_extent_pages(eb->start, eb->len);
	for (i = 0; i < num_pages; i++) {
		page = eb->pages[i];
		SetPageUptodate(page);
	}
}

int extent_buffer_uptodate(struct extent_buffer *eb)
{
	return test_bit(EXTENT_BUFFER_UPTODATE, &eb->bflags);
}

int read_extent_buffer_pages(struct extent_io_tree *tree,
			     struct extent_buffer *eb, int wait,
			     get_extent_t *get_extent, int mirror_num)
{
	unsigned long i;
	struct page *page;
	int err;
	int ret = 0;
	int locked_pages = 0;
	int all_uptodate = 1;
	unsigned long num_pages;
	unsigned long num_reads = 0;
	struct bio *bio = NULL;
	unsigned long bio_flags = 0;

	if (test_bit(EXTENT_BUFFER_UPTODATE, &eb->bflags))
		return 0;

	num_pages = num_extent_pages(eb->start, eb->len);
	for (i = 0; i < num_pages; i++) {
		page = eb->pages[i];
		if (wait == WAIT_NONE) {
			if (!trylock_page(page))
				goto unlock_exit;
		} else {
			lock_page(page);
		}
		locked_pages++;
	}
	/*
	 * We need to firstly lock all pages to make sure that
	 * the uptodate bit of our pages won't be affected by
	 * clear_extent_buffer_uptodate().
	 */
	for (i = 0; i < num_pages; i++) {
		page = eb->pages[i];
		if (!PageUptodate(page)) {
			num_reads++;
			all_uptodate = 0;
		}
	}

	if (all_uptodate) {
		set_bit(EXTENT_BUFFER_UPTODATE, &eb->bflags);
		goto unlock_exit;
	}

	clear_bit(EXTENT_BUFFER_READ_ERR, &eb->bflags);
	eb->read_mirror = 0;
	atomic_set(&eb->io_pages, num_reads);
	for (i = 0; i < num_pages; i++) {
		page = eb->pages[i];

		if (!PageUptodate(page)) {
			if (ret) {
				atomic_dec(&eb->io_pages);
				unlock_page(page);
				continue;
			}

			ClearPageError(page);
			err = __extent_read_full_page(tree, page,
						      get_extent, &bio,
						      mirror_num, &bio_flags,
						      REQ_META);
			if (err) {
				ret = err;
				/*
				 * We use &bio in above __extent_read_full_page,
				 * so we ensure that if it returns error, the
				 * current page fails to add itself to bio and
				 * it's been unlocked.
				 *
				 * We must dec io_pages by ourselves.
				 */
				atomic_dec(&eb->io_pages);
			}
		} else {
			unlock_page(page);
		}
	}

	if (bio) {
		err = submit_one_bio(bio, mirror_num, bio_flags);
		if (err)
			return err;
	}

	if (ret || wait != WAIT_COMPLETE)
		return ret;

	for (i = 0; i < num_pages; i++) {
		page = eb->pages[i];
		wait_on_page_locked(page);
		if (!PageUptodate(page))
			ret = -EIO;
	}

	return ret;

unlock_exit:
	while (locked_pages > 0) {
		locked_pages--;
		page = eb->pages[locked_pages];
		unlock_page(page);
	}
	return ret;
}

void read_extent_buffer(const struct extent_buffer *eb, void *dstv,
			unsigned long start, unsigned long len)
{
	size_t cur;
	size_t offset;
	struct page *page;
	char *kaddr;
	char *dst = (char *)dstv;
	size_t start_offset = eb->start & ((u64)PAGE_SIZE - 1);
	unsigned long i = (start_offset + start) >> PAGE_SHIFT;

	if (start + len > eb->len) {
		WARN(1, KERN_ERR "btrfs bad mapping eb start %llu len %lu, wanted %lu %lu\n",
		     eb->start, eb->len, start, len);
		memset(dst, 0, len);
		return;
	}

	offset = (start_offset + start) & (PAGE_SIZE - 1);

	while (len > 0) {
		page = eb->pages[i];

		cur = min(len, (PAGE_SIZE - offset));
		kaddr = page_address(page);
		memcpy(dst, kaddr + offset, cur);

		dst += cur;
		len -= cur;
		offset = 0;
		i++;
	}
}

int read_extent_buffer_to_user(const struct extent_buffer *eb,
			       void __user *dstv,
			       unsigned long start, unsigned long len)
{
	size_t cur;
	size_t offset;
	struct page *page;
	char *kaddr;
	char __user *dst = (char __user *)dstv;
	size_t start_offset = eb->start & ((u64)PAGE_SIZE - 1);
	unsigned long i = (start_offset + start) >> PAGE_SHIFT;
	int ret = 0;

	WARN_ON(start > eb->len);
	WARN_ON(start + len > eb->start + eb->len);

	offset = (start_offset + start) & (PAGE_SIZE - 1);

	while (len > 0) {
		page = eb->pages[i];

		cur = min(len, (PAGE_SIZE - offset));
		kaddr = page_address(page);
		if (copy_to_user(dst, kaddr + offset, cur)) {
			ret = -EFAULT;
			break;
		}

		dst += cur;
		len -= cur;
		offset = 0;
		i++;
	}

	return ret;
}

/*
 * return 0 if the item is found within a page.
 * return 1 if the item spans two pages.
 * return -EINVAL otherwise.
 */
int map_private_extent_buffer(const struct extent_buffer *eb,
			      unsigned long start, unsigned long min_len,
			      char **map, unsigned long *map_start,
			      unsigned long *map_len)
{
	size_t offset = start & (PAGE_SIZE - 1);
	char *kaddr;
	struct page *p;
	size_t start_offset = eb->start & ((u64)PAGE_SIZE - 1);
	unsigned long i = (start_offset + start) >> PAGE_SHIFT;
	unsigned long end_i = (start_offset + start + min_len - 1) >>
		PAGE_SHIFT;

	if (start + min_len > eb->len) {
		WARN(1, KERN_ERR "btrfs bad mapping eb start %llu len %lu, wanted %lu %lu\n",
		       eb->start, eb->len, start, min_len);
		return -EINVAL;
	}

	if (i != end_i)
		return 1;

	if (i == 0) {
		offset = start_offset;
		*map_start = 0;
	} else {
		offset = 0;
		*map_start = ((u64)i << PAGE_SHIFT) - start_offset;
	}

	p = eb->pages[i];
	kaddr = page_address(p);
	*map = kaddr + offset;
	*map_len = PAGE_SIZE - offset;
	return 0;
}

int memcmp_extent_buffer(const struct extent_buffer *eb, const void *ptrv,
			 unsigned long start, unsigned long len)
{
	size_t cur;
	size_t offset;
	struct page *page;
	char *kaddr;
	char *ptr = (char *)ptrv;
	size_t start_offset = eb->start & ((u64)PAGE_SIZE - 1);
	unsigned long i = (start_offset + start) >> PAGE_SHIFT;
	int ret = 0;

	WARN_ON(start > eb->len);
	WARN_ON(start + len > eb->start + eb->len);

	offset = (start_offset + start) & (PAGE_SIZE - 1);

	while (len > 0) {
		page = eb->pages[i];

		cur = min(len, (PAGE_SIZE - offset));

		kaddr = page_address(page);
		ret = memcmp(ptr, kaddr + offset, cur);
		if (ret)
			break;

		ptr += cur;
		len -= cur;
		offset = 0;
		i++;
	}
	return ret;
}

void write_extent_buffer_chunk_tree_uuid(struct extent_buffer *eb,
		const void *srcv)
{
	char *kaddr;

	WARN_ON(!PageUptodate(eb->pages[0]));
	kaddr = page_address(eb->pages[0]);
	memcpy(kaddr + offsetof(struct btrfs_header, chunk_tree_uuid), srcv,
			BTRFS_FSID_SIZE);
}

void write_extent_buffer_fsid(struct extent_buffer *eb, const void *srcv)
{
	char *kaddr;

	WARN_ON(!PageUptodate(eb->pages[0]));
	kaddr = page_address(eb->pages[0]);
	memcpy(kaddr + offsetof(struct btrfs_header, fsid), srcv,
			BTRFS_FSID_SIZE);
}

void write_extent_buffer(struct extent_buffer *eb, const void *srcv,
			 unsigned long start, unsigned long len)
{
	size_t cur;
	size_t offset;
	struct page *page;
	char *kaddr;
	char *src = (char *)srcv;
	size_t start_offset = eb->start & ((u64)PAGE_SIZE - 1);
	unsigned long i = (start_offset + start) >> PAGE_SHIFT;

	WARN_ON(start > eb->len);
	WARN_ON(start + len > eb->start + eb->len);

	offset = (start_offset + start) & (PAGE_SIZE - 1);

	while (len > 0) {
		page = eb->pages[i];
		WARN_ON(!PageUptodate(page));

		cur = min(len, PAGE_SIZE - offset);
		kaddr = page_address(page);
		memcpy(kaddr + offset, src, cur);

		src += cur;
		len -= cur;
		offset = 0;
		i++;
	}
}

void memzero_extent_buffer(struct extent_buffer *eb, unsigned long start,
		unsigned long len)
{
	size_t cur;
	size_t offset;
	struct page *page;
	char *kaddr;
	size_t start_offset = eb->start & ((u64)PAGE_SIZE - 1);
	unsigned long i = (start_offset + start) >> PAGE_SHIFT;

	WARN_ON(start > eb->len);
	WARN_ON(start + len > eb->start + eb->len);

	offset = (start_offset + start) & (PAGE_SIZE - 1);

	while (len > 0) {
		page = eb->pages[i];
		WARN_ON(!PageUptodate(page));

		cur = min(len, PAGE_SIZE - offset);
		kaddr = page_address(page);
		memset(kaddr + offset, 0, cur);

		len -= cur;
		offset = 0;
		i++;
	}
}

void copy_extent_buffer_full(struct extent_buffer *dst,
			     struct extent_buffer *src)
{
	int i;
	unsigned num_pages;

	ASSERT(dst->len == src->len);

	num_pages = num_extent_pages(dst->start, dst->len);
	for (i = 0; i < num_pages; i++)
		copy_page(page_address(dst->pages[i]),
				page_address(src->pages[i]));
}

void copy_extent_buffer(struct extent_buffer *dst, struct extent_buffer *src,
			unsigned long dst_offset, unsigned long src_offset,
			unsigned long len)
{
	u64 dst_len = dst->len;
	size_t cur;
	size_t offset;
	struct page *page;
	char *kaddr;
	size_t start_offset = dst->start & ((u64)PAGE_SIZE - 1);
	unsigned long i = (start_offset + dst_offset) >> PAGE_SHIFT;

	WARN_ON(src->len != dst_len);

	offset = (start_offset + dst_offset) &
		(PAGE_SIZE - 1);

	while (len > 0) {
		page = dst->pages[i];
		WARN_ON(!PageUptodate(page));

		cur = min(len, (unsigned long)(PAGE_SIZE - offset));

		kaddr = page_address(page);
		read_extent_buffer(src, kaddr + offset, src_offset, cur);

		src_offset += cur;
		len -= cur;
		offset = 0;
		i++;
	}
}

void le_bitmap_set(u8 *map, unsigned int start, int len)
{
	u8 *p = map + BIT_BYTE(start);
	const unsigned int size = start + len;
	int bits_to_set = BITS_PER_BYTE - (start % BITS_PER_BYTE);
	u8 mask_to_set = BITMAP_FIRST_BYTE_MASK(start);

	while (len - bits_to_set >= 0) {
		*p |= mask_to_set;
		len -= bits_to_set;
		bits_to_set = BITS_PER_BYTE;
		mask_to_set = ~0;
		p++;
	}
	if (len) {
		mask_to_set &= BITMAP_LAST_BYTE_MASK(size);
		*p |= mask_to_set;
	}
}

void le_bitmap_clear(u8 *map, unsigned int start, int len)
{
	u8 *p = map + BIT_BYTE(start);
	const unsigned int size = start + len;
	int bits_to_clear = BITS_PER_BYTE - (start % BITS_PER_BYTE);
	u8 mask_to_clear = BITMAP_FIRST_BYTE_MASK(start);

	while (len - bits_to_clear >= 0) {
		*p &= ~mask_to_clear;
		len -= bits_to_clear;
		bits_to_clear = BITS_PER_BYTE;
		mask_to_clear = ~0;
		p++;
	}
	if (len) {
		mask_to_clear &= BITMAP_LAST_BYTE_MASK(size);
		*p &= ~mask_to_clear;
	}
}

/*
 * eb_bitmap_offset() - calculate the page and offset of the byte containing the
 * given bit number
 * @eb: the extent buffer
 * @start: offset of the bitmap item in the extent buffer
 * @nr: bit number
 * @page_index: return index of the page in the extent buffer that contains the
 * given bit number
 * @page_offset: return offset into the page given by page_index
 *
 * This helper hides the ugliness of finding the byte in an extent buffer which
 * contains a given bit.
 */
static inline void eb_bitmap_offset(struct extent_buffer *eb,
				    unsigned long start, unsigned long nr,
				    unsigned long *page_index,
				    size_t *page_offset)
{
	size_t start_offset = eb->start & ((u64)PAGE_SIZE - 1);
	size_t byte_offset = BIT_BYTE(nr);
	size_t offset;

	/*
	 * The byte we want is the offset of the extent buffer + the offset of
	 * the bitmap item in the extent buffer + the offset of the byte in the
	 * bitmap item.
	 */
	offset = start_offset + start + byte_offset;

	*page_index = offset >> PAGE_SHIFT;
	*page_offset = offset & (PAGE_SIZE - 1);
}

/**
 * extent_buffer_test_bit - determine whether a bit in a bitmap item is set
 * @eb: the extent buffer
 * @start: offset of the bitmap item in the extent buffer
 * @nr: bit number to test
 */
int extent_buffer_test_bit(struct extent_buffer *eb, unsigned long start,
			   unsigned long nr)
{
	u8 *kaddr;
	struct page *page;
	unsigned long i;
	size_t offset;

	eb_bitmap_offset(eb, start, nr, &i, &offset);
	page = eb->pages[i];
	WARN_ON(!PageUptodate(page));
	kaddr = page_address(page);
	return 1U & (kaddr[offset] >> (nr & (BITS_PER_BYTE - 1)));
}

/**
 * extent_buffer_bitmap_set - set an area of a bitmap
 * @eb: the extent buffer
 * @start: offset of the bitmap item in the extent buffer
 * @pos: bit number of the first bit
 * @len: number of bits to set
 */
void extent_buffer_bitmap_set(struct extent_buffer *eb, unsigned long start,
			      unsigned long pos, unsigned long len)
{
	u8 *kaddr;
	struct page *page;
	unsigned long i;
	size_t offset;
	const unsigned int size = pos + len;
	int bits_to_set = BITS_PER_BYTE - (pos % BITS_PER_BYTE);
	u8 mask_to_set = BITMAP_FIRST_BYTE_MASK(pos);

	eb_bitmap_offset(eb, start, pos, &i, &offset);
	page = eb->pages[i];
	WARN_ON(!PageUptodate(page));
	kaddr = page_address(page);

	while (len >= bits_to_set) {
		kaddr[offset] |= mask_to_set;
		len -= bits_to_set;
		bits_to_set = BITS_PER_BYTE;
		mask_to_set = ~0;
		if (++offset >= PAGE_SIZE && len > 0) {
			offset = 0;
			page = eb->pages[++i];
			WARN_ON(!PageUptodate(page));
			kaddr = page_address(page);
		}
	}
	if (len) {
		mask_to_set &= BITMAP_LAST_BYTE_MASK(size);
		kaddr[offset] |= mask_to_set;
	}
}


/**
 * extent_buffer_bitmap_clear - clear an area of a bitmap
 * @eb: the extent buffer
 * @start: offset of the bitmap item in the extent buffer
 * @pos: bit number of the first bit
 * @len: number of bits to clear
 */
void extent_buffer_bitmap_clear(struct extent_buffer *eb, unsigned long start,
				unsigned long pos, unsigned long len)
{
	u8 *kaddr;
	struct page *page;
	unsigned long i;
	size_t offset;
	const unsigned int size = pos + len;
	int bits_to_clear = BITS_PER_BYTE - (pos % BITS_PER_BYTE);
	u8 mask_to_clear = BITMAP_FIRST_BYTE_MASK(pos);

	eb_bitmap_offset(eb, start, pos, &i, &offset);
	page = eb->pages[i];
	WARN_ON(!PageUptodate(page));
	kaddr = page_address(page);

	while (len >= bits_to_clear) {
		kaddr[offset] &= ~mask_to_clear;
		len -= bits_to_clear;
		bits_to_clear = BITS_PER_BYTE;
		mask_to_clear = ~0;
		if (++offset >= PAGE_SIZE && len > 0) {
			offset = 0;
			page = eb->pages[++i];
			WARN_ON(!PageUptodate(page));
			kaddr = page_address(page);
		}
	}
	if (len) {
		mask_to_clear &= BITMAP_LAST_BYTE_MASK(size);
		kaddr[offset] &= ~mask_to_clear;
	}
}

static inline bool areas_overlap(unsigned long src, unsigned long dst, unsigned long len)
{
	unsigned long distance = (src > dst) ? src - dst : dst - src;
	return distance < len;
}

static void copy_pages(struct page *dst_page, struct page *src_page,
		       unsigned long dst_off, unsigned long src_off,
		       unsigned long len)
{
	char *dst_kaddr = page_address(dst_page);
	char *src_kaddr;
	int must_memmove = 0;

	if (dst_page != src_page) {
		src_kaddr = page_address(src_page);
	} else {
		src_kaddr = dst_kaddr;
		if (areas_overlap(src_off, dst_off, len))
			must_memmove = 1;
	}

	if (must_memmove)
		memmove(dst_kaddr + dst_off, src_kaddr + src_off, len);
	else
		memcpy(dst_kaddr + dst_off, src_kaddr + src_off, len);
}

void memcpy_extent_buffer(struct extent_buffer *dst, unsigned long dst_offset,
			   unsigned long src_offset, unsigned long len)
{
	struct btrfs_fs_info *fs_info = dst->fs_info;
	size_t cur;
	size_t dst_off_in_page;
	size_t src_off_in_page;
	size_t start_offset = dst->start & ((u64)PAGE_SIZE - 1);
	unsigned long dst_i;
	unsigned long src_i;

	if (src_offset + len > dst->len) {
		btrfs_err(fs_info,
			"memmove bogus src_offset %lu move len %lu dst len %lu",
			 src_offset, len, dst->len);
		BUG_ON(1);
	}
	if (dst_offset + len > dst->len) {
		btrfs_err(fs_info,
			"memmove bogus dst_offset %lu move len %lu dst len %lu",
			 dst_offset, len, dst->len);
		BUG_ON(1);
	}

	while (len > 0) {
		dst_off_in_page = (start_offset + dst_offset) &
			(PAGE_SIZE - 1);
		src_off_in_page = (start_offset + src_offset) &
			(PAGE_SIZE - 1);

		dst_i = (start_offset + dst_offset) >> PAGE_SHIFT;
		src_i = (start_offset + src_offset) >> PAGE_SHIFT;

		cur = min(len, (unsigned long)(PAGE_SIZE -
					       src_off_in_page));
		cur = min_t(unsigned long, cur,
			(unsigned long)(PAGE_SIZE - dst_off_in_page));

		copy_pages(dst->pages[dst_i], dst->pages[src_i],
			   dst_off_in_page, src_off_in_page, cur);

		src_offset += cur;
		dst_offset += cur;
		len -= cur;
	}
}

void memmove_extent_buffer(struct extent_buffer *dst, unsigned long dst_offset,
			   unsigned long src_offset, unsigned long len)
{
	struct btrfs_fs_info *fs_info = dst->fs_info;
	size_t cur;
	size_t dst_off_in_page;
	size_t src_off_in_page;
	unsigned long dst_end = dst_offset + len - 1;
	unsigned long src_end = src_offset + len - 1;
	size_t start_offset = dst->start & ((u64)PAGE_SIZE - 1);
	unsigned long dst_i;
	unsigned long src_i;

	if (src_offset + len > dst->len) {
		btrfs_err(fs_info,
			  "memmove bogus src_offset %lu move len %lu len %lu",
			  src_offset, len, dst->len);
		BUG_ON(1);
	}
	if (dst_offset + len > dst->len) {
		btrfs_err(fs_info,
			  "memmove bogus dst_offset %lu move len %lu len %lu",
			  dst_offset, len, dst->len);
		BUG_ON(1);
	}
	if (dst_offset < src_offset) {
		memcpy_extent_buffer(dst, dst_offset, src_offset, len);
		return;
	}
	while (len > 0) {
		dst_i = (start_offset + dst_end) >> PAGE_SHIFT;
		src_i = (start_offset + src_end) >> PAGE_SHIFT;

		dst_off_in_page = (start_offset + dst_end) &
			(PAGE_SIZE - 1);
		src_off_in_page = (start_offset + src_end) &
			(PAGE_SIZE - 1);

		cur = min_t(unsigned long, len, src_off_in_page + 1);
		cur = min(cur, dst_off_in_page + 1);
		copy_pages(dst->pages[dst_i], dst->pages[src_i],
			   dst_off_in_page - cur + 1,
			   src_off_in_page - cur + 1, cur);

		dst_end -= cur;
		src_end -= cur;
		len -= cur;
	}
}

int try_release_extent_buffer(struct page *page)
{
	struct extent_buffer *eb;

	/*
	 * We need to make sure nobody is attaching this page to an eb right
	 * now.
	 */
	spin_lock(&page->mapping->private_lock);
	if (!PagePrivate(page)) {
		spin_unlock(&page->mapping->private_lock);
		return 1;
	}

	eb = (struct extent_buffer *)page->private;
	BUG_ON(!eb);

	/*
	 * This is a little awful but should be ok, we need to make sure that
	 * the eb doesn't disappear out from under us while we're looking at
	 * this page.
	 */
	spin_lock(&eb->refs_lock);
	if (atomic_read(&eb->refs) != 1 || extent_buffer_under_io(eb)) {
		spin_unlock(&eb->refs_lock);
		spin_unlock(&page->mapping->private_lock);
		return 0;
	}
	spin_unlock(&page->mapping->private_lock);

	/*
	 * If tree ref isn't set then we know the ref on this eb is a real ref,
	 * so just return, this page will likely be freed soon anyway.
	 */
	if (!test_and_clear_bit(EXTENT_BUFFER_TREE_REF, &eb->bflags)) {
		spin_unlock(&eb->refs_lock);
		return 0;
	}

	return release_extent_buffer(eb);
}<|MERGE_RESOLUTION|>--- conflicted
+++ resolved
@@ -2802,13 +2802,8 @@
 		}
 	}
 
-<<<<<<< HEAD
-	bio = btrfs_bio_alloc(bdev, (u64)sector << 9);
-	bio_add_page(bio, page, page_size, offset);
-=======
 	bio = btrfs_bio_alloc(bdev, offset);
 	bio_add_page(bio, page, page_size, pg_offset);
->>>>>>> 9abd04af
 	bio->bi_end_io = end_io_func;
 	bio->bi_private = tree;
 	bio->bi_write_hint = page->mapping->host->i_write_hint;
@@ -3068,13 +3063,8 @@
 		}
 
 		ret = submit_extent_page(REQ_OP_READ | read_flags, tree, NULL,
-<<<<<<< HEAD
-					 page, sector, disk_io_size, pg_offset,
-					 bdev, bio,
-=======
 					 page, offset, disk_io_size,
 					 pg_offset, bdev, bio,
->>>>>>> 9abd04af
 					 end_bio_extent_readpage, mirror_num,
 					 *bio_flags,
 					 this_bio_flag,
@@ -3442,11 +3432,7 @@
 		}
 
 		ret = submit_extent_page(REQ_OP_WRITE | write_flags, tree, wbc,
-<<<<<<< HEAD
-					 page, sector, iosize, pg_offset,
-=======
 					 page, offset, iosize, pg_offset,
->>>>>>> 9abd04af
 					 bdev, &epd->bio,
 					 end_bio_extent_writepage,
 					 0, 0, 0, false);
@@ -3760,11 +3746,7 @@
 		clear_page_dirty_for_io(p);
 		set_page_writeback(p);
 		ret = submit_extent_page(REQ_OP_WRITE | write_flags, tree, wbc,
-<<<<<<< HEAD
-					 p, offset >> 9, PAGE_SIZE, 0, bdev,
-=======
 					 p, offset, PAGE_SIZE, 0, bdev,
->>>>>>> 9abd04af
 					 &epd->bio,
 					 end_bio_extent_buffer_writepage,
 					 0, 0, 0, false);
@@ -4076,11 +4058,7 @@
 	if (epd->bio) {
 		int ret;
 
-<<<<<<< HEAD
-		ret = submit_one_bio(epd->bio, 0, epd->bio_flags);
-=======
 		ret = submit_one_bio(epd->bio, 0, 0);
->>>>>>> 9abd04af
 		BUG_ON(ret < 0); /* -ENOMEM */
 		epd->bio = NULL;
 	}
