// SPDX-License-Identifier: GPL-2.0
#include <linux/fanotify.h>
#include <linux/fcntl.h>
#include <linux/file.h>
#include <linux/fs.h>
#include <linux/anon_inodes.h>
#include <linux/fsnotify_backend.h>
#include <linux/init.h>
#include <linux/mount.h>
#include <linux/namei.h>
#include <linux/poll.h>
#include <linux/security.h>
#include <linux/syscalls.h>
#include <linux/slab.h>
#include <linux/types.h>
#include <linux/uaccess.h>
#include <linux/compat.h>
#include <linux/sched/signal.h>
#include <linux/memcontrol.h>

#include <asm/ioctls.h>

#include "../../mount.h"
#include "../fdinfo.h"
#include "fanotify.h"

#define FANOTIFY_DEFAULT_MAX_EVENTS	16384
#define FANOTIFY_DEFAULT_MAX_MARKS	8192
#define FANOTIFY_DEFAULT_MAX_LISTENERS	128

/*
 * All flags that may be specified in parameter event_f_flags of fanotify_init.
 *
 * Internal and external open flags are stored together in field f_flags of
 * struct file. Only external open flags shall be allowed in event_f_flags.
 * Internal flags like FMODE_NONOTIFY, FMODE_EXEC, FMODE_NOCMTIME shall be
 * excluded.
 */
#define	FANOTIFY_INIT_ALL_EVENT_F_BITS				( \
		O_ACCMODE	| O_APPEND	| O_NONBLOCK	| \
		__O_SYNC	| O_DSYNC	| O_CLOEXEC     | \
		O_LARGEFILE	| O_NOATIME	)

extern const struct fsnotify_ops fanotify_fsnotify_ops;

struct kmem_cache *fanotify_mark_cache __read_mostly;
struct kmem_cache *fanotify_event_cachep __read_mostly;
struct kmem_cache *fanotify_perm_event_cachep __read_mostly;

/*
 * Get an fsnotify notification event if one exists and is small
 * enough to fit in "count". Return an error pointer if the count
 * is not large enough.
 *
 * Called with the group->notification_lock held.
 */
static struct fsnotify_event *get_one_event(struct fsnotify_group *group,
					    size_t count)
{
	assert_spin_locked(&group->notification_lock);

	pr_debug("%s: group=%p count=%zd\n", __func__, group, count);

	if (fsnotify_notify_queue_is_empty(group))
		return NULL;

	if (FAN_EVENT_METADATA_LEN > count)
		return ERR_PTR(-EINVAL);

	/* held the notification_lock the whole time, so this is the
	 * same event we peeked above */
	return fsnotify_remove_first_event(group);
}

static int create_fd(struct fsnotify_group *group,
		     struct fanotify_event_info *event,
		     struct file **file)
{
	int client_fd;
	struct file *new_file;

	pr_debug("%s: group=%p event=%p\n", __func__, group, event);

	client_fd = get_unused_fd_flags(group->fanotify_data.f_flags);
	if (client_fd < 0)
		return client_fd;

	/*
	 * we need a new file handle for the userspace program so it can read even if it was
	 * originally opened O_WRONLY.
	 */
	/* it's possible this event was an overflow event.  in that case dentry and mnt
	 * are NULL;  That's fine, just don't call dentry open */
	if (event->path.dentry && event->path.mnt)
		new_file = dentry_open(&event->path,
				       group->fanotify_data.f_flags | FMODE_NONOTIFY,
				       current_cred());
	else
		new_file = ERR_PTR(-EOVERFLOW);
	if (IS_ERR(new_file)) {
		/*
		 * we still send an event even if we can't open the file.  this
		 * can happen when say tasks are gone and we try to open their
		 * /proc files or we try to open a WRONLY file like in sysfs
		 * we just send the errno to userspace since there isn't much
		 * else we can do.
		 */
		put_unused_fd(client_fd);
		client_fd = PTR_ERR(new_file);
	} else {
		*file = new_file;
	}

	return client_fd;
}

static int fill_event_metadata(struct fsnotify_group *group,
			       struct fanotify_event_metadata *metadata,
			       struct fsnotify_event *fsn_event,
			       struct file **file)
{
	int ret = 0;
	struct fanotify_event_info *event;

	pr_debug("%s: group=%p metadata=%p event=%p\n", __func__,
		 group, metadata, fsn_event);

	*file = NULL;
	event = container_of(fsn_event, struct fanotify_event_info, fse);
	metadata->event_len = FAN_EVENT_METADATA_LEN;
	metadata->metadata_len = FAN_EVENT_METADATA_LEN;
	metadata->vers = FANOTIFY_METADATA_VERSION;
	metadata->reserved = 0;
	metadata->mask = fsn_event->mask & FAN_ALL_OUTGOING_EVENTS;
	metadata->pid = pid_vnr(event->tgid);
	if (unlikely(fsn_event->mask & FAN_Q_OVERFLOW))
		metadata->fd = FAN_NOFD;
	else {
		metadata->fd = create_fd(group, event, file);
		if (metadata->fd < 0)
			ret = metadata->fd;
	}

	return ret;
}

static struct fanotify_perm_event_info *dequeue_event(
				struct fsnotify_group *group, int fd)
{
	struct fanotify_perm_event_info *event, *return_e = NULL;

	spin_lock(&group->notification_lock);
	list_for_each_entry(event, &group->fanotify_data.access_list,
			    fae.fse.list) {
		if (event->fd != fd)
			continue;

		list_del_init(&event->fae.fse.list);
		return_e = event;
		break;
	}
	spin_unlock(&group->notification_lock);

	pr_debug("%s: found return_re=%p\n", __func__, return_e);

	return return_e;
}

static int process_access_response(struct fsnotify_group *group,
				   struct fanotify_response *response_struct)
{
	struct fanotify_perm_event_info *event;
	int fd = response_struct->fd;
	int response = response_struct->response;

	pr_debug("%s: group=%p fd=%d response=%d\n", __func__, group,
		 fd, response);
	/*
	 * make sure the response is valid, if invalid we do nothing and either
	 * userspace can send a valid response or we will clean it up after the
	 * timeout
	 */
	switch (response & ~FAN_AUDIT) {
	case FAN_ALLOW:
	case FAN_DENY:
		break;
	default:
		return -EINVAL;
	}

	if (fd < 0)
		return -EINVAL;

	if ((response & FAN_AUDIT) && !group->fanotify_data.audit)
		return -EINVAL;

	event = dequeue_event(group, fd);
	if (!event)
		return -ENOENT;

	event->response = response;
	wake_up(&group->fanotify_data.access_waitq);

	return 0;
}

static ssize_t copy_event_to_user(struct fsnotify_group *group,
				  struct fsnotify_event *event,
				  char __user *buf)
{
	struct fanotify_event_metadata fanotify_event_metadata;
	struct file *f;
	int fd, ret;

	pr_debug("%s: group=%p event=%p\n", __func__, group, event);

	ret = fill_event_metadata(group, &fanotify_event_metadata, event, &f);
	if (ret < 0)
		return ret;

	fd = fanotify_event_metadata.fd;
	ret = -EFAULT;
	if (copy_to_user(buf, &fanotify_event_metadata,
			 fanotify_event_metadata.event_len))
		goto out_close_fd;

	if (fanotify_is_perm_event(event->mask))
		FANOTIFY_PE(event)->fd = fd;

	if (fd != FAN_NOFD)
		fd_install(fd, f);
	return fanotify_event_metadata.event_len;

out_close_fd:
	if (fd != FAN_NOFD) {
		put_unused_fd(fd);
		fput(f);
	}
	return ret;
}

/* intofiy userspace file descriptor functions */
static __poll_t fanotify_poll(struct file *file, poll_table *wait)
{
	struct fsnotify_group *group = file->private_data;
	__poll_t ret = 0;

	poll_wait(file, &group->notification_waitq, wait);
	spin_lock(&group->notification_lock);
	if (!fsnotify_notify_queue_is_empty(group))
		ret = EPOLLIN | EPOLLRDNORM;
	spin_unlock(&group->notification_lock);

	return ret;
}

static ssize_t fanotify_read(struct file *file, char __user *buf,
			     size_t count, loff_t *pos)
{
	struct fsnotify_group *group;
	struct fsnotify_event *kevent;
	char __user *start;
	int ret;
	DEFINE_WAIT_FUNC(wait, woken_wake_function);

	start = buf;
	group = file->private_data;

	pr_debug("%s: group=%p\n", __func__, group);

	add_wait_queue(&group->notification_waitq, &wait);
	while (1) {
		spin_lock(&group->notification_lock);
		kevent = get_one_event(group, count);
		spin_unlock(&group->notification_lock);

		if (IS_ERR(kevent)) {
			ret = PTR_ERR(kevent);
			break;
		}

		if (!kevent) {
			ret = -EAGAIN;
			if (file->f_flags & O_NONBLOCK)
				break;

			ret = -ERESTARTSYS;
			if (signal_pending(current))
				break;

			if (start != buf)
				break;

			wait_woken(&wait, TASK_INTERRUPTIBLE, MAX_SCHEDULE_TIMEOUT);
			continue;
		}

		ret = copy_event_to_user(group, kevent, buf);
		if (unlikely(ret == -EOPENSTALE)) {
			/*
			 * We cannot report events with stale fd so drop it.
			 * Setting ret to 0 will continue the event loop and
			 * do the right thing if there are no more events to
			 * read (i.e. return bytes read, -EAGAIN or wait).
			 */
			ret = 0;
		}

		/*
		 * Permission events get queued to wait for response.  Other
		 * events can be destroyed now.
		 */
		if (!fanotify_is_perm_event(kevent->mask)) {
			fsnotify_destroy_event(group, kevent);
		} else {
			if (ret <= 0) {
				FANOTIFY_PE(kevent)->response = FAN_DENY;
				wake_up(&group->fanotify_data.access_waitq);
			} else {
				spin_lock(&group->notification_lock);
				list_add_tail(&kevent->list,
					&group->fanotify_data.access_list);
				spin_unlock(&group->notification_lock);
			}
		}
		if (ret < 0)
			break;
		buf += ret;
		count -= ret;
	}
	remove_wait_queue(&group->notification_waitq, &wait);

	if (start != buf && ret != -EFAULT)
		ret = buf - start;
	return ret;
}

static ssize_t fanotify_write(struct file *file, const char __user *buf, size_t count, loff_t *pos)
{
	struct fanotify_response response = { .fd = -1, .response = -1 };
	struct fsnotify_group *group;
	int ret;

	if (!IS_ENABLED(CONFIG_FANOTIFY_ACCESS_PERMISSIONS))
		return -EINVAL;

	group = file->private_data;

	if (count > sizeof(response))
		count = sizeof(response);

	pr_debug("%s: group=%p count=%zu\n", __func__, group, count);

	if (copy_from_user(&response, buf, count))
		return -EFAULT;

	ret = process_access_response(group, &response);
	if (ret < 0)
		count = ret;

	return count;
}

static int fanotify_release(struct inode *ignored, struct file *file)
{
	struct fsnotify_group *group = file->private_data;
	struct fanotify_perm_event_info *event, *next;
	struct fsnotify_event *fsn_event;

	/*
	 * Stop new events from arriving in the notification queue. since
	 * userspace cannot use fanotify fd anymore, no event can enter or
	 * leave access_list by now either.
	 */
	fsnotify_group_stop_queueing(group);

	/*
	 * Process all permission events on access_list and notification queue
	 * and simulate reply from userspace.
	 */
	spin_lock(&group->notification_lock);
	list_for_each_entry_safe(event, next, &group->fanotify_data.access_list,
				 fae.fse.list) {
		pr_debug("%s: found group=%p event=%p\n", __func__, group,
			 event);

		list_del_init(&event->fae.fse.list);
		event->response = FAN_ALLOW;
	}

	/*
	 * Destroy all non-permission events. For permission events just
	 * dequeue them and set the response. They will be freed once the
	 * response is consumed and fanotify_get_response() returns.
	 */
	while (!fsnotify_notify_queue_is_empty(group)) {
		fsn_event = fsnotify_remove_first_event(group);
		if (!(fsn_event->mask & FAN_ALL_PERM_EVENTS)) {
			spin_unlock(&group->notification_lock);
			fsnotify_destroy_event(group, fsn_event);
			spin_lock(&group->notification_lock);
		} else {
			FANOTIFY_PE(fsn_event)->response = FAN_ALLOW;
		}
	}
	spin_unlock(&group->notification_lock);

	/* Response for all permission events it set, wakeup waiters */
	wake_up(&group->fanotify_data.access_waitq);

	/* matches the fanotify_init->fsnotify_alloc_group */
	fsnotify_destroy_group(group);

	return 0;
}

static long fanotify_ioctl(struct file *file, unsigned int cmd, unsigned long arg)
{
	struct fsnotify_group *group;
	struct fsnotify_event *fsn_event;
	void __user *p;
	int ret = -ENOTTY;
	size_t send_len = 0;

	group = file->private_data;

	p = (void __user *) arg;

	switch (cmd) {
	case FIONREAD:
		spin_lock(&group->notification_lock);
		list_for_each_entry(fsn_event, &group->notification_list, list)
			send_len += FAN_EVENT_METADATA_LEN;
		spin_unlock(&group->notification_lock);
		ret = put_user(send_len, (int __user *) p);
		break;
	}

	return ret;
}

static const struct file_operations fanotify_fops = {
	.show_fdinfo	= fanotify_show_fdinfo,
	.poll		= fanotify_poll,
	.read		= fanotify_read,
	.write		= fanotify_write,
	.fasync		= NULL,
	.release	= fanotify_release,
	.unlocked_ioctl	= fanotify_ioctl,
	.compat_ioctl	= fanotify_ioctl,
	.llseek		= noop_llseek,
};

static int fanotify_find_path(int dfd, const char __user *filename,
			      struct path *path, unsigned int flags)
{
	int ret;

	pr_debug("%s: dfd=%d filename=%p flags=%x\n", __func__,
		 dfd, filename, flags);

	if (filename == NULL) {
		struct fd f = fdget(dfd);

		ret = -EBADF;
		if (!f.file)
			goto out;

		ret = -ENOTDIR;
		if ((flags & FAN_MARK_ONLYDIR) &&
		    !(S_ISDIR(file_inode(f.file)->i_mode))) {
			fdput(f);
			goto out;
		}

		*path = f.file->f_path;
		path_get(path);
		fdput(f);
	} else {
		unsigned int lookup_flags = 0;

		if (!(flags & FAN_MARK_DONT_FOLLOW))
			lookup_flags |= LOOKUP_FOLLOW;
		if (flags & FAN_MARK_ONLYDIR)
			lookup_flags |= LOOKUP_DIRECTORY;

		ret = user_path_at(dfd, filename, lookup_flags, path);
		if (ret)
			goto out;
	}

	/* you can only watch an inode if you have read permissions on it */
	ret = inode_permission(path->dentry->d_inode, MAY_READ);
	if (ret)
		path_put(path);
out:
	return ret;
}

static __u32 fanotify_mark_remove_from_mask(struct fsnotify_mark *fsn_mark,
					    __u32 mask,
					    unsigned int flags,
					    int *destroy)
{
	__u32 oldmask = 0;

	spin_lock(&fsn_mark->lock);
	if (!(flags & FAN_MARK_IGNORED_MASK)) {
		__u32 tmask = fsn_mark->mask & ~mask;

		if (flags & FAN_MARK_ONDIR)
			tmask &= ~FAN_ONDIR;

		oldmask = fsn_mark->mask;
		fsn_mark->mask = tmask;
	} else {
		__u32 tmask = fsn_mark->ignored_mask & ~mask;
		if (flags & FAN_MARK_ONDIR)
			tmask &= ~FAN_ONDIR;
		fsn_mark->ignored_mask = tmask;
	}
	*destroy = !(fsn_mark->mask | fsn_mark->ignored_mask);
	spin_unlock(&fsn_mark->lock);

	return mask & oldmask;
}

static int fanotify_remove_vfsmount_mark(struct fsnotify_group *group,
					 struct vfsmount *mnt, __u32 mask,
					 unsigned int flags)
{
	struct fsnotify_mark *fsn_mark = NULL;
	__u32 removed;
	int destroy_mark;

	mutex_lock(&group->mark_mutex);
	fsn_mark = fsnotify_find_mark(&real_mount(mnt)->mnt_fsnotify_marks,
				      group);
	if (!fsn_mark) {
		mutex_unlock(&group->mark_mutex);
		return -ENOENT;
	}

	removed = fanotify_mark_remove_from_mask(fsn_mark, mask, flags,
						 &destroy_mark);
	if (removed & real_mount(mnt)->mnt_fsnotify_mask)
		fsnotify_recalc_mask(real_mount(mnt)->mnt_fsnotify_marks);
	if (destroy_mark)
		fsnotify_detach_mark(fsn_mark);
	mutex_unlock(&group->mark_mutex);
	if (destroy_mark)
		fsnotify_free_mark(fsn_mark);

	fsnotify_put_mark(fsn_mark);
	return 0;
}

static int fanotify_remove_inode_mark(struct fsnotify_group *group,
				      struct inode *inode, __u32 mask,
				      unsigned int flags)
{
	struct fsnotify_mark *fsn_mark = NULL;
	__u32 removed;
	int destroy_mark;

	mutex_lock(&group->mark_mutex);
	fsn_mark = fsnotify_find_mark(&inode->i_fsnotify_marks, group);
	if (!fsn_mark) {
		mutex_unlock(&group->mark_mutex);
		return -ENOENT;
	}

	removed = fanotify_mark_remove_from_mask(fsn_mark, mask, flags,
						 &destroy_mark);
	if (removed & inode->i_fsnotify_mask)
		fsnotify_recalc_mask(inode->i_fsnotify_marks);
	if (destroy_mark)
		fsnotify_detach_mark(fsn_mark);
	mutex_unlock(&group->mark_mutex);
	if (destroy_mark)
		fsnotify_free_mark(fsn_mark);

	/* matches the fsnotify_find_mark() */
	fsnotify_put_mark(fsn_mark);

	return 0;
}

static __u32 fanotify_mark_add_to_mask(struct fsnotify_mark *fsn_mark,
				       __u32 mask,
				       unsigned int flags)
{
	__u32 oldmask = -1;

	spin_lock(&fsn_mark->lock);
	if (!(flags & FAN_MARK_IGNORED_MASK)) {
		__u32 tmask = fsn_mark->mask | mask;

		if (flags & FAN_MARK_ONDIR)
			tmask |= FAN_ONDIR;

		oldmask = fsn_mark->mask;
		fsn_mark->mask = tmask;
	} else {
		__u32 tmask = fsn_mark->ignored_mask | mask;
		if (flags & FAN_MARK_ONDIR)
			tmask |= FAN_ONDIR;

		fsn_mark->ignored_mask = tmask;
		if (flags & FAN_MARK_IGNORED_SURV_MODIFY)
			fsn_mark->flags |= FSNOTIFY_MARK_FLAG_IGNORED_SURV_MODIFY;
	}
	spin_unlock(&fsn_mark->lock);

	return mask & ~oldmask;
}

static struct fsnotify_mark *fanotify_add_new_mark(struct fsnotify_group *group,
						   struct inode *inode,
						   struct vfsmount *mnt)
{
	struct fsnotify_mark *mark;
	int ret;

	if (atomic_read(&group->num_marks) > group->fanotify_data.max_marks)
		return ERR_PTR(-ENOSPC);

	mark = kmem_cache_alloc(fanotify_mark_cache, GFP_KERNEL);
	if (!mark)
		return ERR_PTR(-ENOMEM);

	fsnotify_init_mark(mark, group);
	ret = fsnotify_add_mark_locked(mark, inode, mnt, 0);
	if (ret) {
		fsnotify_put_mark(mark);
		return ERR_PTR(ret);
	}

	return mark;
}


static int fanotify_add_vfsmount_mark(struct fsnotify_group *group,
				      struct vfsmount *mnt, __u32 mask,
				      unsigned int flags)
{
	struct fsnotify_mark *fsn_mark;
	__u32 added;

	mutex_lock(&group->mark_mutex);
	fsn_mark = fsnotify_find_mark(&real_mount(mnt)->mnt_fsnotify_marks,
				      group);
	if (!fsn_mark) {
		fsn_mark = fanotify_add_new_mark(group, NULL, mnt);
		if (IS_ERR(fsn_mark)) {
			mutex_unlock(&group->mark_mutex);
			return PTR_ERR(fsn_mark);
		}
	}
	added = fanotify_mark_add_to_mask(fsn_mark, mask, flags);
	if (added & ~real_mount(mnt)->mnt_fsnotify_mask)
		fsnotify_recalc_mask(real_mount(mnt)->mnt_fsnotify_marks);
	mutex_unlock(&group->mark_mutex);

	fsnotify_put_mark(fsn_mark);
	return 0;
}

static int fanotify_add_inode_mark(struct fsnotify_group *group,
				   struct inode *inode, __u32 mask,
				   unsigned int flags)
{
	struct fsnotify_mark *fsn_mark;
	__u32 added;

	pr_debug("%s: group=%p inode=%p\n", __func__, group, inode);

	/*
	 * If some other task has this inode open for write we should not add
	 * an ignored mark, unless that ignored mark is supposed to survive
	 * modification changes anyway.
	 */
	if ((flags & FAN_MARK_IGNORED_MASK) &&
	    !(flags & FAN_MARK_IGNORED_SURV_MODIFY) &&
	    (atomic_read(&inode->i_writecount) > 0))
		return 0;

	mutex_lock(&group->mark_mutex);
	fsn_mark = fsnotify_find_mark(&inode->i_fsnotify_marks, group);
	if (!fsn_mark) {
		fsn_mark = fanotify_add_new_mark(group, inode, NULL);
		if (IS_ERR(fsn_mark)) {
			mutex_unlock(&group->mark_mutex);
			return PTR_ERR(fsn_mark);
		}
	}
	added = fanotify_mark_add_to_mask(fsn_mark, mask, flags);
	if (added & ~inode->i_fsnotify_mask)
		fsnotify_recalc_mask(inode->i_fsnotify_marks);
	mutex_unlock(&group->mark_mutex);

	fsnotify_put_mark(fsn_mark);
	return 0;
}

/* fanotify syscalls */
SYSCALL_DEFINE2(fanotify_init, unsigned int, flags, unsigned int, event_f_flags)
{
	struct fsnotify_group *group;
	int f_flags, fd;
	struct user_struct *user;
	struct fanotify_event_info *oevent;

	pr_debug("%s: flags=%d event_f_flags=%d\n",
		__func__, flags, event_f_flags);

	if (!capable(CAP_SYS_ADMIN))
		return -EPERM;

#ifdef CONFIG_AUDITSYSCALL
	if (flags & ~(FAN_ALL_INIT_FLAGS | FAN_ENABLE_AUDIT))
#else
	if (flags & ~FAN_ALL_INIT_FLAGS)
#endif
		return -EINVAL;

	if (event_f_flags & ~FANOTIFY_INIT_ALL_EVENT_F_BITS)
		return -EINVAL;

	switch (event_f_flags & O_ACCMODE) {
	case O_RDONLY:
	case O_RDWR:
	case O_WRONLY:
		break;
	default:
		return -EINVAL;
	}

	user = get_current_user();
	if (atomic_read(&user->fanotify_listeners) > FANOTIFY_DEFAULT_MAX_LISTENERS) {
		free_uid(user);
		return -EMFILE;
	}

	f_flags = O_RDWR | FMODE_NONOTIFY;
	if (flags & FAN_CLOEXEC)
		f_flags |= O_CLOEXEC;
	if (flags & FAN_NONBLOCK)
		f_flags |= O_NONBLOCK;

	/* fsnotify_alloc_group takes a ref.  Dropped in fanotify_release */
	group = fsnotify_alloc_group(&fanotify_fsnotify_ops);
	if (IS_ERR(group)) {
		free_uid(user);
		return PTR_ERR(group);
	}

	group->fanotify_data.user = user;
	atomic_inc(&user->fanotify_listeners);
	group->memcg = get_mem_cgroup_from_mm(current->mm);

<<<<<<< HEAD
	oevent = fanotify_alloc_event(group, NULL, FS_Q_OVERFLOW, NULL);
=======
	oevent = fanotify_alloc_event(NULL, FS_Q_OVERFLOW, NULL, group->memcg);
>>>>>>> 9ec53107
	if (unlikely(!oevent)) {
		fd = -ENOMEM;
		goto out_destroy_group;
	}
	group->overflow_event = &oevent->fse;

	if (force_o_largefile())
		event_f_flags |= O_LARGEFILE;
	group->fanotify_data.f_flags = event_f_flags;
	init_waitqueue_head(&group->fanotify_data.access_waitq);
	INIT_LIST_HEAD(&group->fanotify_data.access_list);
	switch (flags & FAN_ALL_CLASS_BITS) {
	case FAN_CLASS_NOTIF:
		group->priority = FS_PRIO_0;
		break;
	case FAN_CLASS_CONTENT:
		group->priority = FS_PRIO_1;
		break;
	case FAN_CLASS_PRE_CONTENT:
		group->priority = FS_PRIO_2;
		break;
	default:
		fd = -EINVAL;
		goto out_destroy_group;
	}

	if (flags & FAN_UNLIMITED_QUEUE) {
		fd = -EPERM;
		if (!capable(CAP_SYS_ADMIN))
			goto out_destroy_group;
		group->max_events = UINT_MAX;
	} else {
		group->max_events = FANOTIFY_DEFAULT_MAX_EVENTS;
	}

	if (flags & FAN_UNLIMITED_MARKS) {
		fd = -EPERM;
		if (!capable(CAP_SYS_ADMIN))
			goto out_destroy_group;
		group->fanotify_data.max_marks = UINT_MAX;
	} else {
		group->fanotify_data.max_marks = FANOTIFY_DEFAULT_MAX_MARKS;
	}

	if (flags & FAN_ENABLE_AUDIT) {
		fd = -EPERM;
		if (!capable(CAP_AUDIT_WRITE))
			goto out_destroy_group;
		group->fanotify_data.audit = true;
	}

	fd = anon_inode_getfd("[fanotify]", &fanotify_fops, group, f_flags);
	if (fd < 0)
		goto out_destroy_group;

	return fd;

out_destroy_group:
	fsnotify_destroy_group(group);
	return fd;
}

SYSCALL_DEFINE5(fanotify_mark, int, fanotify_fd, unsigned int, flags,
			      __u64, mask, int, dfd,
			      const char  __user *, pathname)
{
	struct inode *inode = NULL;
	struct vfsmount *mnt = NULL;
	struct fsnotify_group *group;
	struct fd f;
	struct path path;
	u32 valid_mask = FAN_ALL_EVENTS | FAN_EVENT_ON_CHILD;
	int ret;

	pr_debug("%s: fanotify_fd=%d flags=%x dfd=%d pathname=%p mask=%llx\n",
		 __func__, fanotify_fd, flags, dfd, pathname, mask);

	/* we only use the lower 32 bits as of right now. */
	if (mask & ((__u64)0xffffffff << 32))
		return -EINVAL;

	if (flags & ~FAN_ALL_MARK_FLAGS)
		return -EINVAL;
	switch (flags & (FAN_MARK_ADD | FAN_MARK_REMOVE | FAN_MARK_FLUSH)) {
	case FAN_MARK_ADD:		/* fallthrough */
	case FAN_MARK_REMOVE:
		if (!mask)
			return -EINVAL;
		break;
	case FAN_MARK_FLUSH:
		if (flags & ~(FAN_MARK_MOUNT | FAN_MARK_FLUSH))
			return -EINVAL;
		break;
	default:
		return -EINVAL;
	}

	if (mask & FAN_ONDIR) {
		flags |= FAN_MARK_ONDIR;
		mask &= ~FAN_ONDIR;
	}

	if (IS_ENABLED(CONFIG_FANOTIFY_ACCESS_PERMISSIONS))
		valid_mask |= FAN_ALL_PERM_EVENTS;

	if (mask & ~valid_mask)
		return -EINVAL;

	f = fdget(fanotify_fd);
	if (unlikely(!f.file))
		return -EBADF;

	/* verify that this is indeed an fanotify instance */
	ret = -EINVAL;
	if (unlikely(f.file->f_op != &fanotify_fops))
		goto fput_and_out;
	group = f.file->private_data;

	/*
	 * group->priority == FS_PRIO_0 == FAN_CLASS_NOTIF.  These are not
	 * allowed to set permissions events.
	 */
	ret = -EINVAL;
	if (mask & FAN_ALL_PERM_EVENTS &&
	    group->priority == FS_PRIO_0)
		goto fput_and_out;

	if (flags & FAN_MARK_FLUSH) {
		ret = 0;
		if (flags & FAN_MARK_MOUNT)
			fsnotify_clear_vfsmount_marks_by_group(group);
		else
			fsnotify_clear_inode_marks_by_group(group);
		goto fput_and_out;
	}

	ret = fanotify_find_path(dfd, pathname, &path, flags);
	if (ret)
		goto fput_and_out;

	/* inode held in place by reference to path; group by fget on fd */
	if (!(flags & FAN_MARK_MOUNT))
		inode = path.dentry->d_inode;
	else
		mnt = path.mnt;

	/* create/update an inode mark */
	switch (flags & (FAN_MARK_ADD | FAN_MARK_REMOVE)) {
	case FAN_MARK_ADD:
		if (flags & FAN_MARK_MOUNT)
			ret = fanotify_add_vfsmount_mark(group, mnt, mask, flags);
		else
			ret = fanotify_add_inode_mark(group, inode, mask, flags);
		break;
	case FAN_MARK_REMOVE:
		if (flags & FAN_MARK_MOUNT)
			ret = fanotify_remove_vfsmount_mark(group, mnt, mask, flags);
		else
			ret = fanotify_remove_inode_mark(group, inode, mask, flags);
		break;
	default:
		ret = -EINVAL;
	}

	path_put(&path);
fput_and_out:
	fdput(f);
	return ret;
}

#ifdef CONFIG_COMPAT
COMPAT_SYSCALL_DEFINE6(fanotify_mark,
				int, fanotify_fd, unsigned int, flags,
				__u32, mask0, __u32, mask1, int, dfd,
				const char  __user *, pathname)
{
	return sys_fanotify_mark(fanotify_fd, flags,
#ifdef __BIG_ENDIAN
				((__u64)mask0 << 32) | mask1,
#else
				((__u64)mask1 << 32) | mask0,
#endif
				 dfd, pathname);
}
#endif

/*
 * fanotify_user_setup - Our initialization function.  Note that we cannot return
 * error because we have compiled-in VFS hooks.  So an (unlikely) failure here
 * must result in panic().
 */
static int __init fanotify_user_setup(void)
{
	fanotify_mark_cache = KMEM_CACHE(fsnotify_mark,
					 SLAB_PANIC|SLAB_ACCOUNT);
	fanotify_event_cachep = KMEM_CACHE(fanotify_event_info, SLAB_PANIC);
	if (IS_ENABLED(CONFIG_FANOTIFY_ACCESS_PERMISSIONS)) {
		fanotify_perm_event_cachep =
			KMEM_CACHE(fanotify_perm_event_info, SLAB_PANIC);
	}

	return 0;
}
device_initcall(fanotify_user_setup);<|MERGE_RESOLUTION|>--- conflicted
+++ resolved
@@ -759,11 +759,7 @@
 	atomic_inc(&user->fanotify_listeners);
 	group->memcg = get_mem_cgroup_from_mm(current->mm);
 
-<<<<<<< HEAD
 	oevent = fanotify_alloc_event(group, NULL, FS_Q_OVERFLOW, NULL);
-=======
-	oevent = fanotify_alloc_event(NULL, FS_Q_OVERFLOW, NULL, group->memcg);
->>>>>>> 9ec53107
 	if (unlikely(!oevent)) {
 		fd = -ENOMEM;
 		goto out_destroy_group;
