/*
 *  linux/fs/buffer.c
 *
 *  Copyright (C) 1991, 1992, 2002  Linus Torvalds
 */

/*
 * Start bdflush() with kernel_thread not syscall - Paul Gortmaker, 12/95
 *
 * Removed a lot of unnecessary code and simplified things now that
 * the buffer cache isn't our primary cache - Andrew Tridgell 12/96
 *
 * Speed up hash, lru, and free list operations.  Use gfp() for allocating
 * hash table, use SLAB cache for buffer heads. SMP threading.  -DaveM
 *
 * Added 32k buffer block sizes - these are required older ARM systems. - RMK
 *
 * async buffer flushing, 1999 Andrea Arcangeli <andrea@suse.de>
 */

#include <linux/kernel.h>
#include <linux/sched/signal.h>
#include <linux/syscalls.h>
#include <linux/fs.h>
#include <linux/iomap.h>
#include <linux/mm.h>
#include <linux/percpu.h>
#include <linux/slab.h>
#include <linux/capability.h>
#include <linux/blkdev.h>
#include <linux/file.h>
#include <linux/quotaops.h>
#include <linux/highmem.h>
#include <linux/export.h>
#include <linux/backing-dev.h>
#include <linux/writeback.h>
#include <linux/hash.h>
#include <linux/suspend.h>
#include <linux/buffer_head.h>
#include <linux/task_io_accounting_ops.h>
#include <linux/bio.h>
#include <linux/notifier.h>
#include <linux/cpu.h>
#include <linux/bitops.h>
#include <linux/mpage.h>
#include <linux/bit_spinlock.h>
#include <linux/pagevec.h>
#include <trace/events/block.h>

static int fsync_buffers_list(spinlock_t *lock, struct list_head *list);
static int submit_bh_wbc(int op, int op_flags, struct buffer_head *bh,
			 enum rw_hint hint, struct writeback_control *wbc);

#define BH_ENTRY(list) list_entry((list), struct buffer_head, b_assoc_buffers)

void init_buffer(struct buffer_head *bh, bh_end_io_t *handler, void *private)
{
	bh->b_end_io = handler;
	bh->b_private = private;
}
EXPORT_SYMBOL(init_buffer);

inline void touch_buffer(struct buffer_head *bh)
{
	trace_block_touch_buffer(bh);
	mark_page_accessed(bh->b_page);
}
EXPORT_SYMBOL(touch_buffer);

void __lock_buffer(struct buffer_head *bh)
{
	wait_on_bit_lock_io(&bh->b_state, BH_Lock, TASK_UNINTERRUPTIBLE);
}
EXPORT_SYMBOL(__lock_buffer);

void unlock_buffer(struct buffer_head *bh)
{
	clear_bit_unlock(BH_Lock, &bh->b_state);
	smp_mb__after_atomic();
	wake_up_bit(&bh->b_state, BH_Lock);
}
EXPORT_SYMBOL(unlock_buffer);

/*
 * Returns if the page has dirty or writeback buffers. If all the buffers
 * are unlocked and clean then the PageDirty information is stale. If
 * any of the pages are locked, it is assumed they are locked for IO.
 */
void buffer_check_dirty_writeback(struct page *page,
				     bool *dirty, bool *writeback)
{
	struct buffer_head *head, *bh;
	*dirty = false;
	*writeback = false;

	BUG_ON(!PageLocked(page));

	if (!page_has_buffers(page))
		return;

	if (PageWriteback(page))
		*writeback = true;

	head = page_buffers(page);
	bh = head;
	do {
		if (buffer_locked(bh))
			*writeback = true;

		if (buffer_dirty(bh))
			*dirty = true;

		bh = bh->b_this_page;
	} while (bh != head);
}
EXPORT_SYMBOL(buffer_check_dirty_writeback);

/*
 * Block until a buffer comes unlocked.  This doesn't stop it
 * from becoming locked again - you have to lock it yourself
 * if you want to preserve its state.
 */
void __wait_on_buffer(struct buffer_head * bh)
{
	wait_on_bit_io(&bh->b_state, BH_Lock, TASK_UNINTERRUPTIBLE);
}
EXPORT_SYMBOL(__wait_on_buffer);

static void
__clear_page_buffers(struct page *page)
{
	ClearPagePrivate(page);
	set_page_private(page, 0);
	put_page(page);
}

static void buffer_io_error(struct buffer_head *bh, char *msg)
{
	if (!test_bit(BH_Quiet, &bh->b_state))
		printk_ratelimited(KERN_ERR
			"Buffer I/O error on dev %pg, logical block %llu%s\n",
			bh->b_bdev, (unsigned long long)bh->b_blocknr, msg);
}

/*
 * End-of-IO handler helper function which does not touch the bh after
 * unlocking it.
 * Note: unlock_buffer() sort-of does touch the bh after unlocking it, but
 * a race there is benign: unlock_buffer() only use the bh's address for
 * hashing after unlocking the buffer, so it doesn't actually touch the bh
 * itself.
 */
static void __end_buffer_read_notouch(struct buffer_head *bh, int uptodate)
{
	if (uptodate) {
		set_buffer_uptodate(bh);
	} else {
		/* This happens, due to failed read-ahead attempts. */
		clear_buffer_uptodate(bh);
	}
	unlock_buffer(bh);
}

/*
 * Default synchronous end-of-IO handler..  Just mark it up-to-date and
 * unlock the buffer. This is what ll_rw_block uses too.
 */
void end_buffer_read_sync(struct buffer_head *bh, int uptodate)
{
	__end_buffer_read_notouch(bh, uptodate);
	put_bh(bh);
}
EXPORT_SYMBOL(end_buffer_read_sync);

void end_buffer_write_sync(struct buffer_head *bh, int uptodate)
{
	if (uptodate) {
		set_buffer_uptodate(bh);
	} else {
		buffer_io_error(bh, ", lost sync page write");
		mark_buffer_write_io_error(bh);
		clear_buffer_uptodate(bh);
	}
	unlock_buffer(bh);
	put_bh(bh);
}
EXPORT_SYMBOL(end_buffer_write_sync);

/*
 * Various filesystems appear to want __find_get_block to be non-blocking.
 * But it's the page lock which protects the buffers.  To get around this,
 * we get exclusion from try_to_free_buffers with the blockdev mapping's
 * private_lock.
 *
 * Hack idea: for the blockdev mapping, i_bufferlist_lock contention
 * may be quite high.  This code could TryLock the page, and if that
 * succeeds, there is no need to take private_lock. (But if
 * private_lock is contended then so is mapping->tree_lock).
 */
static struct buffer_head *
__find_get_block_slow(struct block_device *bdev, sector_t block)
{
	struct inode *bd_inode = bdev->bd_inode;
	struct address_space *bd_mapping = bd_inode->i_mapping;
	struct buffer_head *ret = NULL;
	pgoff_t index;
	struct buffer_head *bh;
	struct buffer_head *head;
	struct page *page;
	int all_mapped = 1;

	index = block >> (PAGE_SHIFT - bd_inode->i_blkbits);
	page = find_get_page_flags(bd_mapping, index, FGP_ACCESSED);
	if (!page)
		goto out;

	spin_lock(&bd_mapping->private_lock);
	if (!page_has_buffers(page))
		goto out_unlock;
	head = page_buffers(page);
	bh = head;
	do {
		if (!buffer_mapped(bh))
			all_mapped = 0;
		else if (bh->b_blocknr == block) {
			ret = bh;
			get_bh(bh);
			goto out_unlock;
		}
		bh = bh->b_this_page;
	} while (bh != head);

	/* we might be here because some of the buffers on this page are
	 * not mapped.  This is due to various races between
	 * file io on the block device and getblk.  It gets dealt with
	 * elsewhere, don't buffer_error if we had some unmapped buffers
	 */
	if (all_mapped) {
		printk("__find_get_block_slow() failed. "
			"block=%llu, b_blocknr=%llu\n",
			(unsigned long long)block,
			(unsigned long long)bh->b_blocknr);
		printk("b_state=0x%08lx, b_size=%zu\n",
			bh->b_state, bh->b_size);
		printk("device %pg blocksize: %d\n", bdev,
			1 << bd_inode->i_blkbits);
	}
out_unlock:
	spin_unlock(&bd_mapping->private_lock);
	put_page(page);
out:
	return ret;
}

/*
 * I/O completion handler for block_read_full_page() - pages
 * which come unlocked at the end of I/O.
 */
static void end_buffer_async_read(struct buffer_head *bh, int uptodate)
{
	unsigned long flags;
	struct buffer_head *first;
	struct buffer_head *tmp;
	struct page *page;
	int page_uptodate = 1;

	BUG_ON(!buffer_async_read(bh));

	page = bh->b_page;
	if (uptodate) {
		set_buffer_uptodate(bh);
	} else {
		clear_buffer_uptodate(bh);
		buffer_io_error(bh, ", async page read");
		SetPageError(page);
	}

	/*
	 * Be _very_ careful from here on. Bad things can happen if
	 * two buffer heads end IO at almost the same time and both
	 * decide that the page is now completely done.
	 */
	first = page_buffers(page);
	local_irq_save(flags);
	bit_spin_lock(BH_Uptodate_Lock, &first->b_state);
	clear_buffer_async_read(bh);
	unlock_buffer(bh);
	tmp = bh;
	do {
		if (!buffer_uptodate(tmp))
			page_uptodate = 0;
		if (buffer_async_read(tmp)) {
			BUG_ON(!buffer_locked(tmp));
			goto still_busy;
		}
		tmp = tmp->b_this_page;
	} while (tmp != bh);
	bit_spin_unlock(BH_Uptodate_Lock, &first->b_state);
	local_irq_restore(flags);

	/*
	 * If none of the buffers had errors and they are all
	 * uptodate then we can set the page uptodate.
	 */
	if (page_uptodate && !PageError(page))
		SetPageUptodate(page);
	unlock_page(page);
	return;

still_busy:
	bit_spin_unlock(BH_Uptodate_Lock, &first->b_state);
	local_irq_restore(flags);
	return;
}

/*
 * Completion handler for block_write_full_page() - pages which are unlocked
 * during I/O, and which have PageWriteback cleared upon I/O completion.
 */
void end_buffer_async_write(struct buffer_head *bh, int uptodate)
{
	unsigned long flags;
	struct buffer_head *first;
	struct buffer_head *tmp;
	struct page *page;

	BUG_ON(!buffer_async_write(bh));

	page = bh->b_page;
	if (uptodate) {
		set_buffer_uptodate(bh);
	} else {
		buffer_io_error(bh, ", lost async page write");
		mark_buffer_write_io_error(bh);
		clear_buffer_uptodate(bh);
		SetPageError(page);
	}

	first = page_buffers(page);
	local_irq_save(flags);
	bit_spin_lock(BH_Uptodate_Lock, &first->b_state);

	clear_buffer_async_write(bh);
	unlock_buffer(bh);
	tmp = bh->b_this_page;
	while (tmp != bh) {
		if (buffer_async_write(tmp)) {
			BUG_ON(!buffer_locked(tmp));
			goto still_busy;
		}
		tmp = tmp->b_this_page;
	}
	bit_spin_unlock(BH_Uptodate_Lock, &first->b_state);
	local_irq_restore(flags);
	end_page_writeback(page);
	return;

still_busy:
	bit_spin_unlock(BH_Uptodate_Lock, &first->b_state);
	local_irq_restore(flags);
	return;
}
EXPORT_SYMBOL(end_buffer_async_write);

/*
 * If a page's buffers are under async readin (end_buffer_async_read
 * completion) then there is a possibility that another thread of
 * control could lock one of the buffers after it has completed
 * but while some of the other buffers have not completed.  This
 * locked buffer would confuse end_buffer_async_read() into not unlocking
 * the page.  So the absence of BH_Async_Read tells end_buffer_async_read()
 * that this buffer is not under async I/O.
 *
 * The page comes unlocked when it has no locked buffer_async buffers
 * left.
 *
 * PageLocked prevents anyone starting new async I/O reads any of
 * the buffers.
 *
 * PageWriteback is used to prevent simultaneous writeout of the same
 * page.
 *
 * PageLocked prevents anyone from starting writeback of a page which is
 * under read I/O (PageWriteback is only ever set against a locked page).
 */
static void mark_buffer_async_read(struct buffer_head *bh)
{
	bh->b_end_io = end_buffer_async_read;
	set_buffer_async_read(bh);
}

static void mark_buffer_async_write_endio(struct buffer_head *bh,
					  bh_end_io_t *handler)
{
	bh->b_end_io = handler;
	set_buffer_async_write(bh);
}

void mark_buffer_async_write(struct buffer_head *bh)
{
	mark_buffer_async_write_endio(bh, end_buffer_async_write);
}
EXPORT_SYMBOL(mark_buffer_async_write);


/*
 * fs/buffer.c contains helper functions for buffer-backed address space's
 * fsync functions.  A common requirement for buffer-based filesystems is
 * that certain data from the backing blockdev needs to be written out for
 * a successful fsync().  For example, ext2 indirect blocks need to be
 * written back and waited upon before fsync() returns.
 *
 * The functions mark_buffer_inode_dirty(), fsync_inode_buffers(),
 * inode_has_buffers() and invalidate_inode_buffers() are provided for the
 * management of a list of dependent buffers at ->i_mapping->private_list.
 *
 * Locking is a little subtle: try_to_free_buffers() will remove buffers
 * from their controlling inode's queue when they are being freed.  But
 * try_to_free_buffers() will be operating against the *blockdev* mapping
 * at the time, not against the S_ISREG file which depends on those buffers.
 * So the locking for private_list is via the private_lock in the address_space
 * which backs the buffers.  Which is different from the address_space 
 * against which the buffers are listed.  So for a particular address_space,
 * mapping->private_lock does *not* protect mapping->private_list!  In fact,
 * mapping->private_list will always be protected by the backing blockdev's
 * ->private_lock.
 *
 * Which introduces a requirement: all buffers on an address_space's
 * ->private_list must be from the same address_space: the blockdev's.
 *
 * address_spaces which do not place buffers at ->private_list via these
 * utility functions are free to use private_lock and private_list for
 * whatever they want.  The only requirement is that list_empty(private_list)
 * be true at clear_inode() time.
 *
 * FIXME: clear_inode should not call invalidate_inode_buffers().  The
 * filesystems should do that.  invalidate_inode_buffers() should just go
 * BUG_ON(!list_empty).
 *
 * FIXME: mark_buffer_dirty_inode() is a data-plane operation.  It should
 * take an address_space, not an inode.  And it should be called
 * mark_buffer_dirty_fsync() to clearly define why those buffers are being
 * queued up.
 *
 * FIXME: mark_buffer_dirty_inode() doesn't need to add the buffer to the
 * list if it is already on a list.  Because if the buffer is on a list,
 * it *must* already be on the right one.  If not, the filesystem is being
 * silly.  This will save a ton of locking.  But first we have to ensure
 * that buffers are taken *off* the old inode's list when they are freed
 * (presumably in truncate).  That requires careful auditing of all
 * filesystems (do it inside bforget()).  It could also be done by bringing
 * b_inode back.
 */

/*
 * The buffer's backing address_space's private_lock must be held
 */
static void __remove_assoc_queue(struct buffer_head *bh)
{
	list_del_init(&bh->b_assoc_buffers);
	WARN_ON(!bh->b_assoc_map);
	bh->b_assoc_map = NULL;
}

int inode_has_buffers(struct inode *inode)
{
	return !list_empty(&inode->i_data.private_list);
}

/*
 * osync is designed to support O_SYNC io.  It waits synchronously for
 * all already-submitted IO to complete, but does not queue any new
 * writes to the disk.
 *
 * To do O_SYNC writes, just queue the buffer writes with ll_rw_block as
 * you dirty the buffers, and then use osync_inode_buffers to wait for
 * completion.  Any other dirty buffers which are not yet queued for
 * write will not be flushed to disk by the osync.
 */
static int osync_buffers_list(spinlock_t *lock, struct list_head *list)
{
	struct buffer_head *bh;
	struct list_head *p;
	int err = 0;

	spin_lock(lock);
repeat:
	list_for_each_prev(p, list) {
		bh = BH_ENTRY(p);
		if (buffer_locked(bh)) {
			get_bh(bh);
			spin_unlock(lock);
			wait_on_buffer(bh);
			if (!buffer_uptodate(bh))
				err = -EIO;
			brelse(bh);
			spin_lock(lock);
			goto repeat;
		}
	}
	spin_unlock(lock);
	return err;
}

static void do_thaw_one(struct super_block *sb, void *unused)
{
	while (sb->s_bdev && !thaw_bdev(sb->s_bdev, sb))
		printk(KERN_WARNING "Emergency Thaw on %pg\n", sb->s_bdev);
}

static void do_thaw_all(struct work_struct *work)
{
	iterate_supers(do_thaw_one, NULL);
	kfree(work);
	printk(KERN_WARNING "Emergency Thaw complete\n");
}

/**
 * emergency_thaw_all -- forcibly thaw every frozen filesystem
 *
 * Used for emergency unfreeze of all filesystems via SysRq
 */
void emergency_thaw_all(void)
{
	struct work_struct *work;

	work = kmalloc(sizeof(*work), GFP_ATOMIC);
	if (work) {
		INIT_WORK(work, do_thaw_all);
		schedule_work(work);
	}
}

/**
 * sync_mapping_buffers - write out & wait upon a mapping's "associated" buffers
 * @mapping: the mapping which wants those buffers written
 *
 * Starts I/O against the buffers at mapping->private_list, and waits upon
 * that I/O.
 *
 * Basically, this is a convenience function for fsync().
 * @mapping is a file or directory which needs those buffers to be written for
 * a successful fsync().
 */
int sync_mapping_buffers(struct address_space *mapping)
{
	struct address_space *buffer_mapping = mapping->private_data;

	if (buffer_mapping == NULL || list_empty(&mapping->private_list))
		return 0;

	return fsync_buffers_list(&buffer_mapping->private_lock,
					&mapping->private_list);
}
EXPORT_SYMBOL(sync_mapping_buffers);

/*
 * Called when we've recently written block `bblock', and it is known that
 * `bblock' was for a buffer_boundary() buffer.  This means that the block at
 * `bblock + 1' is probably a dirty indirect block.  Hunt it down and, if it's
 * dirty, schedule it for IO.  So that indirects merge nicely with their data.
 */
void write_boundary_block(struct block_device *bdev,
			sector_t bblock, unsigned blocksize)
{
	struct buffer_head *bh = __find_get_block(bdev, bblock + 1, blocksize);
	if (bh) {
		if (buffer_dirty(bh))
			ll_rw_block(REQ_OP_WRITE, 0, 1, &bh);
		put_bh(bh);
	}
}

void mark_buffer_dirty_inode(struct buffer_head *bh, struct inode *inode)
{
	struct address_space *mapping = inode->i_mapping;
	struct address_space *buffer_mapping = bh->b_page->mapping;

	mark_buffer_dirty(bh);
	if (!mapping->private_data) {
		mapping->private_data = buffer_mapping;
	} else {
		BUG_ON(mapping->private_data != buffer_mapping);
	}
	if (!bh->b_assoc_map) {
		spin_lock(&buffer_mapping->private_lock);
		list_move_tail(&bh->b_assoc_buffers,
				&mapping->private_list);
		bh->b_assoc_map = mapping;
		spin_unlock(&buffer_mapping->private_lock);
	}
}
EXPORT_SYMBOL(mark_buffer_dirty_inode);

/*
 * Mark the page dirty, and set it dirty in the radix tree, and mark the inode
 * dirty.
 *
 * If warn is true, then emit a warning if the page is not uptodate and has
 * not been truncated.
 *
 * The caller must hold lock_page_memcg().
 */
static void __set_page_dirty(struct page *page, struct address_space *mapping,
			     int warn)
{
	unsigned long flags;

	spin_lock_irqsave(&mapping->tree_lock, flags);
	if (page->mapping) {	/* Race with truncate? */
		WARN_ON_ONCE(warn && !PageUptodate(page));
		account_page_dirtied(page, mapping);
		radix_tree_tag_set(&mapping->page_tree,
				page_index(page), PAGECACHE_TAG_DIRTY);
	}
	spin_unlock_irqrestore(&mapping->tree_lock, flags);
}

/*
 * Add a page to the dirty page list.
 *
 * It is a sad fact of life that this function is called from several places
 * deeply under spinlocking.  It may not sleep.
 *
 * If the page has buffers, the uptodate buffers are set dirty, to preserve
 * dirty-state coherency between the page and the buffers.  It the page does
 * not have buffers then when they are later attached they will all be set
 * dirty.
 *
 * The buffers are dirtied before the page is dirtied.  There's a small race
 * window in which a writepage caller may see the page cleanness but not the
 * buffer dirtiness.  That's fine.  If this code were to set the page dirty
 * before the buffers, a concurrent writepage caller could clear the page dirty
 * bit, see a bunch of clean buffers and we'd end up with dirty buffers/clean
 * page on the dirty page list.
 *
 * We use private_lock to lock against try_to_free_buffers while using the
 * page's buffer list.  Also use this to protect against clean buffers being
 * added to the page after it was set dirty.
 *
 * FIXME: may need to call ->reservepage here as well.  That's rather up to the
 * address_space though.
 */
int __set_page_dirty_buffers(struct page *page)
{
	int newly_dirty;
	struct address_space *mapping = page_mapping(page);

	if (unlikely(!mapping))
		return !TestSetPageDirty(page);

	spin_lock(&mapping->private_lock);
	if (page_has_buffers(page)) {
		struct buffer_head *head = page_buffers(page);
		struct buffer_head *bh = head;

		do {
			set_buffer_dirty(bh);
			bh = bh->b_this_page;
		} while (bh != head);
	}
	/*
	 * Lock out page->mem_cgroup migration to keep PageDirty
	 * synchronized with per-memcg dirty page counters.
	 */
	lock_page_memcg(page);
	newly_dirty = !TestSetPageDirty(page);
	spin_unlock(&mapping->private_lock);

	if (newly_dirty)
		__set_page_dirty(page, mapping, 1);

	unlock_page_memcg(page);

	if (newly_dirty)
		__mark_inode_dirty(mapping->host, I_DIRTY_PAGES);

	return newly_dirty;
}
EXPORT_SYMBOL(__set_page_dirty_buffers);

/*
 * Write out and wait upon a list of buffers.
 *
 * We have conflicting pressures: we want to make sure that all
 * initially dirty buffers get waited on, but that any subsequently
 * dirtied buffers don't.  After all, we don't want fsync to last
 * forever if somebody is actively writing to the file.
 *
 * Do this in two main stages: first we copy dirty buffers to a
 * temporary inode list, queueing the writes as we go.  Then we clean
 * up, waiting for those writes to complete.
 * 
 * During this second stage, any subsequent updates to the file may end
 * up refiling the buffer on the original inode's dirty list again, so
 * there is a chance we will end up with a buffer queued for write but
 * not yet completed on that list.  So, as a final cleanup we go through
 * the osync code to catch these locked, dirty buffers without requeuing
 * any newly dirty buffers for write.
 */
static int fsync_buffers_list(spinlock_t *lock, struct list_head *list)
{
	struct buffer_head *bh;
	struct list_head tmp;
	struct address_space *mapping;
	int err = 0, err2;
	struct blk_plug plug;

	INIT_LIST_HEAD(&tmp);
	blk_start_plug(&plug);

	spin_lock(lock);
	while (!list_empty(list)) {
		bh = BH_ENTRY(list->next);
		mapping = bh->b_assoc_map;
		__remove_assoc_queue(bh);
		/* Avoid race with mark_buffer_dirty_inode() which does
		 * a lockless check and we rely on seeing the dirty bit */
		smp_mb();
		if (buffer_dirty(bh) || buffer_locked(bh)) {
			list_add(&bh->b_assoc_buffers, &tmp);
			bh->b_assoc_map = mapping;
			if (buffer_dirty(bh)) {
				get_bh(bh);
				spin_unlock(lock);
				/*
				 * Ensure any pending I/O completes so that
				 * write_dirty_buffer() actually writes the
				 * current contents - it is a noop if I/O is
				 * still in flight on potentially older
				 * contents.
				 */
				write_dirty_buffer(bh, REQ_SYNC);

				/*
				 * Kick off IO for the previous mapping. Note
				 * that we will not run the very last mapping,
				 * wait_on_buffer() will do that for us
				 * through sync_buffer().
				 */
				brelse(bh);
				spin_lock(lock);
			}
		}
	}

	spin_unlock(lock);
	blk_finish_plug(&plug);
	spin_lock(lock);

	while (!list_empty(&tmp)) {
		bh = BH_ENTRY(tmp.prev);
		get_bh(bh);
		mapping = bh->b_assoc_map;
		__remove_assoc_queue(bh);
		/* Avoid race with mark_buffer_dirty_inode() which does
		 * a lockless check and we rely on seeing the dirty bit */
		smp_mb();
		if (buffer_dirty(bh)) {
			list_add(&bh->b_assoc_buffers,
				 &mapping->private_list);
			bh->b_assoc_map = mapping;
		}
		spin_unlock(lock);
		wait_on_buffer(bh);
		if (!buffer_uptodate(bh))
			err = -EIO;
		brelse(bh);
		spin_lock(lock);
	}
	
	spin_unlock(lock);
	err2 = osync_buffers_list(lock, list);
	if (err)
		return err;
	else
		return err2;
}

/*
 * Invalidate any and all dirty buffers on a given inode.  We are
 * probably unmounting the fs, but that doesn't mean we have already
 * done a sync().  Just drop the buffers from the inode list.
 *
 * NOTE: we take the inode's blockdev's mapping's private_lock.  Which
 * assumes that all the buffers are against the blockdev.  Not true
 * for reiserfs.
 */
void invalidate_inode_buffers(struct inode *inode)
{
	if (inode_has_buffers(inode)) {
		struct address_space *mapping = &inode->i_data;
		struct list_head *list = &mapping->private_list;
		struct address_space *buffer_mapping = mapping->private_data;

		spin_lock(&buffer_mapping->private_lock);
		while (!list_empty(list))
			__remove_assoc_queue(BH_ENTRY(list->next));
		spin_unlock(&buffer_mapping->private_lock);
	}
}
EXPORT_SYMBOL(invalidate_inode_buffers);

/*
 * Remove any clean buffers from the inode's buffer list.  This is called
 * when we're trying to free the inode itself.  Those buffers can pin it.
 *
 * Returns true if all buffers were removed.
 */
int remove_inode_buffers(struct inode *inode)
{
	int ret = 1;

	if (inode_has_buffers(inode)) {
		struct address_space *mapping = &inode->i_data;
		struct list_head *list = &mapping->private_list;
		struct address_space *buffer_mapping = mapping->private_data;

		spin_lock(&buffer_mapping->private_lock);
		while (!list_empty(list)) {
			struct buffer_head *bh = BH_ENTRY(list->next);
			if (buffer_dirty(bh)) {
				ret = 0;
				break;
			}
			__remove_assoc_queue(bh);
		}
		spin_unlock(&buffer_mapping->private_lock);
	}
	return ret;
}

/*
 * Create the appropriate buffers when given a page for data area and
 * the size of each buffer.. Use the bh->b_this_page linked list to
 * follow the buffers created.  Return NULL if unable to create more
 * buffers.
 *
 * The retry flag is used to differentiate async IO (paging, swapping)
 * which may not fail from ordinary buffer allocations.
 */
struct buffer_head *alloc_page_buffers(struct page *page, unsigned long size,
		bool retry)
{
	struct buffer_head *bh, *head;
	gfp_t gfp = GFP_NOFS;
	long offset;

	if (retry)
		gfp |= __GFP_NOFAIL;

	head = NULL;
	offset = PAGE_SIZE;
	while ((offset -= size) >= 0) {
		bh = alloc_buffer_head(gfp);
		if (!bh)
			goto no_grow;

		bh->b_this_page = head;
		bh->b_blocknr = -1;
		head = bh;

		bh->b_size = size;

		/* Link the buffer to its page */
		set_bh_page(bh, page, offset);
	}
	return head;
/*
 * In case anything failed, we just free everything we got.
 */
no_grow:
	if (head) {
		do {
			bh = head;
			head = head->b_this_page;
			free_buffer_head(bh);
		} while (head);
	}

	return NULL;
}
EXPORT_SYMBOL_GPL(alloc_page_buffers);

static inline void
link_dev_buffers(struct page *page, struct buffer_head *head)
{
	struct buffer_head *bh, *tail;

	bh = head;
	do {
		tail = bh;
		bh = bh->b_this_page;
	} while (bh);
	tail->b_this_page = head;
	attach_page_buffers(page, head);
}

static sector_t blkdev_max_block(struct block_device *bdev, unsigned int size)
{
	sector_t retval = ~((sector_t)0);
	loff_t sz = i_size_read(bdev->bd_inode);

	if (sz) {
		unsigned int sizebits = blksize_bits(size);
		retval = (sz >> sizebits);
	}
	return retval;
}

/*
 * Initialise the state of a blockdev page's buffers.
 */ 
static sector_t
init_page_buffers(struct page *page, struct block_device *bdev,
			sector_t block, int size)
{
	struct buffer_head *head = page_buffers(page);
	struct buffer_head *bh = head;
	int uptodate = PageUptodate(page);
	sector_t end_block = blkdev_max_block(I_BDEV(bdev->bd_inode), size);

	do {
		if (!buffer_mapped(bh)) {
			init_buffer(bh, NULL, NULL);
			bh->b_bdev = bdev;
			bh->b_blocknr = block;
			if (uptodate)
				set_buffer_uptodate(bh);
			if (block < end_block)
				set_buffer_mapped(bh);
		}
		block++;
		bh = bh->b_this_page;
	} while (bh != head);

	/*
	 * Caller needs to validate requested block against end of device.
	 */
	return end_block;
}

/*
 * Create the page-cache page that contains the requested block.
 *
 * This is used purely for blockdev mappings.
 */
static int
grow_dev_page(struct block_device *bdev, sector_t block,
	      pgoff_t index, int size, int sizebits, gfp_t gfp)
{
	struct inode *inode = bdev->bd_inode;
	struct page *page;
	struct buffer_head *bh;
	sector_t end_block;
	int ret = 0;		/* Will call free_more_memory() */
	gfp_t gfp_mask;

	gfp_mask = mapping_gfp_constraint(inode->i_mapping, ~__GFP_FS) | gfp;

	/*
	 * XXX: __getblk_slow() can not really deal with failure and
	 * will endlessly loop on improvised global reclaim.  Prefer
	 * looping in the allocator rather than here, at least that
	 * code knows what it's doing.
	 */
	gfp_mask |= __GFP_NOFAIL;

	page = find_or_create_page(inode->i_mapping, index, gfp_mask);

	BUG_ON(!PageLocked(page));

	if (page_has_buffers(page)) {
		bh = page_buffers(page);
		if (bh->b_size == size) {
			end_block = init_page_buffers(page, bdev,
						(sector_t)index << sizebits,
						size);
			goto done;
		}
		if (!try_to_free_buffers(page))
			goto failed;
	}

	/*
	 * Allocate some buffers for this page
	 */
	bh = alloc_page_buffers(page, size, true);

	/*
	 * Link the page to the buffers and initialise them.  Take the
	 * lock to be atomic wrt __find_get_block(), which does not
	 * run under the page lock.
	 */
	spin_lock(&inode->i_mapping->private_lock);
	link_dev_buffers(page, bh);
	end_block = init_page_buffers(page, bdev, (sector_t)index << sizebits,
			size);
	spin_unlock(&inode->i_mapping->private_lock);
done:
	ret = (block < end_block) ? 1 : -ENXIO;
failed:
	unlock_page(page);
	put_page(page);
	return ret;
}

/*
 * Create buffers for the specified block device block's page.  If
 * that page was dirty, the buffers are set dirty also.
 */
static int
grow_buffers(struct block_device *bdev, sector_t block, int size, gfp_t gfp)
{
	pgoff_t index;
	int sizebits;

	sizebits = -1;
	do {
		sizebits++;
	} while ((size << sizebits) < PAGE_SIZE);

	index = block >> sizebits;

	/*
	 * Check for a block which wants to lie outside our maximum possible
	 * pagecache index.  (this comparison is done using sector_t types).
	 */
	if (unlikely(index != block >> sizebits)) {
		printk(KERN_ERR "%s: requested out-of-range block %llu for "
			"device %pg\n",
			__func__, (unsigned long long)block,
			bdev);
		return -EIO;
	}

	/* Create a page with the proper size buffers.. */
	return grow_dev_page(bdev, block, index, size, sizebits, gfp);
}

static struct buffer_head *
__getblk_slow(struct block_device *bdev, sector_t block,
	     unsigned size, gfp_t gfp)
{
	/* Size must be multiple of hard sectorsize */
	if (unlikely(size & (bdev_logical_block_size(bdev)-1) ||
			(size < 512 || size > PAGE_SIZE))) {
		printk(KERN_ERR "getblk(): invalid block size %d requested\n",
					size);
		printk(KERN_ERR "logical block size: %d\n",
					bdev_logical_block_size(bdev));

		dump_stack();
		return NULL;
	}

	for (;;) {
		struct buffer_head *bh;
		int ret;

		bh = __find_get_block(bdev, block, size);
		if (bh)
			return bh;

		ret = grow_buffers(bdev, block, size, gfp);
		if (ret < 0)
			return NULL;
	}
}

/*
 * The relationship between dirty buffers and dirty pages:
 *
 * Whenever a page has any dirty buffers, the page's dirty bit is set, and
 * the page is tagged dirty in its radix tree.
 *
 * At all times, the dirtiness of the buffers represents the dirtiness of
 * subsections of the page.  If the page has buffers, the page dirty bit is
 * merely a hint about the true dirty state.
 *
 * When a page is set dirty in its entirety, all its buffers are marked dirty
 * (if the page has buffers).
 *
 * When a buffer is marked dirty, its page is dirtied, but the page's other
 * buffers are not.
 *
 * Also.  When blockdev buffers are explicitly read with bread(), they
 * individually become uptodate.  But their backing page remains not
 * uptodate - even if all of its buffers are uptodate.  A subsequent
 * block_read_full_page() against that page will discover all the uptodate
 * buffers, will set the page uptodate and will perform no I/O.
 */

/**
 * mark_buffer_dirty - mark a buffer_head as needing writeout
 * @bh: the buffer_head to mark dirty
 *
 * mark_buffer_dirty() will set the dirty bit against the buffer, then set its
 * backing page dirty, then tag the page as dirty in its address_space's radix
 * tree and then attach the address_space's inode to its superblock's dirty
 * inode list.
 *
 * mark_buffer_dirty() is atomic.  It takes bh->b_page->mapping->private_lock,
 * mapping->tree_lock and mapping->host->i_lock.
 */
void mark_buffer_dirty(struct buffer_head *bh)
{
	WARN_ON_ONCE(!buffer_uptodate(bh));

	trace_block_dirty_buffer(bh);

	/*
	 * Very *carefully* optimize the it-is-already-dirty case.
	 *
	 * Don't let the final "is it dirty" escape to before we
	 * perhaps modified the buffer.
	 */
	if (buffer_dirty(bh)) {
		smp_mb();
		if (buffer_dirty(bh))
			return;
	}

	if (!test_set_buffer_dirty(bh)) {
		struct page *page = bh->b_page;
		struct address_space *mapping = NULL;

		lock_page_memcg(page);
		if (!TestSetPageDirty(page)) {
			mapping = page_mapping(page);
			if (mapping)
				__set_page_dirty(page, mapping, 0);
		}
		unlock_page_memcg(page);
		if (mapping)
			__mark_inode_dirty(mapping->host, I_DIRTY_PAGES);
	}
}
EXPORT_SYMBOL(mark_buffer_dirty);

void mark_buffer_write_io_error(struct buffer_head *bh)
{
	set_buffer_write_io_error(bh);
	/* FIXME: do we need to set this in both places? */
	if (bh->b_page && bh->b_page->mapping)
		mapping_set_error(bh->b_page->mapping, -EIO);
	if (bh->b_assoc_map)
		mapping_set_error(bh->b_assoc_map, -EIO);
}
EXPORT_SYMBOL(mark_buffer_write_io_error);

/*
 * Decrement a buffer_head's reference count.  If all buffers against a page
 * have zero reference count, are clean and unlocked, and if the page is clean
 * and unlocked then try_to_free_buffers() may strip the buffers from the page
 * in preparation for freeing it (sometimes, rarely, buffers are removed from
 * a page but it ends up not being freed, and buffers may later be reattached).
 */
void __brelse(struct buffer_head * buf)
{
	if (atomic_read(&buf->b_count)) {
		put_bh(buf);
		return;
	}
	WARN(1, KERN_ERR "VFS: brelse: Trying to free free buffer\n");
}
EXPORT_SYMBOL(__brelse);

/*
 * bforget() is like brelse(), except it discards any
 * potentially dirty data.
 */
void __bforget(struct buffer_head *bh)
{
	clear_buffer_dirty(bh);
	if (bh->b_assoc_map) {
		struct address_space *buffer_mapping = bh->b_page->mapping;

		spin_lock(&buffer_mapping->private_lock);
		list_del_init(&bh->b_assoc_buffers);
		bh->b_assoc_map = NULL;
		spin_unlock(&buffer_mapping->private_lock);
	}
	__brelse(bh);
}
EXPORT_SYMBOL(__bforget);

static struct buffer_head *__bread_slow(struct buffer_head *bh)
{
	lock_buffer(bh);
	if (buffer_uptodate(bh)) {
		unlock_buffer(bh);
		return bh;
	} else {
		get_bh(bh);
		bh->b_end_io = end_buffer_read_sync;
		submit_bh(REQ_OP_READ, 0, bh);
		wait_on_buffer(bh);
		if (buffer_uptodate(bh))
			return bh;
	}
	brelse(bh);
	return NULL;
}

/*
 * Per-cpu buffer LRU implementation.  To reduce the cost of __find_get_block().
 * The bhs[] array is sorted - newest buffer is at bhs[0].  Buffers have their
 * refcount elevated by one when they're in an LRU.  A buffer can only appear
 * once in a particular CPU's LRU.  A single buffer can be present in multiple
 * CPU's LRUs at the same time.
 *
 * This is a transparent caching front-end to sb_bread(), sb_getblk() and
 * sb_find_get_block().
 *
 * The LRUs themselves only need locking against invalidate_bh_lrus.  We use
 * a local interrupt disable for that.
 */

#define BH_LRU_SIZE	16

struct bh_lru {
	struct buffer_head *bhs[BH_LRU_SIZE];
};

static DEFINE_PER_CPU(struct bh_lru, bh_lrus) = {{ NULL }};

#ifdef CONFIG_SMP
#define bh_lru_lock()	local_irq_disable()
#define bh_lru_unlock()	local_irq_enable()
#else
#define bh_lru_lock()	preempt_disable()
#define bh_lru_unlock()	preempt_enable()
#endif

static inline void check_irqs_on(void)
{
#ifdef irqs_disabled
	BUG_ON(irqs_disabled());
#endif
}

/*
 * Install a buffer_head into this cpu's LRU.  If not already in the LRU, it is
 * inserted at the front, and the buffer_head at the back if any is evicted.
 * Or, if already in the LRU it is moved to the front.
 */
static void bh_lru_install(struct buffer_head *bh)
{
	struct buffer_head *evictee = bh;
	struct bh_lru *b;
	int i;

	check_irqs_on();
	bh_lru_lock();

	b = this_cpu_ptr(&bh_lrus);
	for (i = 0; i < BH_LRU_SIZE; i++) {
		swap(evictee, b->bhs[i]);
		if (evictee == bh) {
			bh_lru_unlock();
			return;
		}
	}

	get_bh(bh);
	bh_lru_unlock();
	brelse(evictee);
}

/*
 * Look up the bh in this cpu's LRU.  If it's there, move it to the head.
 */
static struct buffer_head *
lookup_bh_lru(struct block_device *bdev, sector_t block, unsigned size)
{
	struct buffer_head *ret = NULL;
	unsigned int i;

	check_irqs_on();
	bh_lru_lock();
	for (i = 0; i < BH_LRU_SIZE; i++) {
		struct buffer_head *bh = __this_cpu_read(bh_lrus.bhs[i]);

		if (bh && bh->b_blocknr == block && bh->b_bdev == bdev &&
		    bh->b_size == size) {
			if (i) {
				while (i) {
					__this_cpu_write(bh_lrus.bhs[i],
						__this_cpu_read(bh_lrus.bhs[i - 1]));
					i--;
				}
				__this_cpu_write(bh_lrus.bhs[0], bh);
			}
			get_bh(bh);
			ret = bh;
			break;
		}
	}
	bh_lru_unlock();
	return ret;
}

/*
 * Perform a pagecache lookup for the matching buffer.  If it's there, refresh
 * it in the LRU and mark it as accessed.  If it is not present then return
 * NULL
 */
struct buffer_head *
__find_get_block(struct block_device *bdev, sector_t block, unsigned size)
{
	struct buffer_head *bh = lookup_bh_lru(bdev, block, size);

	if (bh == NULL) {
		/* __find_get_block_slow will mark the page accessed */
		bh = __find_get_block_slow(bdev, block);
		if (bh)
			bh_lru_install(bh);
	} else
		touch_buffer(bh);

	return bh;
}
EXPORT_SYMBOL(__find_get_block);

/*
 * __getblk_gfp() will locate (and, if necessary, create) the buffer_head
 * which corresponds to the passed block_device, block and size. The
 * returned buffer has its reference count incremented.
 *
 * __getblk_gfp() will lock up the machine if grow_dev_page's
 * try_to_free_buffers() attempt is failing.  FIXME, perhaps?
 */
struct buffer_head *
__getblk_gfp(struct block_device *bdev, sector_t block,
	     unsigned size, gfp_t gfp)
{
	struct buffer_head *bh = __find_get_block(bdev, block, size);

	might_sleep();
	if (bh == NULL)
		bh = __getblk_slow(bdev, block, size, gfp);
	return bh;
}
EXPORT_SYMBOL(__getblk_gfp);

/*
 * Do async read-ahead on a buffer..
 */
void __breadahead(struct block_device *bdev, sector_t block, unsigned size)
{
	struct buffer_head *bh = __getblk(bdev, block, size);
	if (likely(bh)) {
		ll_rw_block(REQ_OP_READ, REQ_RAHEAD, 1, &bh);
		brelse(bh);
	}
}
EXPORT_SYMBOL(__breadahead);

/**
 *  __bread_gfp() - reads a specified block and returns the bh
 *  @bdev: the block_device to read from
 *  @block: number of block
 *  @size: size (in bytes) to read
 *  @gfp: page allocation flag
 *
 *  Reads a specified block, and returns buffer head that contains it.
 *  The page cache can be allocated from non-movable area
 *  not to prevent page migration if you set gfp to zero.
 *  It returns NULL if the block was unreadable.
 */
struct buffer_head *
__bread_gfp(struct block_device *bdev, sector_t block,
		   unsigned size, gfp_t gfp)
{
	struct buffer_head *bh = __getblk_gfp(bdev, block, size, gfp);

	if (likely(bh) && !buffer_uptodate(bh))
		bh = __bread_slow(bh);
	return bh;
}
EXPORT_SYMBOL(__bread_gfp);

/*
 * invalidate_bh_lrus() is called rarely - but not only at unmount.
 * This doesn't race because it runs in each cpu either in irq
 * or with preempt disabled.
 */
static void invalidate_bh_lru(void *arg)
{
	struct bh_lru *b = &get_cpu_var(bh_lrus);
	int i;

	for (i = 0; i < BH_LRU_SIZE; i++) {
		brelse(b->bhs[i]);
		b->bhs[i] = NULL;
	}
	put_cpu_var(bh_lrus);
}

static bool has_bh_in_lru(int cpu, void *dummy)
{
	struct bh_lru *b = per_cpu_ptr(&bh_lrus, cpu);
	int i;
	
	for (i = 0; i < BH_LRU_SIZE; i++) {
		if (b->bhs[i])
			return 1;
	}

	return 0;
}

void invalidate_bh_lrus(void)
{
	on_each_cpu_cond(has_bh_in_lru, invalidate_bh_lru, NULL, 1, GFP_KERNEL);
}
EXPORT_SYMBOL_GPL(invalidate_bh_lrus);

void set_bh_page(struct buffer_head *bh,
		struct page *page, unsigned long offset)
{
	bh->b_page = page;
	BUG_ON(offset >= PAGE_SIZE);
	if (PageHighMem(page))
		/*
		 * This catches illegal uses and preserves the offset:
		 */
		bh->b_data = (char *)(0 + offset);
	else
		bh->b_data = page_address(page) + offset;
}
EXPORT_SYMBOL(set_bh_page);

/*
 * Called when truncating a buffer on a page completely.
 */

/* Bits that are cleared during an invalidate */
#define BUFFER_FLAGS_DISCARD \
	(1 << BH_Mapped | 1 << BH_New | 1 << BH_Req | \
	 1 << BH_Delay | 1 << BH_Unwritten)

static void discard_buffer(struct buffer_head * bh)
{
	unsigned long b_state, b_state_old;

	lock_buffer(bh);
	clear_buffer_dirty(bh);
	bh->b_bdev = NULL;
	b_state = bh->b_state;
	for (;;) {
		b_state_old = cmpxchg(&bh->b_state, b_state,
				      (b_state & ~BUFFER_FLAGS_DISCARD));
		if (b_state_old == b_state)
			break;
		b_state = b_state_old;
	}
	unlock_buffer(bh);
}

/**
 * block_invalidatepage - invalidate part or all of a buffer-backed page
 *
 * @page: the page which is affected
 * @offset: start of the range to invalidate
 * @length: length of the range to invalidate
 *
 * block_invalidatepage() is called when all or part of the page has become
 * invalidated by a truncate operation.
 *
 * block_invalidatepage() does not have to release all buffers, but it must
 * ensure that no dirty buffer is left outside @offset and that no I/O
 * is underway against any of the blocks which are outside the truncation
 * point.  Because the caller is about to free (and possibly reuse) those
 * blocks on-disk.
 */
void block_invalidatepage(struct page *page, unsigned int offset,
			  unsigned int length)
{
	struct buffer_head *head, *bh, *next;
	unsigned int curr_off = 0;
	unsigned int stop = length + offset;

	BUG_ON(!PageLocked(page));
	if (!page_has_buffers(page))
		goto out;

	/*
	 * Check for overflow
	 */
	BUG_ON(stop > PAGE_SIZE || stop < length);

	head = page_buffers(page);
	bh = head;
	do {
		unsigned int next_off = curr_off + bh->b_size;
		next = bh->b_this_page;

		/*
		 * Are we still fully in range ?
		 */
		if (next_off > stop)
			goto out;

		/*
		 * is this block fully invalidated?
		 */
		if (offset <= curr_off)
			discard_buffer(bh);
		curr_off = next_off;
		bh = next;
	} while (bh != head);

	/*
	 * We release buffers only if the entire page is being invalidated.
	 * The get_block cached value has been unconditionally invalidated,
	 * so real IO is not possible anymore.
	 */
	if (offset == 0)
		try_to_release_page(page, 0);
out:
	return;
}
EXPORT_SYMBOL(block_invalidatepage);


/*
 * We attach and possibly dirty the buffers atomically wrt
 * __set_page_dirty_buffers() via private_lock.  try_to_free_buffers
 * is already excluded via the page lock.
 */
void create_empty_buffers(struct page *page,
			unsigned long blocksize, unsigned long b_state)
{
	struct buffer_head *bh, *head, *tail;

	head = alloc_page_buffers(page, blocksize, true);
	bh = head;
	do {
		bh->b_state |= b_state;
		tail = bh;
		bh = bh->b_this_page;
	} while (bh);
	tail->b_this_page = head;

	spin_lock(&page->mapping->private_lock);
	if (PageUptodate(page) || PageDirty(page)) {
		bh = head;
		do {
			if (PageDirty(page))
				set_buffer_dirty(bh);
			if (PageUptodate(page))
				set_buffer_uptodate(bh);
			bh = bh->b_this_page;
		} while (bh != head);
	}
	attach_page_buffers(page, head);
	spin_unlock(&page->mapping->private_lock);
}
EXPORT_SYMBOL(create_empty_buffers);

/**
 * clean_bdev_aliases: clean a range of buffers in block device
 * @bdev: Block device to clean buffers in
 * @block: Start of a range of blocks to clean
 * @len: Number of blocks to clean
 *
 * We are taking a range of blocks for data and we don't want writeback of any
 * buffer-cache aliases starting from return from this function and until the
 * moment when something will explicitly mark the buffer dirty (hopefully that
 * will not happen until we will free that block ;-) We don't even need to mark
 * it not-uptodate - nobody can expect anything from a newly allocated buffer
 * anyway. We used to use unmap_buffer() for such invalidation, but that was
 * wrong. We definitely don't want to mark the alias unmapped, for example - it
 * would confuse anyone who might pick it with bread() afterwards...
 *
 * Also..  Note that bforget() doesn't lock the buffer.  So there can be
 * writeout I/O going on against recently-freed buffers.  We don't wait on that
 * I/O in bforget() - it's more efficient to wait on the I/O only if we really
 * need to.  That happens here.
 */
void clean_bdev_aliases(struct block_device *bdev, sector_t block, sector_t len)
{
	struct inode *bd_inode = bdev->bd_inode;
	struct address_space *bd_mapping = bd_inode->i_mapping;
	struct pagevec pvec;
	pgoff_t index = block >> (PAGE_SHIFT - bd_inode->i_blkbits);
	pgoff_t end;
	int i, count;
	struct buffer_head *bh;
	struct buffer_head *head;

	end = (block + len - 1) >> (PAGE_SHIFT - bd_inode->i_blkbits);
	pagevec_init(&pvec, 0);
	while (pagevec_lookup_range(&pvec, bd_mapping, &index, end)) {
		count = pagevec_count(&pvec);
		for (i = 0; i < count; i++) {
			struct page *page = pvec.pages[i];

			if (!page_has_buffers(page))
				continue;
			/*
			 * We use page lock instead of bd_mapping->private_lock
			 * to pin buffers here since we can afford to sleep and
			 * it scales better than a global spinlock lock.
			 */
			lock_page(page);
			/* Recheck when the page is locked which pins bhs */
			if (!page_has_buffers(page))
				goto unlock_page;
			head = page_buffers(page);
			bh = head;
			do {
				if (!buffer_mapped(bh) || (bh->b_blocknr < block))
					goto next;
				if (bh->b_blocknr >= block + len)
					break;
				clear_buffer_dirty(bh);
				wait_on_buffer(bh);
				clear_buffer_req(bh);
next:
				bh = bh->b_this_page;
			} while (bh != head);
unlock_page:
			unlock_page(page);
		}
		pagevec_release(&pvec);
		cond_resched();
		/* End of range already reached? */
		if (index > end || !index)
			break;
	}
}
EXPORT_SYMBOL(clean_bdev_aliases);

/*
 * Size is a power-of-two in the range 512..PAGE_SIZE,
 * and the case we care about most is PAGE_SIZE.
 *
 * So this *could* possibly be written with those
 * constraints in mind (relevant mostly if some
 * architecture has a slow bit-scan instruction)
 */
static inline int block_size_bits(unsigned int blocksize)
{
	return ilog2(blocksize);
}

static struct buffer_head *create_page_buffers(struct page *page, struct inode *inode, unsigned int b_state)
{
	BUG_ON(!PageLocked(page));

	if (!page_has_buffers(page))
		create_empty_buffers(page, 1 << READ_ONCE(inode->i_blkbits),
				     b_state);
	return page_buffers(page);
}

/*
 * NOTE! All mapped/uptodate combinations are valid:
 *
 *	Mapped	Uptodate	Meaning
 *
 *	No	No		"unknown" - must do get_block()
 *	No	Yes		"hole" - zero-filled
 *	Yes	No		"allocated" - allocated on disk, not read in
 *	Yes	Yes		"valid" - allocated and up-to-date in memory.
 *
 * "Dirty" is valid only with the last case (mapped+uptodate).
 */

/*
 * While block_write_full_page is writing back the dirty buffers under
 * the page lock, whoever dirtied the buffers may decide to clean them
 * again at any time.  We handle that by only looking at the buffer
 * state inside lock_buffer().
 *
 * If block_write_full_page() is called for regular writeback
 * (wbc->sync_mode == WB_SYNC_NONE) then it will redirty a page which has a
 * locked buffer.   This only can happen if someone has written the buffer
 * directly, with submit_bh().  At the address_space level PageWriteback
 * prevents this contention from occurring.
 *
 * If block_write_full_page() is called with wbc->sync_mode ==
 * WB_SYNC_ALL, the writes are posted using REQ_SYNC; this
 * causes the writes to be flagged as synchronous writes.
 */
int __block_write_full_page(struct inode *inode, struct page *page,
			get_block_t *get_block, struct writeback_control *wbc,
			bh_end_io_t *handler)
{
	int err;
	sector_t block;
	sector_t last_block;
	struct buffer_head *bh, *head;
	unsigned int blocksize, bbits;
	int nr_underway = 0;
	int write_flags = wbc_to_write_flags(wbc);

	head = create_page_buffers(page, inode,
					(1 << BH_Dirty)|(1 << BH_Uptodate));

	/*
	 * Be very careful.  We have no exclusion from __set_page_dirty_buffers
	 * here, and the (potentially unmapped) buffers may become dirty at
	 * any time.  If a buffer becomes dirty here after we've inspected it
	 * then we just miss that fact, and the page stays dirty.
	 *
	 * Buffers outside i_size may be dirtied by __set_page_dirty_buffers;
	 * handle that here by just cleaning them.
	 */

	bh = head;
	blocksize = bh->b_size;
	bbits = block_size_bits(blocksize);

	block = (sector_t)page->index << (PAGE_SHIFT - bbits);
	last_block = (i_size_read(inode) - 1) >> bbits;

	/*
	 * Get all the dirty buffers mapped to disk addresses and
	 * handle any aliases from the underlying blockdev's mapping.
	 */
	do {
		if (block > last_block) {
			/*
			 * mapped buffers outside i_size will occur, because
			 * this page can be outside i_size when there is a
			 * truncate in progress.
			 */
			/*
			 * The buffer was zeroed by block_write_full_page()
			 */
			clear_buffer_dirty(bh);
			set_buffer_uptodate(bh);
		} else if ((!buffer_mapped(bh) || buffer_delay(bh)) &&
			   buffer_dirty(bh)) {
			WARN_ON(bh->b_size != blocksize);
			err = get_block(inode, block, bh, 1);
			if (err)
				goto recover;
			clear_buffer_delay(bh);
			if (buffer_new(bh)) {
				/* blockdev mappings never come here */
				clear_buffer_new(bh);
				clean_bdev_bh_alias(bh);
			}
		}
		bh = bh->b_this_page;
		block++;
	} while (bh != head);

	do {
		if (!buffer_mapped(bh))
			continue;
		/*
		 * If it's a fully non-blocking write attempt and we cannot
		 * lock the buffer then redirty the page.  Note that this can
		 * potentially cause a busy-wait loop from writeback threads
		 * and kswapd activity, but those code paths have their own
		 * higher-level throttling.
		 */
		if (wbc->sync_mode != WB_SYNC_NONE) {
			lock_buffer(bh);
		} else if (!trylock_buffer(bh)) {
			redirty_page_for_writepage(wbc, page);
			continue;
		}
		if (test_clear_buffer_dirty(bh)) {
			mark_buffer_async_write_endio(bh, handler);
		} else {
			unlock_buffer(bh);
		}
	} while ((bh = bh->b_this_page) != head);

	/*
	 * The page and its buffers are protected by PageWriteback(), so we can
	 * drop the bh refcounts early.
	 */
	BUG_ON(PageWriteback(page));
	set_page_writeback(page);

	do {
		struct buffer_head *next = bh->b_this_page;
		if (buffer_async_write(bh)) {
			submit_bh_wbc(REQ_OP_WRITE, write_flags, bh,
					inode->i_write_hint, wbc);
			nr_underway++;
		}
		bh = next;
	} while (bh != head);
	unlock_page(page);

	err = 0;
done:
	if (nr_underway == 0) {
		/*
		 * The page was marked dirty, but the buffers were
		 * clean.  Someone wrote them back by hand with
		 * ll_rw_block/submit_bh.  A rare case.
		 */
		end_page_writeback(page);

		/*
		 * The page and buffer_heads can be released at any time from
		 * here on.
		 */
	}
	return err;

recover:
	/*
	 * ENOSPC, or some other error.  We may already have added some
	 * blocks to the file, so we need to write these out to avoid
	 * exposing stale data.
	 * The page is currently locked and not marked for writeback
	 */
	bh = head;
	/* Recovery: lock and submit the mapped buffers */
	do {
		if (buffer_mapped(bh) && buffer_dirty(bh) &&
		    !buffer_delay(bh)) {
			lock_buffer(bh);
			mark_buffer_async_write_endio(bh, handler);
		} else {
			/*
			 * The buffer may have been set dirty during
			 * attachment to a dirty page.
			 */
			clear_buffer_dirty(bh);
		}
	} while ((bh = bh->b_this_page) != head);
	SetPageError(page);
	BUG_ON(PageWriteback(page));
	mapping_set_error(page->mapping, err);
	set_page_writeback(page);
	do {
		struct buffer_head *next = bh->b_this_page;
		if (buffer_async_write(bh)) {
			clear_buffer_dirty(bh);
			submit_bh_wbc(REQ_OP_WRITE, write_flags, bh,
					inode->i_write_hint, wbc);
			nr_underway++;
		}
		bh = next;
	} while (bh != head);
	unlock_page(page);
	goto done;
}
EXPORT_SYMBOL(__block_write_full_page);

/*
 * If a page has any new buffers, zero them out here, and mark them uptodate
 * and dirty so they'll be written out (in order to prevent uninitialised
 * block data from leaking). And clear the new bit.
 */
void page_zero_new_buffers(struct page *page, unsigned from, unsigned to)
{
	unsigned int block_start, block_end;
	struct buffer_head *head, *bh;

	BUG_ON(!PageLocked(page));
	if (!page_has_buffers(page))
		return;

	bh = head = page_buffers(page);
	block_start = 0;
	do {
		block_end = block_start + bh->b_size;

		if (buffer_new(bh)) {
			if (block_end > from && block_start < to) {
				if (!PageUptodate(page)) {
					unsigned start, size;

					start = max(from, block_start);
					size = min(to, block_end) - start;

					zero_user(page, start, size);
					set_buffer_uptodate(bh);
				}

				clear_buffer_new(bh);
				mark_buffer_dirty(bh);
			}
		}

		block_start = block_end;
		bh = bh->b_this_page;
	} while (bh != head);
}
EXPORT_SYMBOL(page_zero_new_buffers);

static void
iomap_to_bh(struct inode *inode, sector_t block, struct buffer_head *bh,
		struct iomap *iomap)
{
	loff_t offset = block << inode->i_blkbits;

	bh->b_bdev = iomap->bdev;

	/*
	 * Block points to offset in file we need to map, iomap contains
	 * the offset at which the map starts. If the map ends before the
	 * current block, then do not map the buffer and let the caller
	 * handle it.
	 */
	BUG_ON(offset >= iomap->offset + iomap->length);

	switch (iomap->type) {
	case IOMAP_HOLE:
		/*
		 * If the buffer is not up to date or beyond the current EOF,
		 * we need to mark it as new to ensure sub-block zeroing is
		 * executed if necessary.
		 */
		if (!buffer_uptodate(bh) ||
		    (offset >= i_size_read(inode)))
			set_buffer_new(bh);
		break;
	case IOMAP_DELALLOC:
		if (!buffer_uptodate(bh) ||
		    (offset >= i_size_read(inode)))
			set_buffer_new(bh);
		set_buffer_uptodate(bh);
		set_buffer_mapped(bh);
		set_buffer_delay(bh);
		break;
	case IOMAP_UNWRITTEN:
		/*
		 * For unwritten regions, we always need to ensure that
		 * sub-block writes cause the regions in the block we are not
		 * writing to are zeroed. Set the buffer as new to ensure this.
		 */
		set_buffer_new(bh);
		set_buffer_unwritten(bh);
		/* FALLTHRU */
	case IOMAP_MAPPED:
		if (offset >= i_size_read(inode))
			set_buffer_new(bh);
		bh->b_blocknr = (iomap->addr + offset - iomap->offset) >>
				inode->i_blkbits;
		set_buffer_mapped(bh);
		break;
	}
}

int __block_write_begin_int(struct page *page, loff_t pos, unsigned len,
		get_block_t *get_block, struct iomap *iomap)
{
	unsigned from = pos & (PAGE_SIZE - 1);
	unsigned to = from + len;
	struct inode *inode = page->mapping->host;
	unsigned block_start, block_end;
	sector_t block;
	int err = 0;
	unsigned blocksize, bbits;
	struct buffer_head *bh, *head, *wait[2], **wait_bh=wait;

	BUG_ON(!PageLocked(page));
	BUG_ON(from > PAGE_SIZE);
	BUG_ON(to > PAGE_SIZE);
	BUG_ON(from > to);

	head = create_page_buffers(page, inode, 0);
	blocksize = head->b_size;
	bbits = block_size_bits(blocksize);

	block = (sector_t)page->index << (PAGE_SHIFT - bbits);

	for(bh = head, block_start = 0; bh != head || !block_start;
	    block++, block_start=block_end, bh = bh->b_this_page) {
		block_end = block_start + blocksize;
		if (block_end <= from || block_start >= to) {
			if (PageUptodate(page)) {
				if (!buffer_uptodate(bh))
					set_buffer_uptodate(bh);
			}
			continue;
		}
		if (buffer_new(bh))
			clear_buffer_new(bh);
		if (!buffer_mapped(bh)) {
			WARN_ON(bh->b_size != blocksize);
			if (get_block) {
				err = get_block(inode, block, bh, 1);
				if (err)
					break;
			} else {
				iomap_to_bh(inode, block, bh, iomap);
			}

			if (buffer_new(bh)) {
				clean_bdev_bh_alias(bh);
				if (PageUptodate(page)) {
					clear_buffer_new(bh);
					set_buffer_uptodate(bh);
					mark_buffer_dirty(bh);
					continue;
				}
				if (block_end > to || block_start < from)
					zero_user_segments(page,
						to, block_end,
						block_start, from);
				continue;
			}
		}
		if (PageUptodate(page)) {
			if (!buffer_uptodate(bh))
				set_buffer_uptodate(bh);
			continue; 
		}
		if (!buffer_uptodate(bh) && !buffer_delay(bh) &&
		    !buffer_unwritten(bh) &&
		     (block_start < from || block_end > to)) {
			ll_rw_block(REQ_OP_READ, 0, 1, &bh);
			*wait_bh++=bh;
		}
	}
	/*
	 * If we issued read requests - let them complete.
	 */
	while(wait_bh > wait) {
		wait_on_buffer(*--wait_bh);
		if (!buffer_uptodate(*wait_bh))
			err = -EIO;
	}
	if (unlikely(err))
		page_zero_new_buffers(page, from, to);
	return err;
}

int __block_write_begin(struct page *page, loff_t pos, unsigned len,
		get_block_t *get_block)
{
	return __block_write_begin_int(page, pos, len, get_block, NULL);
}
EXPORT_SYMBOL(__block_write_begin);

static int __block_commit_write(struct inode *inode, struct page *page,
		unsigned from, unsigned to)
{
	unsigned block_start, block_end;
	int partial = 0;
	unsigned blocksize;
	struct buffer_head *bh, *head;

	bh = head = page_buffers(page);
	blocksize = bh->b_size;

	block_start = 0;
	do {
		block_end = block_start + blocksize;
		if (block_end <= from || block_start >= to) {
			if (!buffer_uptodate(bh))
				partial = 1;
		} else {
			set_buffer_uptodate(bh);
			mark_buffer_dirty(bh);
		}
		clear_buffer_new(bh);

		block_start = block_end;
		bh = bh->b_this_page;
	} while (bh != head);

	/*
	 * If this is a partial write which happened to make all buffers
	 * uptodate then we can optimize away a bogus readpage() for
	 * the next read(). Here we 'discover' whether the page went
	 * uptodate as a result of this (potentially partial) write.
	 */
	if (!partial)
		SetPageUptodate(page);
	return 0;
}

/*
 * block_write_begin takes care of the basic task of block allocation and
 * bringing partial write blocks uptodate first.
 *
 * The filesystem needs to handle block truncation upon failure.
 */
int block_write_begin(struct address_space *mapping, loff_t pos, unsigned len,
		unsigned flags, struct page **pagep, get_block_t *get_block)
{
	pgoff_t index = pos >> PAGE_SHIFT;
	struct page *page;
	int status;

	page = grab_cache_page_write_begin(mapping, index, flags);
	if (!page)
		return -ENOMEM;

	status = __block_write_begin(page, pos, len, get_block);
	if (unlikely(status)) {
		unlock_page(page);
		put_page(page);
		page = NULL;
	}

	*pagep = page;
	return status;
}
EXPORT_SYMBOL(block_write_begin);

int block_write_end(struct file *file, struct address_space *mapping,
			loff_t pos, unsigned len, unsigned copied,
			struct page *page, void *fsdata)
{
	struct inode *inode = mapping->host;
	unsigned start;

	start = pos & (PAGE_SIZE - 1);

	if (unlikely(copied < len)) {
		/*
		 * The buffers that were written will now be uptodate, so we
		 * don't have to worry about a readpage reading them and
		 * overwriting a partial write. However if we have encountered
		 * a short write and only partially written into a buffer, it
		 * will not be marked uptodate, so a readpage might come in and
		 * destroy our partial write.
		 *
		 * Do the simplest thing, and just treat any short write to a
		 * non uptodate page as a zero-length write, and force the
		 * caller to redo the whole thing.
		 */
		if (!PageUptodate(page))
			copied = 0;

		page_zero_new_buffers(page, start+copied, start+len);
	}
	flush_dcache_page(page);

	/* This could be a short (even 0-length) commit */
	__block_commit_write(inode, page, start, start+copied);

	return copied;
}
EXPORT_SYMBOL(block_write_end);

int generic_write_end(struct file *file, struct address_space *mapping,
			loff_t pos, unsigned len, unsigned copied,
			struct page *page, void *fsdata)
{
	struct inode *inode = mapping->host;
	loff_t old_size = inode->i_size;
	int i_size_changed = 0;

	copied = block_write_end(file, mapping, pos, len, copied, page, fsdata);

	/*
	 * No need to use i_size_read() here, the i_size
	 * cannot change under us because we hold i_mutex.
	 *
	 * But it's important to update i_size while still holding page lock:
	 * page writeout could otherwise come in and zero beyond i_size.
	 */
	if (pos+copied > inode->i_size) {
		i_size_write(inode, pos+copied);
		i_size_changed = 1;
	}

	unlock_page(page);
	put_page(page);

	if (old_size < pos)
		pagecache_isize_extended(inode, old_size, pos);
	/*
	 * Don't mark the inode dirty under page lock. First, it unnecessarily
	 * makes the holding time of page lock longer. Second, it forces lock
	 * ordering of page lock and transaction start for journaling
	 * filesystems.
	 */
	if (i_size_changed)
		mark_inode_dirty(inode);

	return copied;
}
EXPORT_SYMBOL(generic_write_end);

/*
 * block_is_partially_uptodate checks whether buffers within a page are
 * uptodate or not.
 *
 * Returns true if all buffers which correspond to a file portion
 * we want to read are uptodate.
 */
int block_is_partially_uptodate(struct page *page, unsigned long from,
					unsigned long count)
{
	unsigned block_start, block_end, blocksize;
	unsigned to;
	struct buffer_head *bh, *head;
	int ret = 1;

	if (!page_has_buffers(page))
		return 0;

	head = page_buffers(page);
	blocksize = head->b_size;
	to = min_t(unsigned, PAGE_SIZE - from, count);
	to = from + to;
	if (from < blocksize && to > PAGE_SIZE - blocksize)
		return 0;

	bh = head;
	block_start = 0;
	do {
		block_end = block_start + blocksize;
		if (block_end > from && block_start < to) {
			if (!buffer_uptodate(bh)) {
				ret = 0;
				break;
			}
			if (block_end >= to)
				break;
		}
		block_start = block_end;
		bh = bh->b_this_page;
	} while (bh != head);

	return ret;
}
EXPORT_SYMBOL(block_is_partially_uptodate);

/*
 * Generic "read page" function for block devices that have the normal
 * get_block functionality. This is most of the block device filesystems.
 * Reads the page asynchronously --- the unlock_buffer() and
 * set/clear_buffer_uptodate() functions propagate buffer state into the
 * page struct once IO has completed.
 */
int block_read_full_page(struct page *page, get_block_t *get_block)
{
	struct inode *inode = page->mapping->host;
	sector_t iblock, lblock;
	struct buffer_head *bh, *head, *arr[MAX_BUF_PER_PAGE];
	unsigned int blocksize, bbits;
	int nr, i;
	int fully_mapped = 1;

	head = create_page_buffers(page, inode, 0);
	blocksize = head->b_size;
	bbits = block_size_bits(blocksize);

	iblock = (sector_t)page->index << (PAGE_SHIFT - bbits);
	lblock = (i_size_read(inode)+blocksize-1) >> bbits;
	bh = head;
	nr = 0;
	i = 0;

	do {
		if (buffer_uptodate(bh))
			continue;

		if (!buffer_mapped(bh)) {
			int err = 0;

			fully_mapped = 0;
			if (iblock < lblock) {
				WARN_ON(bh->b_size != blocksize);
				err = get_block(inode, iblock, bh, 0);
				if (err)
					SetPageError(page);
			}
			if (!buffer_mapped(bh)) {
				zero_user(page, i * blocksize, blocksize);
				if (!err)
					set_buffer_uptodate(bh);
				continue;
			}
			/*
			 * get_block() might have updated the buffer
			 * synchronously
			 */
			if (buffer_uptodate(bh))
				continue;
		}
		arr[nr++] = bh;
	} while (i++, iblock++, (bh = bh->b_this_page) != head);

	if (fully_mapped)
		SetPageMappedToDisk(page);

	if (!nr) {
		/*
		 * All buffers are uptodate - we can set the page uptodate
		 * as well. But not if get_block() returned an error.
		 */
		if (!PageError(page))
			SetPageUptodate(page);
		unlock_page(page);
		return 0;
	}

	/* Stage two: lock the buffers */
	for (i = 0; i < nr; i++) {
		bh = arr[i];
		lock_buffer(bh);
		mark_buffer_async_read(bh);
	}

	/*
	 * Stage 3: start the IO.  Check for uptodateness
	 * inside the buffer lock in case another process reading
	 * the underlying blockdev brought it uptodate (the sct fix).
	 */
	for (i = 0; i < nr; i++) {
		bh = arr[i];
		if (buffer_uptodate(bh))
			end_buffer_async_read(bh, 1);
		else
			submit_bh(REQ_OP_READ, 0, bh);
	}
	return 0;
}
EXPORT_SYMBOL(block_read_full_page);

/* utility function for filesystems that need to do work on expanding
 * truncates.  Uses filesystem pagecache writes to allow the filesystem to
 * deal with the hole.  
 */
int generic_cont_expand_simple(struct inode *inode, loff_t size)
{
	struct address_space *mapping = inode->i_mapping;
	struct page *page;
	void *fsdata;
	int err;

	err = inode_newsize_ok(inode, size);
	if (err)
		goto out;

	err = pagecache_write_begin(NULL, mapping, size, 0,
				    AOP_FLAG_CONT_EXPAND, &page, &fsdata);
	if (err)
		goto out;

	err = pagecache_write_end(NULL, mapping, size, 0, 0, page, fsdata);
	BUG_ON(err > 0);

out:
	return err;
}
EXPORT_SYMBOL(generic_cont_expand_simple);

static int cont_expand_zero(struct file *file, struct address_space *mapping,
			    loff_t pos, loff_t *bytes)
{
	struct inode *inode = mapping->host;
	unsigned int blocksize = i_blocksize(inode);
	struct page *page;
	void *fsdata;
	pgoff_t index, curidx;
	loff_t curpos;
	unsigned zerofrom, offset, len;
	int err = 0;

	index = pos >> PAGE_SHIFT;
	offset = pos & ~PAGE_MASK;

	while (index > (curidx = (curpos = *bytes)>>PAGE_SHIFT)) {
		zerofrom = curpos & ~PAGE_MASK;
		if (zerofrom & (blocksize-1)) {
			*bytes |= (blocksize-1);
			(*bytes)++;
		}
		len = PAGE_SIZE - zerofrom;

		err = pagecache_write_begin(file, mapping, curpos, len, 0,
					    &page, &fsdata);
		if (err)
			goto out;
		zero_user(page, zerofrom, len);
		err = pagecache_write_end(file, mapping, curpos, len, len,
						page, fsdata);
		if (err < 0)
			goto out;
		BUG_ON(err != len);
		err = 0;

		balance_dirty_pages_ratelimited(mapping);

		if (unlikely(fatal_signal_pending(current))) {
			err = -EINTR;
			goto out;
		}
	}

	/* page covers the boundary, find the boundary offset */
	if (index == curidx) {
		zerofrom = curpos & ~PAGE_MASK;
		/* if we will expand the thing last block will be filled */
		if (offset <= zerofrom) {
			goto out;
		}
		if (zerofrom & (blocksize-1)) {
			*bytes |= (blocksize-1);
			(*bytes)++;
		}
		len = offset - zerofrom;

		err = pagecache_write_begin(file, mapping, curpos, len, 0,
					    &page, &fsdata);
		if (err)
			goto out;
		zero_user(page, zerofrom, len);
		err = pagecache_write_end(file, mapping, curpos, len, len,
						page, fsdata);
		if (err < 0)
			goto out;
		BUG_ON(err != len);
		err = 0;
	}
out:
	return err;
}

/*
 * For moronic filesystems that do not allow holes in file.
 * We may have to extend the file.
 */
int cont_write_begin(struct file *file, struct address_space *mapping,
			loff_t pos, unsigned len, unsigned flags,
			struct page **pagep, void **fsdata,
			get_block_t *get_block, loff_t *bytes)
{
	struct inode *inode = mapping->host;
	unsigned int blocksize = i_blocksize(inode);
	unsigned int zerofrom;
	int err;

	err = cont_expand_zero(file, mapping, pos, bytes);
	if (err)
		return err;

	zerofrom = *bytes & ~PAGE_MASK;
	if (pos+len > *bytes && zerofrom & (blocksize-1)) {
		*bytes |= (blocksize-1);
		(*bytes)++;
	}

	return block_write_begin(mapping, pos, len, flags, pagep, get_block);
}
EXPORT_SYMBOL(cont_write_begin);

int block_commit_write(struct page *page, unsigned from, unsigned to)
{
	struct inode *inode = page->mapping->host;
	__block_commit_write(inode,page,from,to);
	return 0;
}
EXPORT_SYMBOL(block_commit_write);

/*
 * block_page_mkwrite() is not allowed to change the file size as it gets
 * called from a page fault handler when a page is first dirtied. Hence we must
 * be careful to check for EOF conditions here. We set the page up correctly
 * for a written page which means we get ENOSPC checking when writing into
 * holes and correct delalloc and unwritten extent mapping on filesystems that
 * support these features.
 *
 * We are not allowed to take the i_mutex here so we have to play games to
 * protect against truncate races as the page could now be beyond EOF.  Because
 * truncate writes the inode size before removing pages, once we have the
 * page lock we can determine safely if the page is beyond EOF. If it is not
 * beyond EOF, then the page is guaranteed safe against truncation until we
 * unlock the page.
 *
 * Direct callers of this function should protect against filesystem freezing
 * using sb_start_pagefault() - sb_end_pagefault() functions.
 */
int block_page_mkwrite(struct vm_area_struct *vma, struct vm_fault *vmf,
			 get_block_t get_block)
{
	struct page *page = vmf->page;
	struct inode *inode = file_inode(vma->vm_file);
	unsigned long end;
	loff_t size;
	int ret;

	lock_page(page);
	size = i_size_read(inode);
	if ((page->mapping != inode->i_mapping) ||
	    (page_offset(page) > size)) {
		/* We overload EFAULT to mean page got truncated */
		ret = -EFAULT;
		goto out_unlock;
	}

	/* page is wholly or partially inside EOF */
	if (((page->index + 1) << PAGE_SHIFT) > size)
		end = size & ~PAGE_MASK;
	else
		end = PAGE_SIZE;

	ret = __block_write_begin(page, 0, end, get_block);
	if (!ret)
		ret = block_commit_write(page, 0, end);

	if (unlikely(ret < 0))
		goto out_unlock;
	set_page_dirty(page);
	wait_for_stable_page(page);
	return 0;
out_unlock:
	unlock_page(page);
	return ret;
}
EXPORT_SYMBOL(block_page_mkwrite);

/*
 * nobh_write_begin()'s prereads are special: the buffer_heads are freed
 * immediately, while under the page lock.  So it needs a special end_io
 * handler which does not touch the bh after unlocking it.
 */
static void end_buffer_read_nobh(struct buffer_head *bh, int uptodate)
{
	__end_buffer_read_notouch(bh, uptodate);
}

/*
 * Attach the singly-linked list of buffers created by nobh_write_begin, to
 * the page (converting it to circular linked list and taking care of page
 * dirty races).
 */
static void attach_nobh_buffers(struct page *page, struct buffer_head *head)
{
	struct buffer_head *bh;

	BUG_ON(!PageLocked(page));

	spin_lock(&page->mapping->private_lock);
	bh = head;
	do {
		if (PageDirty(page))
			set_buffer_dirty(bh);
		if (!bh->b_this_page)
			bh->b_this_page = head;
		bh = bh->b_this_page;
	} while (bh != head);
	attach_page_buffers(page, head);
	spin_unlock(&page->mapping->private_lock);
}

/*
 * On entry, the page is fully not uptodate.
 * On exit the page is fully uptodate in the areas outside (from,to)
 * The filesystem needs to handle block truncation upon failure.
 */
int nobh_write_begin(struct address_space *mapping,
			loff_t pos, unsigned len, unsigned flags,
			struct page **pagep, void **fsdata,
			get_block_t *get_block)
{
	struct inode *inode = mapping->host;
	const unsigned blkbits = inode->i_blkbits;
	const unsigned blocksize = 1 << blkbits;
	struct buffer_head *head, *bh;
	struct page *page;
	pgoff_t index;
	unsigned from, to;
	unsigned block_in_page;
	unsigned block_start, block_end;
	sector_t block_in_file;
	int nr_reads = 0;
	int ret = 0;
	int is_mapped_to_disk = 1;

	index = pos >> PAGE_SHIFT;
	from = pos & (PAGE_SIZE - 1);
	to = from + len;

	page = grab_cache_page_write_begin(mapping, index, flags);
	if (!page)
		return -ENOMEM;
	*pagep = page;
	*fsdata = NULL;

	if (page_has_buffers(page)) {
		ret = __block_write_begin(page, pos, len, get_block);
		if (unlikely(ret))
			goto out_release;
		return ret;
	}

	if (PageMappedToDisk(page))
		return 0;

	/*
	 * Allocate buffers so that we can keep track of state, and potentially
	 * attach them to the page if an error occurs. In the common case of
	 * no error, they will just be freed again without ever being attached
	 * to the page (which is all OK, because we're under the page lock).
	 *
	 * Be careful: the buffer linked list is a NULL terminated one, rather
	 * than the circular one we're used to.
	 */
	head = alloc_page_buffers(page, blocksize, false);
	if (!head) {
		ret = -ENOMEM;
		goto out_release;
	}

	block_in_file = (sector_t)page->index << (PAGE_SHIFT - blkbits);

	/*
	 * We loop across all blocks in the page, whether or not they are
	 * part of the affected region.  This is so we can discover if the
	 * page is fully mapped-to-disk.
	 */
	for (block_start = 0, block_in_page = 0, bh = head;
		  block_start < PAGE_SIZE;
		  block_in_page++, block_start += blocksize, bh = bh->b_this_page) {
		int create;

		block_end = block_start + blocksize;
		bh->b_state = 0;
		create = 1;
		if (block_start >= to)
			create = 0;
		ret = get_block(inode, block_in_file + block_in_page,
					bh, create);
		if (ret)
			goto failed;
		if (!buffer_mapped(bh))
			is_mapped_to_disk = 0;
		if (buffer_new(bh))
			clean_bdev_bh_alias(bh);
		if (PageUptodate(page)) {
			set_buffer_uptodate(bh);
			continue;
		}
		if (buffer_new(bh) || !buffer_mapped(bh)) {
			zero_user_segments(page, block_start, from,
							to, block_end);
			continue;
		}
		if (buffer_uptodate(bh))
			continue;	/* reiserfs does this */
		if (block_start < from || block_end > to) {
			lock_buffer(bh);
			bh->b_end_io = end_buffer_read_nobh;
			submit_bh(REQ_OP_READ, 0, bh);
			nr_reads++;
		}
	}

	if (nr_reads) {
		/*
		 * The page is locked, so these buffers are protected from
		 * any VM or truncate activity.  Hence we don't need to care
		 * for the buffer_head refcounts.
		 */
		for (bh = head; bh; bh = bh->b_this_page) {
			wait_on_buffer(bh);
			if (!buffer_uptodate(bh))
				ret = -EIO;
		}
		if (ret)
			goto failed;
	}

	if (is_mapped_to_disk)
		SetPageMappedToDisk(page);

	*fsdata = head; /* to be released by nobh_write_end */

	return 0;

failed:
	BUG_ON(!ret);
	/*
	 * Error recovery is a bit difficult. We need to zero out blocks that
	 * were newly allocated, and dirty them to ensure they get written out.
	 * Buffers need to be attached to the page at this point, otherwise
	 * the handling of potential IO errors during writeout would be hard
	 * (could try doing synchronous writeout, but what if that fails too?)
	 */
	attach_nobh_buffers(page, head);
	page_zero_new_buffers(page, from, to);

out_release:
	unlock_page(page);
	put_page(page);
	*pagep = NULL;

	return ret;
}
EXPORT_SYMBOL(nobh_write_begin);

int nobh_write_end(struct file *file, struct address_space *mapping,
			loff_t pos, unsigned len, unsigned copied,
			struct page *page, void *fsdata)
{
	struct inode *inode = page->mapping->host;
	struct buffer_head *head = fsdata;
	struct buffer_head *bh;
	BUG_ON(fsdata != NULL && page_has_buffers(page));

	if (unlikely(copied < len) && head)
		attach_nobh_buffers(page, head);
	if (page_has_buffers(page))
		return generic_write_end(file, mapping, pos, len,
					copied, page, fsdata);

	SetPageUptodate(page);
	set_page_dirty(page);
	if (pos+copied > inode->i_size) {
		i_size_write(inode, pos+copied);
		mark_inode_dirty(inode);
	}

	unlock_page(page);
	put_page(page);

	while (head) {
		bh = head;
		head = head->b_this_page;
		free_buffer_head(bh);
	}

	return copied;
}
EXPORT_SYMBOL(nobh_write_end);

/*
 * nobh_writepage() - based on block_full_write_page() except
 * that it tries to operate without attaching bufferheads to
 * the page.
 */
int nobh_writepage(struct page *page, get_block_t *get_block,
			struct writeback_control *wbc)
{
	struct inode * const inode = page->mapping->host;
	loff_t i_size = i_size_read(inode);
	const pgoff_t end_index = i_size >> PAGE_SHIFT;
	unsigned offset;
	int ret;

	/* Is the page fully inside i_size? */
	if (page->index < end_index)
		goto out;

	/* Is the page fully outside i_size? (truncate in progress) */
	offset = i_size & (PAGE_SIZE-1);
	if (page->index >= end_index+1 || !offset) {
		/*
		 * The page may have dirty, unmapped buffers.  For example,
		 * they may have been added in ext3_writepage().  Make them
		 * freeable here, so the page does not leak.
		 */
#if 0
		/* Not really sure about this  - do we need this ? */
		if (page->mapping->a_ops->invalidatepage)
			page->mapping->a_ops->invalidatepage(page, offset);
#endif
		unlock_page(page);
		return 0; /* don't care */
	}

	/*
	 * The page straddles i_size.  It must be zeroed out on each and every
	 * writepage invocation because it may be mmapped.  "A file is mapped
	 * in multiples of the page size.  For a file that is not a multiple of
	 * the  page size, the remaining memory is zeroed when mapped, and
	 * writes to that region are not written out to the file."
	 */
	zero_user_segment(page, offset, PAGE_SIZE);
out:
	ret = mpage_writepage(page, get_block, wbc);
	if (ret == -EAGAIN)
		ret = __block_write_full_page(inode, page, get_block, wbc,
					      end_buffer_async_write);
	return ret;
}
EXPORT_SYMBOL(nobh_writepage);

int nobh_truncate_page(struct address_space *mapping,
			loff_t from, get_block_t *get_block)
{
	pgoff_t index = from >> PAGE_SHIFT;
	unsigned offset = from & (PAGE_SIZE-1);
	unsigned blocksize;
	sector_t iblock;
	unsigned length, pos;
	struct inode *inode = mapping->host;
	struct page *page;
	struct buffer_head map_bh;
	int err;

	blocksize = i_blocksize(inode);
	length = offset & (blocksize - 1);

	/* Block boundary? Nothing to do */
	if (!length)
		return 0;

	length = blocksize - length;
	iblock = (sector_t)index << (PAGE_SHIFT - inode->i_blkbits);

	page = grab_cache_page(mapping, index);
	err = -ENOMEM;
	if (!page)
		goto out;

	if (page_has_buffers(page)) {
has_buffers:
		unlock_page(page);
		put_page(page);
		return block_truncate_page(mapping, from, get_block);
	}

	/* Find the buffer that contains "offset" */
	pos = blocksize;
	while (offset >= pos) {
		iblock++;
		pos += blocksize;
	}

	map_bh.b_size = blocksize;
	map_bh.b_state = 0;
	err = get_block(inode, iblock, &map_bh, 0);
	if (err)
		goto unlock;
	/* unmapped? It's a hole - nothing to do */
	if (!buffer_mapped(&map_bh))
		goto unlock;

	/* Ok, it's mapped. Make sure it's up-to-date */
	if (!PageUptodate(page)) {
		err = mapping->a_ops->readpage(NULL, page);
		if (err) {
			put_page(page);
			goto out;
		}
		lock_page(page);
		if (!PageUptodate(page)) {
			err = -EIO;
			goto unlock;
		}
		if (page_has_buffers(page))
			goto has_buffers;
	}
	zero_user(page, offset, length);
	set_page_dirty(page);
	err = 0;

unlock:
	unlock_page(page);
	put_page(page);
out:
	return err;
}
EXPORT_SYMBOL(nobh_truncate_page);

int block_truncate_page(struct address_space *mapping,
			loff_t from, get_block_t *get_block)
{
	pgoff_t index = from >> PAGE_SHIFT;
	unsigned offset = from & (PAGE_SIZE-1);
	unsigned blocksize;
	sector_t iblock;
	unsigned length, pos;
	struct inode *inode = mapping->host;
	struct page *page;
	struct buffer_head *bh;
	int err;

	blocksize = i_blocksize(inode);
	length = offset & (blocksize - 1);

	/* Block boundary? Nothing to do */
	if (!length)
		return 0;

	length = blocksize - length;
	iblock = (sector_t)index << (PAGE_SHIFT - inode->i_blkbits);
	
	page = grab_cache_page(mapping, index);
	err = -ENOMEM;
	if (!page)
		goto out;

	if (!page_has_buffers(page))
		create_empty_buffers(page, blocksize, 0);

	/* Find the buffer that contains "offset" */
	bh = page_buffers(page);
	pos = blocksize;
	while (offset >= pos) {
		bh = bh->b_this_page;
		iblock++;
		pos += blocksize;
	}

	err = 0;
	if (!buffer_mapped(bh)) {
		WARN_ON(bh->b_size != blocksize);
		err = get_block(inode, iblock, bh, 0);
		if (err)
			goto unlock;
		/* unmapped? It's a hole - nothing to do */
		if (!buffer_mapped(bh))
			goto unlock;
	}

	/* Ok, it's mapped. Make sure it's up-to-date */
	if (PageUptodate(page))
		set_buffer_uptodate(bh);

	if (!buffer_uptodate(bh) && !buffer_delay(bh) && !buffer_unwritten(bh)) {
		err = -EIO;
		ll_rw_block(REQ_OP_READ, 0, 1, &bh);
		wait_on_buffer(bh);
		/* Uhhuh. Read error. Complain and punt. */
		if (!buffer_uptodate(bh))
			goto unlock;
	}

	zero_user(page, offset, length);
	mark_buffer_dirty(bh);
	err = 0;

unlock:
	unlock_page(page);
	put_page(page);
out:
	return err;
}
EXPORT_SYMBOL(block_truncate_page);

/*
 * The generic ->writepage function for buffer-backed address_spaces
 */
int block_write_full_page(struct page *page, get_block_t *get_block,
			struct writeback_control *wbc)
{
	struct inode * const inode = page->mapping->host;
	loff_t i_size = i_size_read(inode);
	const pgoff_t end_index = i_size >> PAGE_SHIFT;
	unsigned offset;

	/* Is the page fully inside i_size? */
	if (page->index < end_index)
		return __block_write_full_page(inode, page, get_block, wbc,
					       end_buffer_async_write);

	/* Is the page fully outside i_size? (truncate in progress) */
	offset = i_size & (PAGE_SIZE-1);
	if (page->index >= end_index+1 || !offset) {
		/*
		 * The page may have dirty, unmapped buffers.  For example,
		 * they may have been added in ext3_writepage().  Make them
		 * freeable here, so the page does not leak.
		 */
		do_invalidatepage(page, 0, PAGE_SIZE);
		unlock_page(page);
		return 0; /* don't care */
	}

	/*
	 * The page straddles i_size.  It must be zeroed out on each and every
	 * writepage invocation because it may be mmapped.  "A file is mapped
	 * in multiples of the page size.  For a file that is not a multiple of
	 * the  page size, the remaining memory is zeroed when mapped, and
	 * writes to that region are not written out to the file."
	 */
	zero_user_segment(page, offset, PAGE_SIZE);
	return __block_write_full_page(inode, page, get_block, wbc,
							end_buffer_async_write);
}
EXPORT_SYMBOL(block_write_full_page);

sector_t generic_block_bmap(struct address_space *mapping, sector_t block,
			    get_block_t *get_block)
{
	struct inode *inode = mapping->host;
	struct buffer_head tmp = {
		.b_size = i_blocksize(inode),
	};

	get_block(inode, block, &tmp, 0);
	return tmp.b_blocknr;
}
EXPORT_SYMBOL(generic_block_bmap);

static void end_bio_bh_io_sync(struct bio *bio)
{
	struct buffer_head *bh = bio->bi_private;

	if (unlikely(bio_flagged(bio, BIO_QUIET)))
		set_bit(BH_Quiet, &bh->b_state);

	bh->b_end_io(bh, !bio->bi_status);
	bio_put(bio);
}

/*
 * This allows us to do IO even on the odd last sectors
 * of a device, even if the block size is some multiple
 * of the physical sector size.
 *
 * We'll just truncate the bio to the size of the device,
 * and clear the end of the buffer head manually.
 *
 * Truly out-of-range accesses will turn into actual IO
 * errors, this only handles the "we need to be able to
 * do IO at the final sector" case.
 */
void guard_bio_eod(int op, struct bio *bio)
{
	sector_t maxsector;
	struct bio_vec *bvec = &bio->bi_io_vec[bio->bi_vcnt - 1];
	unsigned truncated_bytes;
	struct hd_struct *part;

	rcu_read_lock();
	part = __disk_get_part(bio->bi_disk, bio->bi_partno);
	if (part)
		maxsector = part_nr_sects_read(part);
	else
		maxsector = get_capacity(bio->bi_disk);
	rcu_read_unlock();

<<<<<<< HEAD
	maxsector = get_capacity(bio->bi_disk);
=======
>>>>>>> 9abd04af
	if (!maxsector)
		return;

	/*
	 * If the *whole* IO is past the end of the device,
	 * let it through, and the IO layer will turn it into
	 * an EIO.
	 */
	if (unlikely(bio->bi_iter.bi_sector >= maxsector))
		return;

	maxsector -= bio->bi_iter.bi_sector;
	if (likely((bio->bi_iter.bi_size >> 9) <= maxsector))
		return;

	/* Uhhuh. We've got a bio that straddles the device size! */
	truncated_bytes = bio->bi_iter.bi_size - (maxsector << 9);

	/* Truncate the bio.. */
	bio->bi_iter.bi_size -= truncated_bytes;
	bvec->bv_len -= truncated_bytes;

	/* ..and clear the end of the buffer for reads */
	if (op == REQ_OP_READ) {
		zero_user(bvec->bv_page, bvec->bv_offset + bvec->bv_len,
				truncated_bytes);
	}
}

static int submit_bh_wbc(int op, int op_flags, struct buffer_head *bh,
			 enum rw_hint write_hint, struct writeback_control *wbc)
{
	struct bio *bio;

	BUG_ON(!buffer_locked(bh));
	BUG_ON(!buffer_mapped(bh));
	BUG_ON(!bh->b_end_io);
	BUG_ON(buffer_delay(bh));
	BUG_ON(buffer_unwritten(bh));

	/*
	 * Only clear out a write error when rewriting
	 */
	if (test_set_buffer_req(bh) && (op == REQ_OP_WRITE))
		clear_buffer_write_io_error(bh);

	/*
	 * from here on down, it's all bio -- do the initial mapping,
	 * submit_bio -> generic_make_request may further map this bio around
	 */
	bio = bio_alloc(GFP_NOIO, 1);

	if (wbc) {
		wbc_init_bio(wbc, bio);
		wbc_account_io(wbc, bh->b_page, bh->b_size);
	}

	bio->bi_iter.bi_sector = bh->b_blocknr * (bh->b_size >> 9);
	bio_set_dev(bio, bh->b_bdev);
	bio->bi_write_hint = write_hint;

	bio_add_page(bio, bh->b_page, bh->b_size, bh_offset(bh));
	BUG_ON(bio->bi_iter.bi_size != bh->b_size);

	bio->bi_end_io = end_bio_bh_io_sync;
	bio->bi_private = bh;

	/* Take care of bh's that straddle the end of the device */
	guard_bio_eod(op, bio);

	if (buffer_meta(bh))
		op_flags |= REQ_META;
	if (buffer_prio(bh))
		op_flags |= REQ_PRIO;
	bio_set_op_attrs(bio, op, op_flags);

	submit_bio(bio);
	return 0;
}

int submit_bh(int op, int op_flags, struct buffer_head *bh)
{
	return submit_bh_wbc(op, op_flags, bh, 0, NULL);
}
EXPORT_SYMBOL(submit_bh);

/**
 * ll_rw_block: low-level access to block devices (DEPRECATED)
 * @op: whether to %READ or %WRITE
 * @op_flags: req_flag_bits
 * @nr: number of &struct buffer_heads in the array
 * @bhs: array of pointers to &struct buffer_head
 *
 * ll_rw_block() takes an array of pointers to &struct buffer_heads, and
 * requests an I/O operation on them, either a %REQ_OP_READ or a %REQ_OP_WRITE.
 * @op_flags contains flags modifying the detailed I/O behavior, most notably
 * %REQ_RAHEAD.
 *
 * This function drops any buffer that it cannot get a lock on (with the
 * BH_Lock state bit), any buffer that appears to be clean when doing a write
 * request, and any buffer that appears to be up-to-date when doing read
 * request.  Further it marks as clean buffers that are processed for
 * writing (the buffer cache won't assume that they are actually clean
 * until the buffer gets unlocked).
 *
 * ll_rw_block sets b_end_io to simple completion handler that marks
 * the buffer up-to-date (if appropriate), unlocks the buffer and wakes
 * any waiters. 
 *
 * All of the buffers must be for the same device, and must also be a
 * multiple of the current approved size for the device.
 */
void ll_rw_block(int op, int op_flags,  int nr, struct buffer_head *bhs[])
{
	int i;

	for (i = 0; i < nr; i++) {
		struct buffer_head *bh = bhs[i];

		if (!trylock_buffer(bh))
			continue;
		if (op == WRITE) {
			if (test_clear_buffer_dirty(bh)) {
				bh->b_end_io = end_buffer_write_sync;
				get_bh(bh);
				submit_bh(op, op_flags, bh);
				continue;
			}
		} else {
			if (!buffer_uptodate(bh)) {
				bh->b_end_io = end_buffer_read_sync;
				get_bh(bh);
				submit_bh(op, op_flags, bh);
				continue;
			}
		}
		unlock_buffer(bh);
	}
}
EXPORT_SYMBOL(ll_rw_block);

void write_dirty_buffer(struct buffer_head *bh, int op_flags)
{
	lock_buffer(bh);
	if (!test_clear_buffer_dirty(bh)) {
		unlock_buffer(bh);
		return;
	}
	bh->b_end_io = end_buffer_write_sync;
	get_bh(bh);
	submit_bh(REQ_OP_WRITE, op_flags, bh);
}
EXPORT_SYMBOL(write_dirty_buffer);

/*
 * For a data-integrity writeout, we need to wait upon any in-progress I/O
 * and then start new I/O and then wait upon it.  The caller must have a ref on
 * the buffer_head.
 */
int __sync_dirty_buffer(struct buffer_head *bh, int op_flags)
{
	int ret = 0;

	WARN_ON(atomic_read(&bh->b_count) < 1);
	lock_buffer(bh);
	if (test_clear_buffer_dirty(bh)) {
		get_bh(bh);
		bh->b_end_io = end_buffer_write_sync;
		ret = submit_bh(REQ_OP_WRITE, op_flags, bh);
		wait_on_buffer(bh);
		if (!ret && !buffer_uptodate(bh))
			ret = -EIO;
	} else {
		unlock_buffer(bh);
	}
	return ret;
}
EXPORT_SYMBOL(__sync_dirty_buffer);

int sync_dirty_buffer(struct buffer_head *bh)
{
	return __sync_dirty_buffer(bh, REQ_SYNC);
}
EXPORT_SYMBOL(sync_dirty_buffer);

/*
 * try_to_free_buffers() checks if all the buffers on this particular page
 * are unused, and releases them if so.
 *
 * Exclusion against try_to_free_buffers may be obtained by either
 * locking the page or by holding its mapping's private_lock.
 *
 * If the page is dirty but all the buffers are clean then we need to
 * be sure to mark the page clean as well.  This is because the page
 * may be against a block device, and a later reattachment of buffers
 * to a dirty page will set *all* buffers dirty.  Which would corrupt
 * filesystem data on the same device.
 *
 * The same applies to regular filesystem pages: if all the buffers are
 * clean then we set the page clean and proceed.  To do that, we require
 * total exclusion from __set_page_dirty_buffers().  That is obtained with
 * private_lock.
 *
 * try_to_free_buffers() is non-blocking.
 */
static inline int buffer_busy(struct buffer_head *bh)
{
	return atomic_read(&bh->b_count) |
		(bh->b_state & ((1 << BH_Dirty) | (1 << BH_Lock)));
}

static int
drop_buffers(struct page *page, struct buffer_head **buffers_to_free)
{
	struct buffer_head *head = page_buffers(page);
	struct buffer_head *bh;

	bh = head;
	do {
		if (buffer_busy(bh))
			goto failed;
		bh = bh->b_this_page;
	} while (bh != head);

	do {
		struct buffer_head *next = bh->b_this_page;

		if (bh->b_assoc_map)
			__remove_assoc_queue(bh);
		bh = next;
	} while (bh != head);
	*buffers_to_free = head;
	__clear_page_buffers(page);
	return 1;
failed:
	return 0;
}

int try_to_free_buffers(struct page *page)
{
	struct address_space * const mapping = page->mapping;
	struct buffer_head *buffers_to_free = NULL;
	int ret = 0;

	BUG_ON(!PageLocked(page));
	if (PageWriteback(page))
		return 0;

	if (mapping == NULL) {		/* can this still happen? */
		ret = drop_buffers(page, &buffers_to_free);
		goto out;
	}

	spin_lock(&mapping->private_lock);
	ret = drop_buffers(page, &buffers_to_free);

	/*
	 * If the filesystem writes its buffers by hand (eg ext3)
	 * then we can have clean buffers against a dirty page.  We
	 * clean the page here; otherwise the VM will never notice
	 * that the filesystem did any IO at all.
	 *
	 * Also, during truncate, discard_buffer will have marked all
	 * the page's buffers clean.  We discover that here and clean
	 * the page also.
	 *
	 * private_lock must be held over this entire operation in order
	 * to synchronise against __set_page_dirty_buffers and prevent the
	 * dirty bit from being lost.
	 */
	if (ret)
		cancel_dirty_page(page);
	spin_unlock(&mapping->private_lock);
out:
	if (buffers_to_free) {
		struct buffer_head *bh = buffers_to_free;

		do {
			struct buffer_head *next = bh->b_this_page;
			free_buffer_head(bh);
			bh = next;
		} while (bh != buffers_to_free);
	}
	return ret;
}
EXPORT_SYMBOL(try_to_free_buffers);

/*
 * There are no bdflush tunables left.  But distributions are
 * still running obsolete flush daemons, so we terminate them here.
 *
 * Use of bdflush() is deprecated and will be removed in a future kernel.
 * The `flush-X' kernel threads fully replace bdflush daemons and this call.
 */
SYSCALL_DEFINE2(bdflush, int, func, long, data)
{
	static int msg_count;

	if (!capable(CAP_SYS_ADMIN))
		return -EPERM;

	if (msg_count < 5) {
		msg_count++;
		printk(KERN_INFO
			"warning: process `%s' used the obsolete bdflush"
			" system call\n", current->comm);
		printk(KERN_INFO "Fix your initscripts?\n");
	}

	if (func == 1)
		do_exit(0);
	return 0;
}

/*
 * Buffer-head allocation
 */
static struct kmem_cache *bh_cachep __read_mostly;

/*
 * Once the number of bh's in the machine exceeds this level, we start
 * stripping them in writeback.
 */
static unsigned long max_buffer_heads;

int buffer_heads_over_limit;

struct bh_accounting {
	int nr;			/* Number of live bh's */
	int ratelimit;		/* Limit cacheline bouncing */
};

static DEFINE_PER_CPU(struct bh_accounting, bh_accounting) = {0, 0};

static void recalc_bh_state(void)
{
	int i;
	int tot = 0;

	if (__this_cpu_inc_return(bh_accounting.ratelimit) - 1 < 4096)
		return;
	__this_cpu_write(bh_accounting.ratelimit, 0);
	for_each_online_cpu(i)
		tot += per_cpu(bh_accounting, i).nr;
	buffer_heads_over_limit = (tot > max_buffer_heads);
}

struct buffer_head *alloc_buffer_head(gfp_t gfp_flags)
{
	struct buffer_head *ret = kmem_cache_zalloc(bh_cachep, gfp_flags);
	if (ret) {
		INIT_LIST_HEAD(&ret->b_assoc_buffers);
		preempt_disable();
		__this_cpu_inc(bh_accounting.nr);
		recalc_bh_state();
		preempt_enable();
	}
	return ret;
}
EXPORT_SYMBOL(alloc_buffer_head);

void free_buffer_head(struct buffer_head *bh)
{
	BUG_ON(!list_empty(&bh->b_assoc_buffers));
	kmem_cache_free(bh_cachep, bh);
	preempt_disable();
	__this_cpu_dec(bh_accounting.nr);
	recalc_bh_state();
	preempt_enable();
}
EXPORT_SYMBOL(free_buffer_head);

static int buffer_exit_cpu_dead(unsigned int cpu)
{
	int i;
	struct bh_lru *b = &per_cpu(bh_lrus, cpu);

	for (i = 0; i < BH_LRU_SIZE; i++) {
		brelse(b->bhs[i]);
		b->bhs[i] = NULL;
	}
	this_cpu_add(bh_accounting.nr, per_cpu(bh_accounting, cpu).nr);
	per_cpu(bh_accounting, cpu).nr = 0;
	return 0;
}

/**
 * bh_uptodate_or_lock - Test whether the buffer is uptodate
 * @bh: struct buffer_head
 *
 * Return true if the buffer is up-to-date and false,
 * with the buffer locked, if not.
 */
int bh_uptodate_or_lock(struct buffer_head *bh)
{
	if (!buffer_uptodate(bh)) {
		lock_buffer(bh);
		if (!buffer_uptodate(bh))
			return 0;
		unlock_buffer(bh);
	}
	return 1;
}
EXPORT_SYMBOL(bh_uptodate_or_lock);

/**
 * bh_submit_read - Submit a locked buffer for reading
 * @bh: struct buffer_head
 *
 * Returns zero on success and -EIO on error.
 */
int bh_submit_read(struct buffer_head *bh)
{
	BUG_ON(!buffer_locked(bh));

	if (buffer_uptodate(bh)) {
		unlock_buffer(bh);
		return 0;
	}

	get_bh(bh);
	bh->b_end_io = end_buffer_read_sync;
	submit_bh(REQ_OP_READ, 0, bh);
	wait_on_buffer(bh);
	if (buffer_uptodate(bh))
		return 0;
	return -EIO;
}
EXPORT_SYMBOL(bh_submit_read);

/*
 * Seek for SEEK_DATA / SEEK_HOLE within @page, starting at @lastoff.
 *
 * Returns the offset within the file on success, and -ENOENT otherwise.
 */
static loff_t
page_seek_hole_data(struct page *page, loff_t lastoff, int whence)
{
	loff_t offset = page_offset(page);
	struct buffer_head *bh, *head;
	bool seek_data = whence == SEEK_DATA;

	if (lastoff < offset)
		lastoff = offset;

	bh = head = page_buffers(page);
	do {
		offset += bh->b_size;
		if (lastoff >= offset)
			continue;

		/*
		 * Unwritten extents that have data in the page cache covering
		 * them can be identified by the BH_Unwritten state flag.
		 * Pages with multiple buffers might have a mix of holes, data
		 * and unwritten extents - any buffer with valid data in it
		 * should have BH_Uptodate flag set on it.
		 */

		if ((buffer_unwritten(bh) || buffer_uptodate(bh)) == seek_data)
			return lastoff;

		lastoff = offset;
	} while ((bh = bh->b_this_page) != head);
	return -ENOENT;
}

/*
 * Seek for SEEK_DATA / SEEK_HOLE in the page cache.
 *
 * Within unwritten extents, the page cache determines which parts are holes
 * and which are data: unwritten and uptodate buffer heads count as data;
 * everything else counts as a hole.
 *
 * Returns the resulting offset on successs, and -ENOENT otherwise.
 */
loff_t
page_cache_seek_hole_data(struct inode *inode, loff_t offset, loff_t length,
			  int whence)
{
	pgoff_t index = offset >> PAGE_SHIFT;
	pgoff_t end = DIV_ROUND_UP(offset + length, PAGE_SIZE);
	loff_t lastoff = offset;
	struct pagevec pvec;

	if (length <= 0)
		return -ENOENT;

	pagevec_init(&pvec, 0);

	do {
		unsigned nr_pages, i;

		nr_pages = pagevec_lookup_range(&pvec, inode->i_mapping, &index,
						end - 1);
		if (nr_pages == 0)
			break;

		for (i = 0; i < nr_pages; i++) {
			struct page *page = pvec.pages[i];

			/*
			 * At this point, the page may be truncated or
			 * invalidated (changing page->mapping to NULL), or
			 * even swizzled back from swapper_space to tmpfs file
			 * mapping.  However, page->index will not change
			 * because we have a reference on the page.
                         *
			 * If current page offset is beyond where we've ended,
			 * we've found a hole.
                         */
			if (whence == SEEK_HOLE &&
			    lastoff < page_offset(page))
				goto check_range;

			lock_page(page);
			if (likely(page->mapping == inode->i_mapping) &&
			    page_has_buffers(page)) {
				lastoff = page_seek_hole_data(page, lastoff, whence);
				if (lastoff >= 0) {
					unlock_page(page);
					goto check_range;
				}
			}
			unlock_page(page);
			lastoff = page_offset(page) + PAGE_SIZE;
		}
		pagevec_release(&pvec);
	} while (index < end);

	/* When no page at lastoff and we are not done, we found a hole. */
	if (whence != SEEK_HOLE)
		goto not_found;

check_range:
	if (lastoff < offset + length)
		goto out;
not_found:
	lastoff = -ENOENT;
out:
	pagevec_release(&pvec);
	return lastoff;
}

void __init buffer_init(void)
{
	unsigned long nrpages;
	int ret;

	bh_cachep = kmem_cache_create("buffer_head",
			sizeof(struct buffer_head), 0,
				(SLAB_RECLAIM_ACCOUNT|SLAB_PANIC|
				SLAB_MEM_SPREAD),
				NULL);

	/*
	 * Limit the bh occupancy to 10% of ZONE_NORMAL
	 */
	nrpages = (nr_free_buffer_pages() * 10) / 100;
	max_buffer_heads = nrpages * (PAGE_SIZE / sizeof(struct buffer_head));
	ret = cpuhp_setup_state_nocalls(CPUHP_FS_BUFF_DEAD, "fs/buffer:dead",
					NULL, buffer_exit_cpu_dead);
	WARN_ON(ret < 0);
}<|MERGE_RESOLUTION|>--- conflicted
+++ resolved
@@ -3026,10 +3026,6 @@
 		maxsector = get_capacity(bio->bi_disk);
 	rcu_read_unlock();
 
-<<<<<<< HEAD
-	maxsector = get_capacity(bio->bi_disk);
-=======
->>>>>>> 9abd04af
 	if (!maxsector)
 		return;
 
