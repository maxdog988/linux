--- conflicted
+++ resolved
@@ -1178,12 +1178,8 @@
 	char   FileName[0];     /* Name to be assigned to new link */
 } __packed; /* level 11 Set */
 
-<<<<<<< HEAD
-#define SMB2_MAX_EA_BUF 2048
-=======
 #define SMB2_MIN_EA_BUF  2048
 #define SMB2_MAX_EA_BUF 65536
->>>>>>> 9abd04af
 
 struct smb2_file_full_ea_info { /* encoding of response for level 15 */
 	__le32 next_entry_offset;
