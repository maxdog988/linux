--- conflicted
+++ resolved
@@ -15,13 +15,8 @@
 	compatible = "st,stih410-b2260", "st,stih410";
 
 	chosen {
-<<<<<<< HEAD
-		bootargs = "console=ttyAS1,115200 clk_ignore_unused";
+		bootargs = "clk_ignore_unused";
 		stdout-path = &uart1;
-=======
-		bootargs = "clk_ignore_unused";
-		linux,stdout-path = &uart1;
->>>>>>> 4958134d
 	};
 
 	memory@40000000 {
