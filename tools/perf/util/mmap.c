--- conflicted
+++ resolved
@@ -22,19 +22,11 @@
 
 /* When check_messup is true, 'end' must points to a good entry */
 static union perf_event *perf_mmap__read(struct perf_mmap *map,
-<<<<<<< HEAD
-					 u64 start, u64 end, u64 *prev)
-{
-	unsigned char *data = map->base + page_size;
-	union perf_event *event = NULL;
-	int diff = end - start;
-=======
 					 u64 *startp, u64 end)
 {
 	unsigned char *data = map->base + page_size;
 	union perf_event *event = NULL;
 	int diff = end - *startp;
->>>>>>> 89490579
 
 	if (diff >= (int)sizeof(event->header)) {
 		size_t size;
@@ -71,13 +63,10 @@
 	return event;
 }
 
-<<<<<<< HEAD
-=======
 /*
  * legacy interface for mmap read.
  * Don't use it. Use perf_mmap__read_event().
  */
->>>>>>> 89490579
 union perf_event *perf_mmap__read_forward(struct perf_mmap *map)
 {
 	u64 head;
@@ -90,11 +79,7 @@
 
 	head = perf_mmap__read_head(map);
 
-<<<<<<< HEAD
-	return perf_mmap__read(map, old, head, &map->prev);
-=======
 	return perf_mmap__read(map, &map->prev, head);
->>>>>>> 89490579
 }
 
 /*
@@ -128,12 +113,7 @@
 	if (!overwrite)
 		end = perf_mmap__read_head(map);
 
-<<<<<<< HEAD
-	return perf_mmap__read(map, start, end, &map->prev);
-}
-=======
 	event = perf_mmap__read(map, startp, end);
->>>>>>> 89490579
 
 	if (!overwrite)
 		map->prev = *startp;
@@ -276,8 +256,6 @@
 	return -1;
 }
 
-<<<<<<< HEAD
-=======
 /*
  * Report the start and end of the available data in ringbuffer
  */
@@ -316,7 +294,6 @@
 	return 0;
 }
 
->>>>>>> 89490579
 int perf_mmap__push(struct perf_mmap *md, bool overwrite,
 		    void *to, int push(void *to, void *buf, size_t size))
 {
@@ -327,37 +304,11 @@
 	void *buf;
 	int rc = 0;
 
-<<<<<<< HEAD
-	start = overwrite ? head : old;
-	end = overwrite ? old : head;
-
-	if (start == end)
-		return 0;
-
-	size = end - start;
-	if (size > (unsigned long)(md->mask) + 1) {
-		if (!overwrite) {
-			WARN_ONCE(1, "failed to keep up with mmap data. (warn only once)\n");
-
-			md->prev = head;
-			perf_mmap__consume(md, overwrite);
-			return 0;
-		}
-
-		/*
-		 * Backward ring buffer is full. We still have a chance to read
-		 * most of data from it.
-		 */
-		if (overwrite_rb_find_range(data, md->mask, head, &start, &end))
-			return -1;
-	}
-=======
 	rc = perf_mmap__read_init(md, overwrite, &start, &end);
 	if (rc < 0)
 		return (rc == -EAGAIN) ? 0 : -1;
 
 	size = end - start;
->>>>>>> 89490579
 
 	if ((start & md->mask) + size != (end & md->mask)) {
 		buf = &data[start & md->mask];
