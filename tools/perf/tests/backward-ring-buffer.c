// SPDX-License-Identifier: GPL-2.0
/*
 * Test backward bit in event attribute, read ring buffer from end to
 * beginning
 */

#include <perf.h>
#include <evlist.h>
#include <sys/prctl.h>
#include "tests.h"
#include "debug.h"
#include <errno.h>

#define NR_ITERS 111

static void testcase(void)
{
	int i;

	for (i = 0; i < NR_ITERS; i++) {
		char proc_name[10];

		snprintf(proc_name, sizeof(proc_name), "p:%d\n", i);
		prctl(PR_SET_NAME, proc_name);
	}
}

static int count_samples(struct perf_evlist *evlist, int *sample_count,
			 int *comm_count)
{
	int i;

	for (i = 0; i < evlist->nr_mmaps; i++) {
		struct perf_mmap *map = &evlist->overwrite_mmap[i];
		union perf_event *event;
		u64 start, end;

<<<<<<< HEAD
		perf_mmap__read_init(map, true, &start, &end);
		while ((event = perf_mmap__read_event(map, true, &start, end)) != NULL) {
=======
		perf_mmap__read_init(map);
		while ((event = perf_mmap__read_event(map)) != NULL) {
>>>>>>> 71c47ea4
			const u32 type = event->header.type;

			switch (type) {
			case PERF_RECORD_SAMPLE:
				(*sample_count)++;
				break;
			case PERF_RECORD_COMM:
				(*comm_count)++;
				break;
			default:
				pr_err("Unexpected record of type %d\n", type);
				return TEST_FAIL;
			}
		}
		perf_mmap__read_done(map);
	}
	return TEST_OK;
}

static int do_test(struct perf_evlist *evlist, int mmap_pages,
		   int *sample_count, int *comm_count)
{
	int err;
	char sbuf[STRERR_BUFSIZE];

	err = perf_evlist__mmap(evlist, mmap_pages);
	if (err < 0) {
		pr_debug("perf_evlist__mmap: %s\n",
			 str_error_r(errno, sbuf, sizeof(sbuf)));
		return TEST_FAIL;
	}

	perf_evlist__enable(evlist);
	testcase();
	perf_evlist__disable(evlist);

	err = count_samples(evlist, sample_count, comm_count);
	perf_evlist__munmap(evlist);
	return err;
}


int test__backward_ring_buffer(struct test *test __maybe_unused, int subtest __maybe_unused)
{
	int ret = TEST_SKIP, err, sample_count = 0, comm_count = 0;
	char pid[16], sbuf[STRERR_BUFSIZE];
	struct perf_evlist *evlist;
	struct perf_evsel *evsel __maybe_unused;
	struct parse_events_error parse_error;
	struct record_opts opts = {
		.target = {
			.uid = UINT_MAX,
			.uses_mmap = true,
		},
		.freq	      = 0,
		.mmap_pages   = 256,
		.default_interval = 1,
	};

	snprintf(pid, sizeof(pid), "%d", getpid());
	pid[sizeof(pid) - 1] = '\0';
	opts.target.tid = opts.target.pid = pid;

	evlist = perf_evlist__new();
	if (!evlist) {
		pr_debug("Not enough memory to create evlist\n");
		return TEST_FAIL;
	}

	err = perf_evlist__create_maps(evlist, &opts.target);
	if (err < 0) {
		pr_debug("Not enough memory to create thread/cpu maps\n");
		goto out_delete_evlist;
	}

	bzero(&parse_error, sizeof(parse_error));
	/*
	 * Set backward bit, ring buffer should be writing from end. Record
	 * it in aux evlist
	 */
	err = parse_events(evlist, "syscalls:sys_enter_prctl/overwrite/", &parse_error);
	if (err) {
		pr_debug("Failed to parse tracepoint event, try use root\n");
		ret = TEST_SKIP;
		goto out_delete_evlist;
	}

	perf_evlist__config(evlist, &opts, NULL);

	err = perf_evlist__open(evlist);
	if (err < 0) {
		pr_debug("perf_evlist__open: %s\n",
			 str_error_r(errno, sbuf, sizeof(sbuf)));
		goto out_delete_evlist;
	}

	ret = TEST_FAIL;
	err = do_test(evlist, opts.mmap_pages, &sample_count,
		      &comm_count);
	if (err != TEST_OK)
		goto out_delete_evlist;

	if ((sample_count != NR_ITERS) || (comm_count != NR_ITERS)) {
		pr_err("Unexpected counter: sample_count=%d, comm_count=%d\n",
		       sample_count, comm_count);
		goto out_delete_evlist;
	}

	err = do_test(evlist, 1, &sample_count, &comm_count);
	if (err != TEST_OK)
		goto out_delete_evlist;

	ret = TEST_OK;
out_delete_evlist:
	perf_evlist__delete(evlist);
	return ret;
}<|MERGE_RESOLUTION|>--- conflicted
+++ resolved
@@ -33,15 +33,9 @@
 	for (i = 0; i < evlist->nr_mmaps; i++) {
 		struct perf_mmap *map = &evlist->overwrite_mmap[i];
 		union perf_event *event;
-		u64 start, end;
 
-<<<<<<< HEAD
-		perf_mmap__read_init(map, true, &start, &end);
-		while ((event = perf_mmap__read_event(map, true, &start, end)) != NULL) {
-=======
 		perf_mmap__read_init(map);
 		while ((event = perf_mmap__read_event(map)) != NULL) {
->>>>>>> 71c47ea4
 			const u32 type = event->header.type;
 
 			switch (type) {
